# Copyright (c) 2018-2019, NVIDIA CORPORATION.

from __future__ import print_function, division

import numpy as np
import pandas as pd
import pyarrow as pa
from pandas.api.types import is_integer_dtype

from librmm_cffi import librmm as rmm

from cudf.dataframe import columnops, datetime, string
from cudf.utils import cudautils, utils
from cudf.dataframe.buffer import Buffer
from cudf.comm.serialize import register_distributed_serializer
from cudf.bindings.nvtx import nvtx_range_push, nvtx_range_pop
from cudf.bindings.cudf_cpp import np_to_pa_dtype
from cudf._sort import get_sorted_inds

import cudf.bindings.reduce as cpp_reduce
import cudf.bindings.replace as cpp_replace
import cudf.bindings.binops as cpp_binops
import cudf.bindings.sort as cpp_sort
import cudf.bindings.unaryops as cpp_unaryops
import cudf.bindings.copying as cpp_copying
import cudf.bindings.hash as cpp_hash
from cudf.bindings.cudf_cpp import get_ctype_ptr


class NumericalColumn(columnops.TypedColumnBase):
    def __init__(self, **kwargs):
        """
        Parameters
        ----------
        data : Buffer
            The code values
        mask : Buffer; optional
            The validity mask
        null_count : int; optional
            The number of null values in the mask.
        dtype : np.dtype
            Data type
        """
        super(NumericalColumn, self).__init__(**kwargs)
        assert self._dtype == self._data.dtype

    def replace(self, **kwargs):
        if 'data' in kwargs and 'dtype' not in kwargs:
            kwargs['dtype'] = kwargs['data'].dtype
        return super(NumericalColumn, self).replace(**kwargs)

    def serialize(self, serialize):
        header, frames = super(NumericalColumn, self).serialize(serialize)
        assert 'dtype' not in header
        header['dtype'] = serialize(self._dtype)
        return header, frames

    @classmethod
    def deserialize(cls, deserialize, header, frames):
        data, mask = cls._deserialize_data_mask(deserialize, header, frames)
        col = cls(data=data, mask=mask, null_count=header['null_count'],
                  dtype=deserialize(*header['dtype']))
        return col

    def binary_operator(self, binop, rhs, reflect=False):
        if isinstance(rhs, NumericalColumn) or np.isscalar(rhs):
            out_dtype = np.result_type(self.dtype, rhs.dtype)
            return numeric_column_binop(
                lhs=self,
                rhs=rhs,
                op=binop,
                out_dtype=out_dtype,
                reflect=reflect
            )
        else:
            msg = "{!r} operator not supported between {} and {}"
            raise TypeError(msg.format(binop, type(self), type(rhs)))

    def unary_operator(self, unaryop):
        return numeric_column_unaryop(self, op=unaryop,
                                      out_dtype=self.dtype)

    def unary_logic_op(self, unaryop):
        return numeric_column_unaryop(self, op=unaryop,
                                      out_dtype=np.bool_)

    def unordered_compare(self, cmpop, rhs):
        return numeric_column_compare(self, rhs, op=cmpop)

    def ordered_compare(self, cmpop, rhs):
        return numeric_column_compare(self, rhs, op=cmpop)

    def _apply_scan_op(self, op):
        out_col = columnops.column_empty_like_same_mask(self, dtype=self.dtype)
        cpp_reduce.apply_scan(self, out_col, op, inclusive=True)
        return out_col

    def normalize_binop_value(self, other):
        other_dtype = np.min_scalar_type(other)
        if other_dtype.kind in 'biuf':
            other_dtype = np.promote_types(self.dtype, other_dtype)
<<<<<<< HEAD
            if other_dtype == np.dtype('int16'):
                other_dtype = np.dtype('int32')
=======
>>>>>>> 8f7fe88f

            if np.isscalar(other):
                other = np.dtype(other_dtype).type(other)
                return other
            else:
                ary = utils.scalar_broadcast_to(
                    other,
                    shape=len(self),
                    dtype=other_dtype
                )
                return self.replace(data=Buffer(ary), dtype=ary.dtype)
        else:
            raise TypeError('cannot broadcast {}'.format(type(other)))

    def astype(self, dtype):
        if self.dtype == dtype:
            return self
        elif (dtype == np.dtype('object') or
              np.issubdtype(dtype, np.dtype('U').type)):
            import nvstrings
            if np.issubdtype(self.dtype, np.signedinteger):
                if len(self) > 0:
                    dev_array = self.astype('int32').data.mem
                    dev_ptr = get_ctype_ptr(dev_array)
                    null_ptr = None
                    if self.mask is not None:
                        null_ptr = get_ctype_ptr(self.mask.mem)
                    return string.StringColumn(
                        data=nvstrings.itos(
                            dev_ptr,
                            count=len(self),
                            nulls=null_ptr,
                            bdevmem=True
                        )
                    )
                else:
                    return string.StringColumn(
                        data=nvstrings.to_device(
                            []
                        )
                    )
            elif np.issubdtype(self.dtype, np.floating):
                raise NotImplementedError(
                    f"Casting object of {self.dtype} dtype "
                    "to str dtype is not yet supported"
                )
                # dev_array = self.astype('float32').data.mem
                # dev_ptr = get_ctype_ptr(self.data.mem)
                # return string.StringColumn(
                #     data=nvstrings.ftos(dev_ptr, count=len(self),
                #                         bdevmem=True)
                # )
            elif self.dtype == np.dtype('bool'):
                raise NotImplementedError(
                    f"Casting object of {self.dtype} dtype "
                    "to str dtype is not yet supported"
                )
                # return string.StringColumn(
                #     data=nvstrings.btos(dev_ptr, count=len(self),
                #                         bdevmem=True)
                # )
        elif np.issubdtype(dtype, np.datetime64):
            return self.astype('int64').view(
                datetime.DatetimeColumn,
                dtype=dtype,
                data=self.data.astype(dtype)
            )
        else:
            col = self.replace(data=self.data.astype(dtype),
                               dtype=np.dtype(dtype))
            return col

    def sort_by_values(self, ascending=True, na_position="last"):
        sort_inds = get_sorted_inds(self, ascending, na_position)
        col_keys = cpp_copying.apply_gather_column(self, sort_inds.data.mem)
        col_inds = self.replace(data=sort_inds.data,
                                mask=sort_inds.mask,
                                dtype=sort_inds.data.dtype)
        return col_keys, col_inds

    def to_pandas(self, index=None):
        return pd.Series(self.to_array(fillna='pandas'), index=index)

    def to_arrow(self):
        mask = None
        if self.has_null_mask:
            mask = pa.py_buffer(self.nullmask.mem.copy_to_host())
        data = pa.py_buffer(self.data.mem.copy_to_host())
        pa_dtype = np_to_pa_dtype(self.dtype)
        out = pa.Array.from_buffers(
            type=pa_dtype,
            length=len(self),
            buffers=[
                mask,
                data
            ],
            null_count=self.null_count
        )
        if self.dtype == np.bool:
            return out.cast(pa.bool_())
        else:
            return out

    def _unique_segments(self):
        """ Common code for unique, unique_count and value_counts"""
        # make dense column
        densecol = self.replace(data=self.to_dense_buffer(), mask=None)
        # sort the column
        sortcol, _ = densecol.sort_by_values(ascending=True)
        # find segments
        sortedvals = sortcol.to_gpu_array()
        segs, begins = cudautils.find_segments(sortedvals)
        return segs, sortedvals

    def unique(self, method='sort'):
        # method variable will indicate what algorithm to use to
        # calculate unique, not used right now
        if method != 'sort':
            msg = 'non sort based unique() not implemented yet'
            raise NotImplementedError(msg)
        segs, sortedvals = self._unique_segments()
        # gather result
        out_col = cpp_copying.apply_gather_array(sortedvals, segs)
        return out_col

    def unique_count(self, method='sort', dropna=True):
        if method != 'sort':
            msg = 'non sort based unique_count() not implemented yet'
            raise NotImplementedError(msg)
        segs, _ = self._unique_segments()
        if dropna is False and self.null_count > 0:
            return len(segs)+1
        return len(segs)

    def value_counts(self, method='sort'):
        if method != 'sort':
            msg = 'non sort based value_count() not implemented yet'
            raise NotImplementedError(msg)
        segs, sortedvals = self._unique_segments()
        # Return both values and their counts
        out_vals = cpp_copying.apply_gather_array(sortedvals, segs)
        out2 = cudautils.value_count(segs, len(sortedvals))
        out_counts = NumericalColumn(data=Buffer(out2), dtype=np.intp)
        return out_vals, out_counts

    def all(self):
        return bool(self.min())

    def any(self):
        if self.valid_count == 0:
            return False
        return bool(self.max())

    def min(self, dtype=None):
        return cpp_reduce.apply_reduce('min', self, dtype=dtype)

    def max(self, dtype=None):
        return cpp_reduce.apply_reduce('max', self, dtype=dtype)

    def sum(self, dtype=None):
        return cpp_reduce.apply_reduce('sum', self, dtype=dtype)

    def product(self, dtype=None):
        return cpp_reduce.apply_reduce('product', self, dtype=dtype)

    def mean(self, dtype=None):
        return np.float64(self.sum(dtype=dtype)) / self.valid_count

    def mean_var(self, ddof=1, dtype=None):
        x = self.astype('f8')
        mu = x.mean(dtype=dtype)
        n = x.valid_count
        asum = x.sum_of_squares(dtype=dtype)
        div = n - ddof
        var = asum / div - (mu ** 2) * n / div
        return mu, var

    def sum_of_squares(self, dtype=None):
        return cpp_reduce.apply_reduce('sum_of_squares', self, dtype=dtype)

    def round(self, decimals=0):
        mask = None
        if self.has_null_mask:
            mask = self.nullmask

        rounded = cudautils.apply_round(self.data.mem, decimals)
        return NumericalColumn(data=Buffer(rounded), mask=mask,
                               dtype=self.dtype)

    def applymap(self, udf, out_dtype=None):
        """Apply a elemenwise function to transform the values in the Column.

        Parameters
        ----------
        udf : function
            Wrapped by numba jit for call on the GPU as a device function.
        out_dtype  : numpy.dtype; optional
            The dtype for use in the output.
            By default, use the same dtype as *self.dtype*.

        Returns
        -------
        result : Column
            The mask is preserved.
        """
        if out_dtype is None:
            out_dtype = self.dtype
        out = columnops.column_applymap(udf=udf, column=self,
                                        out_dtype=out_dtype)
        return self.replace(data=out, dtype=out_dtype)

    def default_na_value(self):
        """Returns the default NA value for this column
        """
        dkind = self.dtype.kind
        if dkind == 'f':
            return self.dtype.type(np.nan)
        elif dkind in 'iu':
            return -1
        else:
            raise TypeError(
                "numeric column of {} has no NaN value".format(self.dtype))

    def find_and_replace(self, to_replace, value):
        """
        Return col with *to_replace* replaced with *value*.
        """
        to_replace_col = columnops.as_column(to_replace)
        value_col = columnops.as_column(value)
        replaced = self.copy()
        to_replace_col, value_col, replaced = numeric_normalize_types(
               to_replace_col, value_col, replaced)
        cpp_replace.replace(replaced, to_replace_col, value_col)
        return replaced

    def fillna(self, fill_value, inplace=False):
        """
        Fill null values with *fill_value*
        """
        if np.isscalar(fill_value):
            # castsafely to the same dtype as self
            fill_value_casted = self.dtype.type(fill_value)
            if not np.isnan(fill_value) and (fill_value_casted != fill_value):
                raise TypeError(
                    "Cannot safely cast non-equivalent {} to {}".format(
                        type(fill_value).__name__, self.dtype.name
                    )
                )
            fill_value = fill_value_casted
        else:
            fill_value = columnops.as_column(fill_value, nan_as_null=False)
            # cast safely to the same dtype as self
            if is_integer_dtype(self.dtype):
                fill_value = safe_cast_to_int(fill_value, self.dtype)
            else:
                fill_value = fill_value.astype(self.dtype)
        result = cpp_replace.apply_replace_nulls(self, fill_value)
        return self._mimic_inplace(result, inplace)

    def find_first_value(self, value):
        """
        Returns offset of first value that matches
        """
        found = cudautils.find_first(
            self.data.mem,
            value)
        if found == -1:
            raise ValueError('value not found')
        return found

    def find_last_value(self, value):
        """
        Returns offset of last value that matches
        """
        found = cudautils.find_last(
            self.data.mem,
            value)
        if found == -1:
            raise ValueError('value not found')
        return found


def numeric_column_binop(lhs, rhs, op, out_dtype, reflect=False):
    if reflect:
        lhs, rhs = rhs, lhs
    nvtx_range_push("CUDF_BINARY_OP", "orange")
    # Allocate output
    masked = False
    if np.isscalar(lhs):
        masked = rhs.has_null_mask
        row_count = len(rhs)
    elif np.isscalar(rhs):
        masked = lhs.has_null_mask
        row_count = len(lhs)
    else:
        masked = lhs.has_null_mask or rhs.has_null_mask
        row_count = len(lhs)

    out = columnops.column_empty(row_count, dtype=out_dtype, masked=masked)
    # Call and fix null_count
    null_count = cpp_binops.apply_op(lhs, rhs, out, op)

    out = out.replace(null_count=null_count)
    result = out.view(NumericalColumn, dtype=out_dtype)
    nvtx_range_pop()
    return result


def numeric_column_unaryop(operand, op, out_dtype):
    out = columnops.column_empty_like_same_mask(operand, dtype=out_dtype)
    cpp_unaryops.apply_math_op(operand, out, op)
    return out.view(NumericalColumn, dtype=out_dtype)


def numeric_column_compare(lhs, rhs, op):
    return numeric_column_binop(lhs, rhs, op, out_dtype=np.bool_)


def numeric_normalize_types(*args):
    """Cast all args to a common type using numpy promotion logic
    """
    dtype = np.result_type(*[a.dtype for a in args])
    return [a.astype(dtype) for a in args]


def safe_cast_to_int(col, dtype):
    """
    Cast given NumericalColumn to given integer dtype safely.
    """
    assert is_integer_dtype(dtype)

    if col.dtype == dtype:
        return col

    new_col = col.astype(dtype)
    if new_col.unordered_compare('eq', col).all():
        return new_col
    else:
        raise TypeError("Cannot safely cast non-equivalent {} to {}".format(
            col.dtype.type.__name__,
            np.dtype(dtype).type.__name__))


def column_hash_values(column0, *other_columns, initial_hash_values=None):
    """Hash all values in the given columns.
    Returns a new NumericalColumn[int32]
    """
    columns = [column0] + list(other_columns)
    buf = Buffer(rmm.device_array(len(column0), dtype=np.int32))
    result = NumericalColumn(data=buf, dtype=buf.dtype)
    if initial_hash_values:
        initial_hash_values = rmm.to_device(initial_hash_values)
    cpp_hash.hash_columns(columns, result, initial_hash_values)
    return result


def digitize(column, bins, right=False):
    """Return the indices of the bins to which each value in column belongs.

    Parameters
    ----------
    column : Column
        Input column.
    bins : np.array
        1-D monotonically increasing array of bins with same type as `column`.
    right : bool
        Indicates whether interval contains the right or left bin edge.

    Returns
    -------
    A device array containing the indices
    """
    assert column.dtype == bins.dtype
    bins_buf = Buffer(rmm.to_device(bins))
    bin_col = NumericalColumn(data=bins_buf, dtype=bins.dtype)
    return cpp_sort.digitize(column, bin_col, right)


register_distributed_serializer(NumericalColumn)<|MERGE_RESOLUTION|>--- conflicted
+++ resolved
@@ -99,11 +99,6 @@
         other_dtype = np.min_scalar_type(other)
         if other_dtype.kind in 'biuf':
             other_dtype = np.promote_types(self.dtype, other_dtype)
-<<<<<<< HEAD
-            if other_dtype == np.dtype('int16'):
-                other_dtype = np.dtype('int32')
-=======
->>>>>>> 8f7fe88f
 
             if np.isscalar(other):
                 other = np.dtype(other_dtype).type(other)
