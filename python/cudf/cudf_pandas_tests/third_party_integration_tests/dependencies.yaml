# Copyright (c) 2023-2024, NVIDIA CORPORATION.
# Dependency list for https://github.com/rapidsai/dependency-file-generator
files:
  checks:
    output: none
    includes:
      - develop
      - py_version
  test_dask:
    output: none
    includes:
      - cuda_version
      - py_version
      - test_base
      - test_dask
  test_matplotlib:
    output: none
    includes:
      - cuda_version
      - py_version
      - test_base
      - test_matplotlib
  test_numpy:
    output: none
    includes:
      - cuda_version
      - py_version
      - test_base
      - test_numpy
  test_pytorch:
    output: none
    includes:
      - cuda_version
      - py_version
      - test_base
      - test_pytorch
  test_seaborn:
    output: none
    includes:
      - cuda_version
      - py_version
      - test_base
      - test_seaborn
  test_scipy:
    output: none
    includes:
      - cuda_version
      - py_version
      - test_base
      - test_scipy
  test_sklearn:
    output: none
    includes:
      - cuda_version
      - py_version
      - test_base
      - test_sklearn
  test_stumpy:
    output: none
    includes:
      - cuda_version
      - py_version
      - test_base
      - test_stumpy
  test_tensorflow:
    output: none
    includes:
      - cuda_version
      - py_version
      - test_base
      - test_tensorflow
  test_xgboost:
    output: none
    includes:
      - cuda_version
      - py_version
      - test_base
      - test_xgboost
  test_cuml:
    output: none
    includes:
      - cuda_version
      - py_version
      - test_base
      - test_cuml
  test_cugraph:
    output: none
    includes:
      - cuda_version
      - py_version
      - test_base
      - test_cugraph
  test_ibis:
    output: none
    includes:
      - cuda_version
      - py_version
      - test_base
      - test_ibis
  test_hvplot:
    output: none
    includes:
      - cuda_version
      - py_version
      - test_base
      - test_hvplot
  test_holoviews:
    output: none
    includes:
      - cuda_version
      - py_version
      - test_base
      - test_holoviews
  test_plotly:
    output: none
    includes:
      - cuda_version
      - py_version
      - test_base
      - test_plotly

channels:
  - rapidsai-nightly
  - rapidsai
  - conda-forge
  - nvidia

dependencies:
  develop:
    common:
      - output_types: conda
        packages:
          - pre-commit
  cuda_version:
    specific:
      - output_types: conda
        matrices:
          - matrix:
              cuda: "11"
            packages:
              - cuda-version=11.8
          - matrix:
              cuda: "11.8"
            packages:
              - cuda-version=11.8
          - matrix:
              cuda: "12.0"
            packages:
              - cuda-version=12.0
          - matrix:
              cuda: "12.2"
            packages:
              - cuda-version=12.2
          - matrix:
              cuda: "12.5"
            packages:
              - cuda-version=12.5
          - matrix:
              cuda: "12"
            packages:
              - cuda-version=12.5
  py_version:
    specific:
      - output_types: conda
        matrices:
          - matrix:
              py: "3.10"
            packages:
              - python=3.10
          - matrix:
              py: "3.11"
            packages:
              - python=3.11
          - matrix:
              py: "3.12"
            packages:
              - python=3.12
          - matrix:
            packages:
              - python>=3.10,<3.13
  test_base:
    common:
      - output_types: conda
        packages:
<<<<<<< HEAD
          - cudf==24.10.*
=======
          - cudf==24.12.*,>=0.0.0a0
>>>>>>> 4dbb8a35
          - pandas
          - pytest
          - pytest-xdist
  test_dask:
    common:
      - output_types: conda
        packages:
          - dask
  test_matplotlib:
    common:
      - output_types: conda
        packages:
          - matplotlib-base
  test_numpy:
    common:
      - output_types: conda
        packages:
          - numpy
  test_pytorch:
    common:
      - output_types: conda
        packages:
          - numpy
          - pytorch>=2.1.0
  test_seaborn:
    common:
      - output_types: conda
        packages:
          - seaborn
  test_scipy:
    common:
      - output_types: conda
        packages:
          - scipy
  test_sklearn:
    common:
      - output_types: conda
        packages:
          - scikit-learn
  test_stumpy:
    common:
      - output_types: conda
        packages:
          - dask
          - stumpy
  test_tensorflow:
    common:
      - output_types: conda
        packages:
          - tensorflow
  test_xgboost:
    common:
      - output_types: conda
        packages:
          - hypothesis
          - numpy
          - scipy
          - scikit-learn
          - pip
          - pip:
            - xgboost>=2.0.1
  test_cuml:
    common:
      - output_types: conda
        packages:
<<<<<<< HEAD
          - cuml==24.10.*
=======
          - cuml==24.12.*,>=0.0.0a0
>>>>>>> 4dbb8a35
          - scikit-learn
  test_cugraph:
    common:
      - output_types: conda
        packages:
<<<<<<< HEAD
          - cugraph==24.10.*
=======
          - cugraph==24.12.*,>=0.0.0a0
>>>>>>> 4dbb8a35
          - networkx
  test_ibis:
    common:
      - output_types: conda
        packages:
          - pip
          - pip:
              - ibis-framework[pandas]
  test_hvplot:
    common:
      - output_types: conda
        packages:
          - hvplot
  test_holoviews:
    common:
      - output_types: conda
        packages:
          - holoviews
  test_plotly:
    common:
      - output_types: conda
        packages:
          - plotly<|MERGE_RESOLUTION|>--- conflicted
+++ resolved
@@ -182,11 +182,7 @@
     common:
       - output_types: conda
         packages:
-<<<<<<< HEAD
-          - cudf==24.10.*
-=======
           - cudf==24.12.*,>=0.0.0a0
->>>>>>> 4dbb8a35
           - pandas
           - pytest
           - pytest-xdist
@@ -252,21 +248,13 @@
     common:
       - output_types: conda
         packages:
-<<<<<<< HEAD
-          - cuml==24.10.*
-=======
           - cuml==24.12.*,>=0.0.0a0
->>>>>>> 4dbb8a35
           - scikit-learn
   test_cugraph:
     common:
       - output_types: conda
         packages:
-<<<<<<< HEAD
-          - cugraph==24.10.*
-=======
           - cugraph==24.12.*,>=0.0.0a0
->>>>>>> 4dbb8a35
           - networkx
   test_ibis:
     common:
