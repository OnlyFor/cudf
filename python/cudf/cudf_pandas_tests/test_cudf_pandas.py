--- conflicted
+++ resolved
@@ -14,21 +14,14 @@
 import types
 from io import BytesIO, StringIO
 
-<<<<<<< HEAD
 import cupy as cp
-import numpy as np
-import pyarrow as pa
-import pytest
-from numba import NumbaDeprecationWarning, vectorize
-=======
 import jupyter_client
 import nbformat
 import numpy as np
 import pyarrow as pa
 import pytest
 from nbconvert.preprocessors import ExecutePreprocessor
-from numba import NumbaDeprecationWarning
->>>>>>> f6e2355d
+from numba import NumbaDeprecationWarning, vectorize
 from pytz import utc
 
 from cudf.pandas import LOADED, Profiler
@@ -1664,52 +1657,6 @@
         assert df.index.name == name
 
 
-<<<<<<< HEAD
-def test_numpy_ndarray_isinstancecheck(array):
-    arr1, arr2 = array
-    assert isinstance(arr1, np.ndarray)
-    assert isinstance(arr2, np.ndarray)
-
-
-def test_numpy_ndarray_np_ufunc(array):
-    arr1, arr2 = array
-
-    @np.vectorize
-    def add_one_ufunc(arr):
-        return arr + 1
-
-    assert_eq(add_one_ufunc(arr1), add_one_ufunc(arr2))
-
-
-def test_numpy_ndarray_cp_ufunc(array):
-    arr1, arr2 = array
-
-    @cp.vectorize
-    def add_one_ufunc(arr):
-        return arr + 1
-
-    assert_eq(add_one_ufunc(cp.asarray(arr1)), add_one_ufunc(arr2))
-
-
-def test_numpy_ndarray_numba_ufunc(array):
-    arr1, arr2 = array
-
-    @vectorize
-    def add_one_ufunc(arr):
-        return arr + 1
-
-    assert_eq(add_one_ufunc(arr1), add_one_ufunc(arr2))
-
-
-def test_numpy_ndarray_numba_cuda_ufunc(array):
-    arr1, arr2 = array
-
-    @vectorize(["int64(int64)"], target="cuda")
-    def add_one_ufunc(a):
-        return a + 1
-
-    assert_eq(cp.asarray(add_one_ufunc(arr1)), cp.asarray(add_one_ufunc(arr2)))
-=======
 def test_notebook_slow_repr():
     notebook_filename = (
         os.path.dirname(os.path.abspath(__file__))
@@ -1741,4 +1688,49 @@
         assert (
             string in html_result
         ), f"Expected string {string} not found in the output"
->>>>>>> f6e2355d
+
+
+def test_numpy_ndarray_isinstancecheck(array):
+    arr1, arr2 = array
+    assert isinstance(arr1, np.ndarray)
+    assert isinstance(arr2, np.ndarray)
+
+
+def test_numpy_ndarray_np_ufunc(array):
+    arr1, arr2 = array
+
+    @np.vectorize
+    def add_one_ufunc(arr):
+        return arr + 1
+
+    assert_eq(add_one_ufunc(arr1), add_one_ufunc(arr2))
+
+
+def test_numpy_ndarray_cp_ufunc(array):
+    arr1, arr2 = array
+
+    @cp.vectorize
+    def add_one_ufunc(arr):
+        return arr + 1
+
+    assert_eq(add_one_ufunc(cp.asarray(arr1)), add_one_ufunc(arr2))
+
+
+def test_numpy_ndarray_numba_ufunc(array):
+    arr1, arr2 = array
+
+    @vectorize
+    def add_one_ufunc(arr):
+        return arr + 1
+
+    assert_eq(add_one_ufunc(arr1), add_one_ufunc(arr2))
+
+
+def test_numpy_ndarray_numba_cuda_ufunc(array):
+    arr1, arr2 = array
+
+    @vectorize(["int64(int64)"], target="cuda")
+    def add_one_ufunc(a):
+        return a + 1
+
+    assert_eq(cp.asarray(add_one_ufunc(arr1)), cp.asarray(add_one_ufunc(arr2)))