--- conflicted
+++ resolved
@@ -1230,7 +1230,6 @@
     assert isinstance(offset, xpd.tseries.offsets.BaseOffset)
 
 
-<<<<<<< HEAD
 def test_super_attribute_lookup():
     # test that we can use super() to access attributes
     # of the base class when subclassing proxy types
@@ -1241,7 +1240,8 @@
 
     s = Foo([1, 2, 3])
     assert s.max_times_two() == 6
-=======
+
+
 def test_apply_slow_path_udf_references_global_module():
     def my_apply(df, unused):
         # `datetime` Raised `KeyError: __import__`
@@ -1251,5 +1251,4 @@
     df = xpd.DataFrame({"Minute": ["09:00:00"]})
     result = df.apply(my_apply, axis=1, unused=True)
     expected = xpd.Series([1])
-    tm.assert_series_equal(result, expected)
->>>>>>> 40d3dd76
+    tm.assert_series_equal(result, expected)