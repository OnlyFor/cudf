--- conflicted
+++ resolved
@@ -1230,7 +1230,6 @@
     tm.assert_series_equal(result, expected)
 
 
-<<<<<<< HEAD
 @pytest.mark.parametrize("op", [operator.isub, operator.iadd])
 def test_isub_iadd(op):
     xarray1 = xpd.array([10, 11, 12])
@@ -1243,7 +1242,8 @@
     array1 = op(array1, array2)
 
     tm.assert_equal(xarray1, array1)
-=======
+
+
 @pytest.mark.parametrize("data", [pd.NaT, 1234, "nat"])
 def test_timestamp(data):
     xtimestamp = xpd.Timestamp(data)
@@ -1255,5 +1255,4 @@
 def test_timedelta(data):
     xtimedelta = xpd.Timedelta(data)
     timedelta = pd.Timedelta(data)
-    tm.assert_equal(xtimedelta, timedelta)
->>>>>>> 8d9c06a7
+    tm.assert_equal(xtimedelta, timedelta)