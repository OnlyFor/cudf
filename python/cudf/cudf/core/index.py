# Copyright (c) 2018-2024, NVIDIA CORPORATION.

from __future__ import annotations

import operator
import pickle
import warnings
from functools import cache, cached_property
from numbers import Number
from typing import TYPE_CHECKING, Any, Literal, MutableMapping, cast

import cupy
import numpy as np
import pandas as pd
import pyarrow as pa
from typing_extensions import Self

import cudf
from cudf import _lib as libcudf
from cudf._lib.datetime import extract_quarter, is_leap_year
from cudf._lib.filling import sequence
from cudf._lib.search import search_sorted
from cudf._lib.types import size_type_dtype
from cudf.api.extensions import no_default
from cudf.api.types import (
    _is_non_decimal_numeric_dtype,
    is_dtype_equal,
    is_integer,
    is_list_like,
    is_scalar,
    is_string_dtype,
)
from cudf.core._base_index import BaseIndex, _return_get_indexer_result
from cudf.core._compat import PANDAS_LT_300
from cudf.core.column import (
    CategoricalColumn,
    ColumnBase,
    DatetimeColumn,
    IntervalColumn,
    NumericalColumn,
    StringColumn,
    StructColumn,
    TimeDeltaColumn,
    column,
)
from cudf.core.column.column import as_column, concat_columns
from cudf.core.column.string import StringMethods as StringMethods
from cudf.core.dtypes import IntervalDtype
from cudf.core.frame import Frame
from cudf.core.join._join_helpers import _match_join_keys
from cudf.core.mixins import BinaryOperand
from cudf.core.single_column_frame import SingleColumnFrame
from cudf.utils.docutils import copy_docstring
from cudf.utils.dtypes import (
    _maybe_convert_to_default_type,
    find_common_type,
    is_mixed_with_object_dtype,
)
from cudf.utils.performance_tracking import _performance_tracking
from cudf.utils.utils import _warn_no_dask_cudf, search_range

if TYPE_CHECKING:
<<<<<<< HEAD
    from collections.abc import Generator, Hashable, Iterable
=======
    from collections.abc import Generator, Iterable
    from datetime import tzinfo
>>>>>>> dab8660d


def ensure_index(index_like: Any) -> BaseIndex:
    """
    Ensure an Index is returned.

    Avoids a shallow copy compared to calling cudf.Index(...)
    """
    if not isinstance(index_like, BaseIndex):
        return cudf.Index(index_like)
    return index_like


class IndexMeta(type):
    """Custom metaclass for Index that overrides instance/subclass tests."""

    def __call__(cls, data, *args, **kwargs):
        if kwargs.get("tupleize_cols", True) is not True:
            raise NotImplementedError(
                "tupleize_cols is currently not supported."
            )

        if cls is Index:
            return as_index(
                arbitrary=data,
                *args,
                **kwargs,
            )
        return super().__call__(data, *args, **kwargs)

    def __instancecheck__(self, instance):
        if self is cudf.Index:
            return isinstance(instance, BaseIndex)
        else:
            return type.__instancecheck__(self, instance)

    def __subclasscheck__(self, subclass):
        if self is cudf.Index:
            return issubclass(subclass, BaseIndex)
        else:
            return type.__subclasscheck__(self, subclass)


def _lexsorted_equal_range(
    idx: Index | cudf.MultiIndex,
    keys: list[ColumnBase],
    is_sorted: bool,
) -> tuple[int, int, ColumnBase | None]:
    """Get equal range for key in lexicographically sorted index. If index
    is not sorted when called, a sort will take place and `sort_inds` is
    returned. Otherwise `None` is returned in that position.
    """
    if not is_sorted:
        sort_inds = idx._get_sorted_inds()
        sort_vals = idx._gather(sort_inds)
    else:
        sort_inds = None
        sort_vals = idx
    lower_bound = search_sorted(
        [*sort_vals._data.columns],
        keys,
        side="left",
        ascending=sort_vals.is_monotonic_increasing,
    ).element_indexing(0)
    upper_bound = search_sorted(
        [*sort_vals._data.columns],
        keys,
        side="right",
        ascending=sort_vals.is_monotonic_increasing,
    ).element_indexing(0)

    return lower_bound, upper_bound, sort_inds


def _index_from_data(data: MutableMapping, name: Any = no_default):
    """Construct an index of the appropriate type from some data."""

    if len(data) == 0:
        raise ValueError("Cannot construct Index from any empty Table")
    if len(data) == 1:
        values = next(iter(data.values()))

        if isinstance(values, NumericalColumn):
            index_class_type = Index
        elif isinstance(values, DatetimeColumn):
            index_class_type = DatetimeIndex
        elif isinstance(values, TimeDeltaColumn):
            index_class_type = TimedeltaIndex
        elif isinstance(values, StringColumn):
            index_class_type = Index
        elif isinstance(values, CategoricalColumn):
            index_class_type = CategoricalIndex
        elif isinstance(values, (IntervalColumn, StructColumn)):
            index_class_type = IntervalIndex
        else:
            raise NotImplementedError(
                "Unsupported column type passed to "
                f"create an Index: {type(values)}"
            )
    else:
        index_class_type = cudf.MultiIndex
    return index_class_type._from_data(data, name)


def validate_range_arg(arg, arg_name: Literal["start", "stop", "step"]) -> int:
    """Validate start/stop/step argument in RangeIndex.__init__"""
    if not is_integer(arg):
        raise TypeError(
            f"{arg_name} must be an integer, not {type(arg).__name__}"
        )
    return int(arg)


class RangeIndex(BaseIndex, BinaryOperand):
    """
    Immutable Index implementing a monotonic integer range.

    This is the default index type used by DataFrame and Series
    when no explicit index is provided by the user.

    Parameters
    ----------
    start : int (default: 0), or other range instance
    stop : int (default: 0)
    step : int (default: 1)
    name : object, optional
        Name to be stored in the index.
    dtype : numpy dtype
        Unused, accepted for homogeneity with other index types.
    copy : bool, default False
        Unused, accepted for homogeneity with other index types.

    Attributes
    ----------
    start
    stop
    step

    Methods
    -------
    to_numpy
    to_arrow

    Examples
    --------
    >>> import cudf
    >>> cudf.RangeIndex(0, 10, 1, name="a")
    RangeIndex(start=0, stop=10, step=1, name='a')

    >>> cudf.RangeIndex(range(1, 10, 1), name="a")
    RangeIndex(start=1, stop=10, step=1, name='a')
    """

    _VALID_BINARY_OPERATIONS = BinaryOperand._SUPPORTED_BINARY_OPERATIONS

    _range: range

    @_performance_tracking
    def __init__(
        self, start, stop=None, step=1, dtype=None, copy=False, name=None
    ):
        if not cudf.api.types.is_hashable(name):
            raise ValueError("Name must be a hashable value.")
        self._name = name
        if dtype is not None and cudf.dtype(dtype).kind != "i":
            raise ValueError(f"{dtype=} must be a signed integer type")

        if isinstance(start, range):
            self._range = start
        else:
            if stop is None:
                start, stop = 0, start
            start = validate_range_arg(start, "start")
            stop = validate_range_arg(stop, "stop")
            if step is not None:
                step = validate_range_arg(step, "step")
            else:
                step = 1
            try:
                self._range = range(start, stop, step)
            except ValueError as err:
                if step == 0:
                    raise ValueError("Step must not be zero.") from err
                raise

    def _copy_type_metadata(self: Self, other: Self) -> Self:
        # There is no metadata to be copied for RangeIndex since it does not
        # have an underlying column.
        return self

    def searchsorted(
        self,
        value: int,
        side: Literal["left", "right"] = "left",
        ascending: bool = True,
        na_position: Literal["first", "last"] = "last",
    ):
        assert (len(self) <= 1) or (
            ascending == (self.step > 0)
        ), "Invalid ascending flag"
        return search_range(value, self._range, side=side)

    def factorize(
        self, sort: bool = False, use_na_sentinel: bool = True
    ) -> tuple[cupy.ndarray, Self]:
        if sort and self.step < 0:
            codes = cupy.arange(len(self) - 1, -1, -1)
            uniques = self[::-1]
        else:
            codes = cupy.arange(len(self), dtype=np.intp)
            uniques = self
        return codes, uniques

    @property  # type: ignore
    @_performance_tracking
    def name(self):
        return self._name

    @name.setter  # type: ignore
    @_performance_tracking
    def name(self, value):
        self._name = value

    @property  # type: ignore
    @_performance_tracking
    def start(self) -> int:
        """
        The value of the `start` parameter (0 if this was not supplied).
        """
        return self._range.start

    @property  # type: ignore
    @_performance_tracking
    def stop(self) -> int:
        """
        The value of the stop parameter.
        """
        return self._range.stop

    @property  # type: ignore
    @_performance_tracking
    def step(self) -> int:
        """
        The value of the step parameter.
        """
        return self._range.step

    @property  # type: ignore
    @_performance_tracking
    def _num_rows(self) -> int:
        return len(self)

    @cached_property  # type: ignore
    @_performance_tracking
    def _values(self):
        if len(self) > 0:
            return column.as_column(self._range, dtype=self.dtype)
        else:
            return column.column_empty(0, masked=False, dtype=self.dtype)

    def _clean_nulls_from_index(self) -> Self:
        return self

    def _is_numeric(self) -> bool:
        return True

    def _is_boolean(self) -> bool:
        return False

    def _is_integer(self) -> bool:
        return True

    def _is_floating(self) -> bool:
        return False

    def _is_object(self) -> bool:
        return False

    def _is_categorical(self) -> bool:
        return False

    def _is_interval(self) -> bool:
        return False

    @property  # type: ignore
    @_performance_tracking
    def hasnans(self) -> bool:
        return False

    @property  # type: ignore
    @_performance_tracking
    def _data(self):
        return cudf.core.column_accessor.ColumnAccessor(
            {self.name: self._values}, verify=False
        )

    @_performance_tracking
    def __contains__(self, item):
        hash(item)
        if not isinstance(item, (np.floating, np.integer, int, float)):
            return False
        elif isinstance(item, (np.timedelta64, np.datetime64, bool)):
            # Cases that would pass the above check
            return False
        try:
            int_item = int(item)
            return int_item == item and int_item in self._range
        except (ValueError, OverflowError):
            return False

    @_performance_tracking
    def copy(self, name=None, deep=False):
        """
        Make a copy of this object.

        Parameters
        ----------
        name : object optional (default: None), name of index
        deep : Bool (default: False)
            Ignored for RangeIndex

        Returns
        -------
        New RangeIndex instance with same range
        """

        name = self.name if name is None else name

        return RangeIndex(self._range, name=name)

    @_performance_tracking
    def astype(self, dtype, copy: bool = True):
        if is_dtype_equal(dtype, self.dtype):
            return self
        return self._as_int_index().astype(dtype, copy=copy)

    def fillna(self, value, downcast=None):
        return self.copy()

    @_performance_tracking
    def drop_duplicates(self, keep="first"):
        return self

    @_performance_tracking
    def duplicated(self, keep="first") -> cupy.ndarray:
        return cupy.zeros(len(self), dtype=bool)

    @_performance_tracking
    def __repr__(self):
        return (
            f"{self.__class__.__name__}(start={self.start}, stop={self.stop}"
            f", step={self.step}"
            + (
                f", name={pd.io.formats.printing.default_pprint(self.name)}"
                if self.name is not None
                else ""
            )
            + ")"
        )

    @property
    @_performance_tracking
    def size(self) -> int:
        return len(self)

    @_performance_tracking
    def __len__(self):
        return len(self._range)

    @_performance_tracking
    def __getitem__(self, index):
        if isinstance(index, slice):
            sl_start, sl_stop, sl_step = index.indices(len(self))

            lo = self.start + sl_start * self.step
            hi = self.start + sl_stop * self.step
            st = self.step * sl_step
            return RangeIndex(start=lo, stop=hi, step=st, name=self._name)

        elif isinstance(index, Number):
            len_self = len(self)
            if index < 0:
                index += len_self
            if not (0 <= index < len_self):
                raise IndexError("Index out of bounds")
            return self.start + index * self.step
        return self._as_int_index()[index]

    @_performance_tracking
    def equals(self, other) -> bool:
        if isinstance(other, RangeIndex):
            return self._range == other._range
        return self._as_int_index().equals(other)

    @_performance_tracking
    def serialize(self):
        header = {}
        header["index_column"] = {}

        # store metadata values of index separately
        # We don't need to store the GPU buffer for RangeIndexes
        # cuDF only needs to store start/stop and rehydrate
        # during de-serialization
        header["index_column"]["start"] = self.start
        header["index_column"]["stop"] = self.stop
        header["index_column"]["step"] = self.step
        frames = []

        header["name"] = pickle.dumps(self.name)
        header["dtype"] = pickle.dumps(self.dtype)
        header["type-serialized"] = pickle.dumps(type(self))
        header["frame_count"] = 0
        return header, frames

    @classmethod
    @_performance_tracking
    def deserialize(cls, header, frames):
        h = header["index_column"]
        name = pickle.loads(header["name"])
        start = h["start"]
        stop = h["stop"]
        step = h.get("step", 1)
        return RangeIndex(start=start, stop=stop, step=step, name=name)

    @property  # type: ignore
    @_performance_tracking
    def dtype(self):
        """
        `dtype` of the range of values in RangeIndex.

        By default the dtype is 64 bit signed integer. This is configurable
        via `default_integer_bitwidth` as 32 bit in `cudf.options`
        """
        dtype = np.dtype(np.int64)
        return _maybe_convert_to_default_type(dtype)

    @property
    def _dtypes(self) -> Iterable:
        return [(self.name, self.dtype)]

    @_performance_tracking
    def to_pandas(
        self, *, nullable: bool = False, arrow_type: bool = False
    ) -> pd.RangeIndex:
        if nullable:
            raise NotImplementedError(f"{nullable=} is not implemented.")
        elif arrow_type:
            raise NotImplementedError(f"{arrow_type=} is not implemented.")
        return pd.RangeIndex(
            start=self.start,
            stop=self.stop,
            step=self.step,
            dtype=self.dtype,
            name=self.name,
        )

    @property
    def is_unique(self) -> bool:
        return True

    @cached_property  # type: ignore
    @_performance_tracking
    def is_monotonic_increasing(self) -> bool:
        return self.step > 0 or len(self) <= 1

    @cached_property  # type: ignore
    @_performance_tracking
    def is_monotonic_decreasing(self):
        return self.step < 0 or len(self) <= 1

    @_performance_tracking
    def memory_usage(self, deep: bool = False) -> int:
        if deep:
            warnings.warn(
                "The deep parameter is ignored and is only included "
                "for pandas compatibility."
            )
        return 0

    def unique(self, level: int | None = None) -> Self:
        # RangeIndex always has unique values
        if level is not None and level > 0:
            raise IndexError(
                f"Too many levels: Index has only 1 level, not {level + 1}"
            )
        return self.copy()

    @_performance_tracking
    def __mul__(self, other):
        # Multiplication by raw ints must return a RangeIndex to match pandas.
        if isinstance(other, cudf.Scalar) and other.dtype.kind in "iu":
            other = other.value
        elif (
            isinstance(other, (np.ndarray, cupy.ndarray))
            and other.ndim == 0
            and other.dtype.kind in "iu"
        ):
            other = other.item()
        if isinstance(other, (int, np.integer)):
            return RangeIndex(
                self.start * other, self.stop * other, self.step * other
            )
        return self._as_int_index().__mul__(other)

    @_performance_tracking
    def __rmul__(self, other):
        # Multiplication is commutative.
        return self.__mul__(other)

    @_performance_tracking
    def _as_int_index(self):
        # Convert self to an integer index. This method is used to perform ops
        # that are not defined directly on RangeIndex.
        return cudf.Index._from_data(self._data)

    @_performance_tracking
    def __array_ufunc__(self, ufunc, method, *inputs, **kwargs):
        return self._as_int_index().__array_ufunc__(
            ufunc, method, *inputs, **kwargs
        )

    @_performance_tracking
    def get_indexer(self, target, limit=None, method=None, tolerance=None):
        target_col = cudf.core.column.as_column(target)
        if method is not None or not isinstance(
            target_col, cudf.core.column.NumericalColumn
        ):
            # TODO: See if we can implement this without converting to
            # Integer index.
            return self._as_int_index().get_indexer(
                target=target, limit=limit, method=method, tolerance=tolerance
            )

        if self.step > 0:
            start, stop, step = self.start, self.stop, self.step
        else:
            # Reversed
            reverse = self._range[::-1]
            start, stop, step = reverse.start, reverse.stop, reverse.step

        target_array = target_col.values
        locs = target_array - start
        valid = (locs % step == 0) & (locs >= 0) & (target_array < stop)
        locs[~valid] = -1
        locs[valid] = locs[valid] / step

        if step != self.step:
            # Reversed
            locs[valid] = len(self) - 1 - locs[valid]
        return locs

    @_performance_tracking
    def get_loc(self, key):
        if not is_scalar(key):
            raise TypeError("Should be a scalar-like")
        idx = (key - self.start) / self.step
        idx_int_upper_bound = (self.stop - self.start) // self.step
        if idx > idx_int_upper_bound or idx < 0:
            raise KeyError(key)

        idx_int = (key - self.start) // self.step
        if idx_int != idx:
            raise KeyError(key)
        return idx_int

    @_performance_tracking
    def _union(self, other, sort=None):
        if isinstance(other, RangeIndex):
            # Variable suffixes are of the
            # following notation: *_o -> other, *_s -> self,
            # and *_r -> result
            start_s, step_s = self.start, self.step
            end_s = self.start + self.step * (len(self) - 1)
            start_o, step_o = other.start, other.step
            end_o = other.start + other.step * (len(other) - 1)
            if self.step < 0:
                start_s, step_s, end_s = end_s, -step_s, start_s
            if other.step < 0:
                start_o, step_o, end_o = end_o, -step_o, start_o
            if len(self) == 1 and len(other) == 1:
                step_s = step_o = abs(self.start - other.start)
            elif len(self) == 1:
                step_s = step_o
            elif len(other) == 1:
                step_o = step_s

            # Determine minimum start value of the result.
            start_r = min(start_s, start_o)
            # Determine maximum end value of the result.
            end_r = max(end_s, end_o)
            result = None
            min_step = min(step_o, step_s)

            if ((start_s - start_o) % min_step) == 0:
                # Checking to determine other is a subset of self with
                # equal step size.
                if (
                    step_o == step_s
                    and (start_s - end_o) <= step_s
                    and (start_o - end_s) <= step_s
                ):
                    result = type(self)(start_r, end_r + step_s, step_s)
                # Checking if self is a subset of other with unequal
                # step sizes.
                elif (
                    step_o % step_s == 0
                    and (start_o + step_s >= start_s)
                    and (end_o - step_s <= end_s)
                ):
                    result = type(self)(start_r, end_r + step_s, step_s)
                # Checking if other is a subset of self with unequal
                # step sizes.
                elif (
                    step_s % step_o == 0
                    and (start_s + step_o >= start_o)
                    and (end_s - step_o <= end_o)
                ):
                    result = type(self)(start_r, end_r + step_o, step_o)
            # Checking to determine when the steps are even but one of
            # the inputs spans across is near half or less then half
            # the other input. This case needs manipulation to step
            # size.
            elif (
                step_o == step_s
                and (step_s % 2 == 0)
                and (abs(start_s - start_o) <= step_s / 2)
                and (abs(end_s - end_o) <= step_s / 2)
            ):
                result = type(self)(start_r, end_r + step_s / 2, step_s / 2)
            if result is not None:
                if sort in {None, True} and not result.is_monotonic_increasing:
                    return result.sort_values()
                else:
                    return result

        # If all the above optimizations don't cater to the inputs,
        # we materialize RangeIndexes into integer indexes and
        # then perform `union`.
        return self._try_reconstruct_range_index(
            self._as_int_index()._union(other, sort=sort)
        )

    @_performance_tracking
    def _intersection(self, other, sort=None):
        if not isinstance(other, RangeIndex):
            return self._try_reconstruct_range_index(
                super()._intersection(other, sort=sort)
            )

        if not len(self) or not len(other):
            return RangeIndex(0)

        first = self._range[::-1] if self.step < 0 else self._range
        second = other._range[::-1] if other.step < 0 else other._range

        # check whether intervals intersect
        # deals with in- and decreasing ranges
        int_low = max(first.start, second.start)
        int_high = min(first.stop, second.stop)
        if int_high <= int_low:
            return RangeIndex(0)

        # Method hint: linear Diophantine equation
        # solve intersection problem
        # performance hint: for identical step sizes, could use
        # cheaper alternative
        gcd, s, _ = _extended_gcd(first.step, second.step)

        # check whether element sets intersect
        if (first.start - second.start) % gcd:
            return RangeIndex(0)

        # calculate parameters for the RangeIndex describing the
        # intersection disregarding the lower bounds
        tmp_start = (
            first.start + (second.start - first.start) * first.step // gcd * s
        )
        new_step = first.step * second.step // gcd
        no_steps = -(-(int_low - tmp_start) // abs(new_step))
        new_start = tmp_start + abs(new_step) * no_steps
        new_range = range(new_start, int_high, new_step)
        new_index = RangeIndex(new_range)

        if (self.step < 0 and other.step < 0) is not (new_index.step < 0):
            new_index = new_index[::-1]
        if sort in {None, True}:
            new_index = new_index.sort_values()

        return self._try_reconstruct_range_index(new_index)

    @_performance_tracking
    def difference(self, other, sort=None):
        if isinstance(other, RangeIndex) and self.equals(other):
            return self[:0]._get_reconciled_name_object(other)

        return self._try_reconstruct_range_index(
            super().difference(other, sort=sort)
        )

    def _try_reconstruct_range_index(
        self, index: BaseIndex
    ) -> Self | BaseIndex:
        if isinstance(index, RangeIndex) or index.dtype.kind not in "iu":
            return index
        # Evenly spaced values can return a
        # RangeIndex instead of a materialized Index.
        if not index._column.has_nulls():  # type: ignore[attr-defined]
            uniques = cupy.unique(cupy.diff(index.values))
            if len(uniques) == 1 and (diff := uniques[0].get()) != 0:
                new_range = range(index[0], index[-1] + diff, diff)
                return type(self)(new_range, name=index.name)
        return index

    def sort_values(
        self,
        return_indexer=False,
        ascending=True,
        na_position="last",
        key=None,
    ):
        if key is not None:
            raise NotImplementedError("key parameter is not yet implemented.")
        if na_position not in {"first", "last"}:
            raise ValueError(f"invalid na_position: {na_position}")

        sorted_index = self
        indexer = RangeIndex(range(len(self)))

        sorted_index = self
        if ascending:
            if self.step < 0:
                sorted_index = self[::-1]
                indexer = indexer[::-1]
        else:
            if self.step > 0:
                sorted_index = self[::-1]
                indexer = indexer = indexer[::-1]

        if return_indexer:
            return sorted_index, indexer
        else:
            return sorted_index

    @_performance_tracking
    def _gather(self, gather_map, nullify=False, check_bounds=True):
        gather_map = cudf.core.column.as_column(gather_map)
        return cudf.Index._from_data(
            {self.name: self._values.take(gather_map, nullify, check_bounds)}
        )

    @_performance_tracking
    def _apply_boolean_mask(self, boolean_mask):
        return cudf.Index._from_data(
            {self.name: self._values.apply_boolean_mask(boolean_mask)}
        )

    def repeat(self, repeats, axis=None):
        return self._as_int_index().repeat(repeats, axis)

    def _split(self, splits):
        return cudf.Index._from_data(
            {self.name: self._as_int_index()._split(splits)}
        )

    def _binaryop(self, other, op: str):
        # TODO: certain binops don't require materializing range index and
        # could use some optimization.
        return self._as_int_index()._binaryop(other, op=op)

    def join(
        self, other, how="left", level=None, return_indexers=False, sort=False
    ):
        if how in {"left", "right"} or self.equals(other):
            # pandas supports directly merging RangeIndex objects and can
            # intelligently create RangeIndex outputs depending on the type of
            # join. Hence falling back to performing a merge on pd.RangeIndex
            # since the conversion is cheap.
            if isinstance(other, RangeIndex):
                result = self.to_pandas().join(
                    other.to_pandas(),
                    how=how,
                    level=level,
                    return_indexers=return_indexers,
                    sort=sort,
                )
                if return_indexers:
                    return tuple(
                        cudf.from_pandas(result[0]), result[1], result[2]
                    )
                else:
                    return cudf.from_pandas(result)
        return self._as_int_index().join(
            other, how, level, return_indexers, sort
        )

    @property  # type: ignore
    @_performance_tracking
    def _column(self):
        return self._as_int_index()._column

    @property  # type: ignore
    @_performance_tracking
    def _columns(self):
        return self._as_int_index()._columns

    @property  # type: ignore
    @_performance_tracking
    def values_host(self) -> np.ndarray:
        return np.arange(start=self.start, stop=self.stop, step=self.step)

    @_performance_tracking
    def argsort(
        self,
        ascending=True,
        na_position="last",
    ) -> cupy.ndarray:
        if na_position not in {"first", "last"}:
            raise ValueError(f"invalid na_position: {na_position}")
        if (ascending and self.step < 0) or (not ascending and self.step > 0):
            return cupy.arange(len(self) - 1, -1, -1)
        else:
            return cupy.arange(len(self))

    @_performance_tracking
    def where(self, cond, other=None, inplace=False):
        return self._as_int_index().where(cond, other, inplace)

    @_performance_tracking
    def to_numpy(self) -> np.ndarray:
        return self.values_host

    @_performance_tracking
    def to_cupy(self) -> cupy.ndarray:
        return self.values

    @_performance_tracking
    def to_arrow(self) -> pa.Array:
        return pa.array(self._range, type=pa.from_numpy_dtype(self.dtype))

    def __array__(self, dtype=None):
        raise TypeError(
            "Implicit conversion to a host NumPy array via __array__ is not "
            "allowed, To explicitly construct a GPU matrix, consider using "
            ".to_cupy()\nTo explicitly construct a host matrix, consider "
            "using .to_numpy()."
        )

    @_performance_tracking
    def nunique(self, dropna: bool = True) -> int:
        return len(self)

    @_performance_tracking
    def isna(self) -> cupy.ndarray:
        return cupy.zeros(len(self), dtype=bool)

    isnull = isna

    @_performance_tracking
    def notna(self) -> cupy.ndarray:
        return cupy.ones(len(self), dtype=bool)

    notnull = isna

    @_performance_tracking
    def _minmax(self, meth: str):
        no_steps = len(self) - 1
        if no_steps == -1:
            return np.nan
        elif (meth == "min" and self.step > 0) or (
            meth == "max" and self.step < 0
        ):
            return self.start

        return self.start + self.step * no_steps

    def min(self):
        return self._minmax("min")

    def max(self):
        return self._minmax("max")

    @property
    def values(self) -> cupy.ndarray:
        return cupy.arange(self.start, self.stop, self.step)

    def any(self) -> bool:
        return any(self._range)

    def all(self) -> bool:
        return 0 not in self._range

    def append(self, other):
        result = self._as_int_index().append(other)
        return self._try_reconstruct_range_index(result)

    def _indices_of(self, value) -> cudf.core.column.NumericalColumn:
        if isinstance(value, (bool, np.bool_)):
            raise ValueError(
                f"Cannot use {type(value).__name__} to get an index of a "
                f"{type(self).__name__}."
            )
        try:
            i = [self._range.index(value)]
        except ValueError:
            i = []
        return as_column(i, dtype=size_type_dtype)

    def isin(self, values, level=None):
        if level is not None and level > 0:
            raise IndexError(
                f"Too many levels: Index has only 1 level, not {level + 1}"
            )
        if is_scalar(values):
            raise TypeError(
                "only list-like objects are allowed to be passed "
                f"to isin(), you passed a {type(values).__name__}"
            )

        return self._values.isin(values).values

    def __pos__(self) -> Self:
        return self.copy()

    def __neg__(self) -> Self:
        rng = range(-self.start, -self.stop, -self.step)
        return type(self)(rng, name=self.name)

    def __abs__(self) -> Self | Index:
        if len(self) == 0 or self.min() >= 0:
            return self.copy()
        elif self.max() <= 0:
            return -self
        else:
            return abs(self._as_int_index())

    def _columns_for_reset_index(
        self, levels: tuple | None
    ) -> Generator[tuple[Any, ColumnBase], None, None]:
        """Return the columns and column names for .reset_index"""
        # We need to explicitly materialize the RangeIndex to a column
        yield "index" if self.name is None else self.name, as_column(self)

    @_warn_no_dask_cudf
    def __dask_tokenize__(self):
        return (type(self), self.start, self.stop, self.step)


class Index(SingleColumnFrame, BaseIndex, metaclass=IndexMeta):
    """
    Immutable sequence used for indexing and alignment.

    The basic object storing axis labels for all pandas objects.

    Parameters
    ----------
    data : array-like (1-dimensional)
    dtype : str, numpy.dtype, or ExtensionDtype, optional
        Data type for the output Index. If not specified, this will be
        inferred from `data`.
    copy : bool, default False
        Copy input data.
    name : object
        Name to be stored in the index.
    tupleize_cols : bool (default: True)
        When True, attempt to create a MultiIndex if possible.
        Currently not supported.
    """

    @_performance_tracking
    def __init__(self, data, **kwargs):
        name = _getdefault_name(data, name=kwargs.get("name"))
        super().__init__({name: data})

    @_performance_tracking
    def __array_ufunc__(self, ufunc, method, *inputs, **kwargs):
        ret = super().__array_ufunc__(ufunc, method, *inputs, **kwargs)

        if ret is not None:
            return ret

        # Attempt to dispatch all other functions to cupy.
        cupy_func = getattr(cupy, ufunc.__name__)
        if cupy_func:
            if ufunc.nin == 2:
                other = inputs[self is inputs[0]]
                inputs = self._make_operands_for_binop(other)
            else:
                inputs = {
                    name: (col, None, False, None)
                    for name, col in self._data.items()
                }

            data = self._apply_cupy_ufunc_to_operands(
                ufunc, cupy_func, inputs, **kwargs
            )

            out = [_index_from_data(out) for out in data]

            # pandas returns numpy arrays when the outputs are boolean.
            for i, o in enumerate(out):
                # We explicitly _do not_ use isinstance here: we want only
                # boolean Indexes, not dtype-specific subclasses.
                if type(o) is Index and o.dtype.kind == "b":
                    out[i] = o.values

            return out[0] if ufunc.nout == 1 else tuple(out)

        return NotImplemented

    @classmethod
    @_performance_tracking
    def _from_column(
        cls, column: ColumnBase, *, name: Hashable = None
    ) -> Self:
        ca = cudf.core.column_accessor.ColumnAccessor(
            {name: column}, verify=False
        )
        return _index_from_data(ca)

    @classmethod
    @_performance_tracking
    def _from_data(cls, data: MutableMapping, name: Any = no_default) -> Self:
        out = super()._from_data(data=data)
        if name is not no_default:
            out.name = name
        return out

    @classmethod
    @_performance_tracking
    def _from_data_like_self(
        cls, data: MutableMapping, name: Any = no_default
    ) -> Self:
        out = _index_from_data(data, name)
        if name is not no_default:
            out.name = name
        return out

    @classmethod
    @_performance_tracking
    def from_arrow(cls, obj):
        """Create from PyArrow Array/ChunkedArray.

        Parameters
        ----------
        array : PyArrow Array/ChunkedArray
            PyArrow Object which has to be converted.

        Raises
        ------
        TypeError for invalid input type.

        Returns
        -------
        SingleColumnFrame

        Examples
        --------
        >>> import cudf
        >>> import pyarrow as pa
        >>> cudf.Index.from_arrow(pa.array(["a", "b", None]))
        Index(['a', 'b', None], dtype='object')
        """
        try:
            return cls(ColumnBase.from_arrow(obj))
        except TypeError:
            # Try interpreting object as a MultiIndex before failing.
            return cudf.MultiIndex.from_arrow(obj)

    @cached_property
    def is_monotonic_increasing(self):
        return super().is_monotonic_increasing

    @cached_property
    def is_monotonic_decreasing(self):
        return super().is_monotonic_decreasing

    def _binaryop(
        self,
        other: Frame,
        op: str,
        fill_value: Any = None,
        *args,
        **kwargs,
    ) -> SingleColumnFrame:
        reflect, op = self._check_reflected_op(op)
        operands = self._make_operands_for_binop(other, fill_value, reflect)
        if operands is NotImplemented:
            return NotImplemented
        binop_result = self._colwise_binop(operands, op)

        if isinstance(other, cudf.Series):
            ret = other._from_data_like_self(binop_result)
            other_name = other.name
        else:
            ret = _index_from_data(binop_result)
            other_name = getattr(other, "name", self.name)

        ret.name = (
            self.name
            if cudf.utils.utils._is_same_name(self.name, other_name)
            else None
        )

        # pandas returns numpy arrays when the outputs are boolean. We
        # explicitly _do not_ use isinstance here: we want only boolean
        # Indexes, not dtype-specific subclasses.
        if isinstance(ret, (Index, cudf.Series)) and ret.dtype.kind == "b":
            if ret._column.has_nulls():
                ret = ret.fillna(op == "__ne__")

            return ret.values
        return ret

    @property  # type: ignore
    @_performance_tracking
    def _values(self):
        return self._column

    @classmethod
    @_performance_tracking
    def _concat(cls, objs):
        non_empties = [index for index in objs if len(index)]
        if len(objs) != len(non_empties):
            # Do not remove until pandas-3.0 support is added.
            assert (
                PANDAS_LT_300
            ), "Need to drop after pandas-3.0 support is added."
            warning_msg = (
                "The behavior of array concatenation with empty entries is "
                "deprecated. In a future version, this will no longer exclude "
                "empty items when determining the result dtype. "
                "To retain the old behavior, exclude the empty entries before "
                "the concat operation."
            )
            # Warn only if the type might _actually_ change
            if len(non_empties) == 0:
                if not all(objs[0].dtype == index.dtype for index in objs[1:]):
                    warnings.warn(warning_msg, FutureWarning)
            else:
                common_all_type = find_common_type(
                    [index.dtype for index in objs]
                )
                common_non_empty_type = find_common_type(
                    [index.dtype for index in non_empties]
                )
                if common_all_type != common_non_empty_type:
                    warnings.warn(warning_msg, FutureWarning)
        if all(isinstance(obj, RangeIndex) for obj in non_empties):
            result = _concat_range_index(non_empties)
        else:
            data = concat_columns([o._values for o in non_empties])
            result = Index(data)

        names = {obj.name for obj in objs}
        if len(names) == 1:
            name = names.pop()
        else:
            name = None

        result.name = name
        return result

    @_performance_tracking
    def memory_usage(self, deep=False):
        return self._column.memory_usage

    @cached_property  # type: ignore
    @_performance_tracking
    def is_unique(self):
        return self._column.is_unique

    @_performance_tracking
    def equals(self, other) -> bool:
        if not isinstance(other, BaseIndex) or len(self) != len(other):
            return False

        check_dtypes = False

        self_is_categorical = isinstance(self, CategoricalIndex)
        other_is_categorical = isinstance(other, CategoricalIndex)
        if self_is_categorical and not other_is_categorical:
            other = other.astype(self.dtype)
            check_dtypes = True
        elif other_is_categorical and not self_is_categorical:
            self = self.astype(other.dtype)
            check_dtypes = True

        try:
            return self._column.equals(
                other._column, check_dtypes=check_dtypes
            )
        except TypeError:
            return False

    @_performance_tracking
    def copy(self, name=None, deep=False):
        """
        Make a copy of this object.

        Parameters
        ----------
        name : object, default None
            Name of index, use original name when None
        deep : bool, default True
            Make a deep copy of the data.
            With ``deep=False`` the original data is used

        Returns
        -------
        New index instance.
        """
        name = self.name if name is None else name

        return _index_from_data(
            {name: self._values.copy(True) if deep else self._values}
        )

    @_performance_tracking
    def astype(self, dtype, copy: bool = True):
        return super().astype({self.name: dtype}, copy)

    @_performance_tracking
    def get_indexer(self, target, method=None, limit=None, tolerance=None):
        if is_scalar(target):
            raise TypeError("Should be a sequence")

        if method not in {
            None,
            "ffill",
            "bfill",
            "pad",
            "backfill",
            "nearest",
        }:
            raise ValueError(
                f"Invalid fill method. Expecting pad (ffill), backfill (bfill)"
                f" or nearest. Got {method}"
            )

        if not self.is_unique:
            raise ValueError("Cannot get index for a non-unique Index.")

        is_sorted = (
            self.is_monotonic_increasing or self.is_monotonic_decreasing
        )

        if not is_sorted and method is not None:
            raise ValueError(
                "index must be monotonic increasing or decreasing if `method`"
                "is specified."
            )

        needle = as_column(target)
        result = as_column(
            -1,
            length=len(needle),
            dtype=libcudf.types.size_type_dtype,
        )

        if not len(self):
            return _return_get_indexer_result(result.values)
        try:
            lcol, rcol = _match_join_keys(needle, self._column, "inner")
        except ValueError:
            return _return_get_indexer_result(result.values)

        scatter_map, indices = libcudf.join.join([lcol], [rcol], how="inner")
        result = libcudf.copying.scatter([indices], scatter_map, [result])[0]
        result_series = cudf.Series._from_column(result)

        if method in {"ffill", "bfill", "pad", "backfill"}:
            result_series = _get_indexer_basic(
                index=self,
                positions=result_series,
                method=method,
                target_col=cudf.Series._from_column(needle),
                tolerance=tolerance,
            )
        elif method == "nearest":
            result_series = _get_nearest_indexer(
                index=self,
                positions=result_series,
                target_col=cudf.Series._from_column(needle),
                tolerance=tolerance,
            )
        elif method is not None:
            raise ValueError(
                f"{method=} is unsupported, only supported values are: "
                "{['ffill'/'pad', 'bfill'/'backfill', 'nearest', None]}"
            )

        return _return_get_indexer_result(result_series.to_cupy())

    @_performance_tracking
    def get_loc(self, key) -> int | slice | cupy.ndarray:
        if not is_scalar(key):
            raise TypeError("Should be a scalar-like")

        is_sorted = (
            self.is_monotonic_increasing or self.is_monotonic_decreasing
        )

        lower_bound, upper_bound, sort_inds = _lexsorted_equal_range(
            self, [as_column([key])], is_sorted
        )

        if lower_bound == upper_bound:
            raise KeyError(key)

        if lower_bound + 1 == upper_bound:
            # Search result is unique, return int.
            return (
                lower_bound
                if is_sorted
                else sort_inds.element_indexing(lower_bound)  # type: ignore[union-attr]
            )

        if is_sorted:
            # In monotonic index, lex search result is continuous. A slice for
            # the range is returned.
            return slice(lower_bound, upper_bound)

        # Not sorted and not unique. Return a boolean mask
        mask = cupy.full(len(self), False)
        true_inds = sort_inds.slice(lower_bound, upper_bound).values  # type: ignore[union-attr]
        mask[true_inds] = True
        return mask

    @_performance_tracking
    def __repr__(self):
        max_seq_items = pd.get_option("max_seq_items") or len(self)
        mr = 0
        if 2 * max_seq_items < len(self):
            mr = max_seq_items + 1

        if len(self) > mr and mr != 0:
            top = self[0:mr]
            bottom = self[-1 * mr :]

            with warnings.catch_warnings():
                warnings.simplefilter("ignore", FutureWarning)
                preprocess = cudf.concat([top, bottom])
        else:
            preprocess = self

        # TODO: Change below usages accordingly to
        # utilize `Index.to_string` once it is implemented
        # related issue : https://github.com/pandas-dev/pandas/issues/35389
        if isinstance(preprocess, CategoricalIndex):
            if preprocess.categories.dtype.kind == "f":
                output = repr(
                    preprocess.astype("str")
                    .to_pandas()
                    .astype(
                        dtype=pd.CategoricalDtype(
                            categories=preprocess.dtype.categories.astype(
                                "str"
                            ).to_pandas(),
                            ordered=preprocess.dtype.ordered,
                        )
                    )
                )
                break_idx = output.find("ordered=")
                output = (
                    output[:break_idx].replace("'", "") + output[break_idx:]
                )
            else:
                output = repr(preprocess.to_pandas())

            output = output.replace("nan", str(cudf.NA))
        elif preprocess._values.nullable:
            if isinstance(self._values, StringColumn):
                output = repr(self.to_pandas(nullable=True))
            else:
                output = repr(self._clean_nulls_from_index().to_pandas())
                # We should remove all the single quotes
                # from the output due to the type-cast to
                # object dtype happening above.
                # Note : The replacing of single quotes has
                # to happen only in case of non-Index[string] types,
                # as we want to preserve single quotes in case
                # of Index[string] and it is valid to have them.
                output = output.replace("'", "")
        else:
            output = repr(preprocess.to_pandas())

        # Fix and correct the class name of the output
        # string by finding first occurrence of "(" in the output
        index_class_split_index = output.find("(")
        output = self.__class__.__name__ + output[index_class_split_index:]

        lines = output.split("\n")

        tmp_meta = lines[-1]
        dtype_index = tmp_meta.rfind(" dtype=")
        prior_to_dtype = tmp_meta[:dtype_index]
        lines = lines[:-1]
        keywords = [f"dtype='{self.dtype}'"]
        if self.name is not None:
            keywords.append(f"name={self.name!r}")
        if "length" in tmp_meta:
            keywords.append(f"length={len(self)}")
        if (
            "freq" in tmp_meta
            and isinstance(self, DatetimeIndex)
            and self._freq is not None
        ):
            keywords.append(
                f"freq={self._freq._maybe_as_fast_pandas_offset().freqstr!r}"
            )
        keywords = ", ".join(keywords)
        lines.append(f"{prior_to_dtype} {keywords})")
        return "\n".join(lines)

    @_performance_tracking
    def __getitem__(self, index):
        res = self._get_elements_from_column(index)
        if isinstance(res, ColumnBase):
            res = Index(res, name=self.name)
        return res

    @property  # type: ignore
    @_performance_tracking
    def dtype(self):
        """
        `dtype` of the underlying values in Index.
        """
        return self._values.dtype

    @_performance_tracking
    def isna(self):
        return self._column.isnull().values

    isnull = isna

    @_performance_tracking
    def notna(self):
        return self._column.notnull().values

    notnull = notna

    def _is_numeric(self):
        return (
            isinstance(self._values, cudf.core.column.NumericalColumn)
            and self.dtype.kind != "b"
        )

    def _is_boolean(self):
        return self.dtype.kind == "b"

    def _is_integer(self):
        return self.dtype.kind in "iu"

    def _is_floating(self):
        return self.dtype.kind == "f"

    def _is_object(self):
        return isinstance(self._values, cudf.core.column.StringColumn)

    def _is_categorical(self):
        return False

    def _is_interval(self):
        return False

    @property  # type: ignore
    @_performance_tracking
    def hasnans(self):
        return self._column.has_nulls(include_nan=True)

    @_performance_tracking
    def argsort(
        self,
        axis=0,
        kind="quicksort",
        order=None,
        ascending=True,
        na_position="last",
    ) -> cupy.ndarray:
        """Return the integer indices that would sort the index.

        Parameters
        ----------
        axis : {0 or "index"}
            Has no effect but is accepted for compatibility with numpy.
        kind : {'mergesort', 'quicksort', 'heapsort', 'stable'}, default 'quicksort'
            Choice of sorting algorithm. See :func:`numpy.sort` for more
            information. 'mergesort' and 'stable' are the only stable
            algorithms. Only quicksort is supported in cuDF.
        order : None
            Has no effect but is accepted for compatibility with numpy.
        ascending : bool or list of bool, default True
            If True, sort values in ascending order, otherwise descending.
        na_position : {'first' or 'last'}, default 'last'
            Argument 'first' puts NaNs at the beginning, 'last' puts NaNs
            at the end.

        Returns
        -------
        cupy.ndarray: The indices sorted based on input.
        """  # noqa: E501
        return super().argsort(
            axis=axis,
            kind=kind,
            order=order,
            ascending=ascending,
            na_position=na_position,
        )

    def repeat(self, repeats, axis=None):
        return self._from_columns_like_self(
            Frame._repeat([*self._columns], repeats, axis), self._column_names
        )

    @_performance_tracking
    def where(self, cond, other=None, inplace=False):
        result_col = super().where(cond, other, inplace)
        return self._mimic_inplace(
            _index_from_data({self.name: result_col}),
            inplace=inplace,
        )

    @property
    def values(self):
        return self._column.values

    def __contains__(self, item):
        hash(item)
        return item in self._values

    def _clean_nulls_from_index(self):
        if self._values.has_nulls():
            fill_value = (
                str(cudf.NaT)
                if isinstance(self, (DatetimeIndex, TimedeltaIndex))
                else str(cudf.NA)
            )
            return cudf.Index(
                self._values.astype("str").fillna(fill_value),
                name=self.name,
            )

        return self

    def any(self):
        return self._values.any()

    def to_pandas(
        self, *, nullable: bool = False, arrow_type: bool = False
    ) -> pd.Index:
        result = self._column.to_pandas(
            nullable=nullable, arrow_type=arrow_type
        )
        result.name = self.name
        return result

    def append(self, other):
        if is_list_like(other):
            to_concat = [self]
            for obj in other:
                if not isinstance(obj, BaseIndex):
                    raise TypeError("all inputs must be Index")
                to_concat.append(obj)
        else:
            this = self
            other = ensure_index(other)

            if len(this) == 0 or len(other) == 0:
                # we'll filter out empties later in ._concat
                to_concat = [this, other]
            else:
                if is_mixed_with_object_dtype(this, other):
                    got_dtype = (
                        other.dtype
                        if this.dtype == cudf.dtype("object")
                        else this.dtype
                    )
                    raise TypeError(
                        f"cudf does not support appending an Index of "
                        f"dtype `{cudf.dtype('object')}` with an Index "
                        f"of dtype `{got_dtype}`, please type-cast "
                        f"either one of them to same dtypes."
                    )

                if (
                    isinstance(self._column, cudf.core.column.NumericalColumn)
                    and self.dtype != other.dtype
                ):
                    common_type = find_common_type((self.dtype, other.dtype))
                    this = this.astype(common_type)
                    other = other.astype(common_type)
                to_concat = [this, other]

        return self._concat(to_concat)

    def unique(self, level: int | None = None) -> Self:
        if level is not None and level > 0:
            raise IndexError(
                f"Too many levels: Index has only 1 level, not {level + 1}"
            )
        return cudf.core.index._index_from_data(
            {self.name: self._values.unique()}, name=self.name
        )

    def isin(self, values, level=None):
        if level is not None and level > 0:
            raise IndexError(
                f"Too many levels: Index has only 1 level, not {level + 1}"
            )
        if is_scalar(values):
            raise TypeError(
                "only list-like objects are allowed to be passed "
                f"to isin(), you passed a {type(values).__name__}"
            )

        return self._values.isin(values).values

    def _indices_of(self, value):
        """Return indices of value in index"""
        return self._column.indices_of(value)

    @copy_docstring(StringMethods)  # type: ignore
    @property
    @_performance_tracking
    def str(self):
        if is_string_dtype(self.dtype):
            return StringMethods(parent=self)
        else:
            raise AttributeError(
                "Can only use .str accessor with string values!"
            )

    @cache
    @_warn_no_dask_cudf
    def __dask_tokenize__(self):
        # We can use caching, because an index is immutable
        return super().__dask_tokenize__()


class DatetimeIndex(Index):
    """
    Immutable , ordered and sliceable sequence of datetime64 data,
    represented internally as int64.

    Parameters
    ----------
    data : array-like (1-dimensional), optional
        Optional datetime-like data to construct index with.
    copy : bool
        Make a copy of input.
    freq : str, optional
        Frequency of the DatetimeIndex
    tz : pytz.timezone or dateutil.tz.tzfile
        This is not yet supported
    ambiguous : 'infer', bool-ndarray, 'NaT', default 'raise'
        This is not yet supported
    name : object
        Name to be stored in the index.
    dayfirst : bool, default False
        If True, parse dates in data with the day first order.
        This is not yet supported
    yearfirst : bool, default False
        If True parse dates in data with the year first order.
        This is not yet supported

    Attributes
    ----------
    year
    month
    day
    hour
    minute
    second
    microsecond
    nanosecond
    date
    time
    dayofyear
    day_of_year
    weekday
    quarter
    freq

    Methods
    -------
    ceil
    floor
    round
    tz_convert
    tz_localize

    Returns
    -------
    DatetimeIndex

    Examples
    --------
    >>> import cudf
    >>> cudf.DatetimeIndex([1, 2, 3, 4], name="a")
    DatetimeIndex(['1970-01-01 00:00:00.000000001',
                   '1970-01-01 00:00:00.000000002',
                   '1970-01-01 00:00:00.000000003',
                   '1970-01-01 00:00:00.000000004'],
                  dtype='datetime64[ns]', name='a')
    """

    @_performance_tracking
    def __init__(
        self,
        data=None,
        freq=None,
        tz=None,
        normalize: bool = False,
        closed=None,
        ambiguous: Literal["raise"] = "raise",
        dayfirst: bool = False,
        yearfirst: bool = False,
        dtype=None,
        copy: bool = False,
        name=None,
    ):
        # we should be more strict on what we accept here but
        # we'd have to go and figure out all the semantics around
        # pandas dtindex creation first which.  For now
        # just make sure we handle np.datetime64 arrays
        # and then just dispatch upstream
        if tz is not None:
            raise NotImplementedError("tz is not yet supported")
        if normalize is not False:
            warnings.warn(
                "The 'normalize' keyword is "
                "deprecated and will be removed in a future version. ",
                FutureWarning,
            )
            raise NotImplementedError("normalize == True is not yet supported")
        if closed is not None:
            warnings.warn(
                "The 'closed' keyword is "
                "deprecated and will be removed in a future version. ",
                FutureWarning,
            )
            raise NotImplementedError("closed is not yet supported")
        if ambiguous != "raise":
            raise NotImplementedError("ambiguous is not yet supported")
        if dayfirst is not False:
            raise NotImplementedError("dayfirst == True is not yet supported")
        if yearfirst is not False:
            raise NotImplementedError("yearfirst == True is not yet supported")

        self._freq = _validate_freq(freq)

        if dtype is None:
            # nanosecond default matches pandas
            dtype = "datetime64[ns]"
        dtype = cudf.dtype(dtype)
        if dtype.kind != "M":
            raise TypeError("dtype must be a datetime type")

        name = _getdefault_name(data, name=name)
        data = column.as_column(data)

        # TODO: if data.dtype.kind == "M" (i.e. data is already datetime type)
        # We probably shouldn't always astype to datetime64[ns]
        if not isinstance(data.dtype, pd.DatetimeTZDtype):
            data = data.astype(dtype)

        if copy:
            data = data.copy()

        super().__init__(data, name=name)

        if self._freq is not None:
            unique_vals = self.to_series().diff().unique()
            if len(unique_vals) > 2 or (
                len(unique_vals) == 2
                and unique_vals[1] != self._freq._maybe_as_fast_pandas_offset()
            ):
                raise ValueError("No unique frequency found")

    @_performance_tracking
    def _copy_type_metadata(self: Self, other: Self) -> Self:
        super()._copy_type_metadata(other)
        self._freq = _validate_freq(other._freq)
        return self

    @classmethod
    def _from_data(
        cls, data: MutableMapping, name: Any = no_default, freq: Any = None
    ):
        result = super()._from_data(data, name)
        result._freq = _validate_freq(freq)
        return result

    def __getitem__(self, index):
        value = super().__getitem__(index)
        if cudf.get_option("mode.pandas_compatible") and isinstance(
            value, np.datetime64
        ):
            return pd.Timestamp(value)
        return value

    @_performance_tracking
    def copy(self, name=None, deep=False):
        idx_copy = super().copy(name=name, deep=deep)
        return idx_copy._copy_type_metadata(self)

    def searchsorted(
        self,
        value,
        side: Literal["left", "right"] = "left",
        ascending: bool = True,
        na_position: Literal["first", "last"] = "last",
    ):
        value = self.dtype.type(value)
        return super().searchsorted(
            value, side=side, ascending=ascending, na_position=na_position
        )

    def as_unit(self, unit: str, round_ok: bool = True) -> Self:
        """
        Convert to a dtype with the given unit resolution.

        Currently not implemented.

        Parameters
        ----------
        unit : {'s', 'ms', 'us', 'ns'}
        round_ok : bool, default True
            If False and the conversion requires rounding, raise ValueError.
        """
        raise NotImplementedError("as_unit is currently not implemented")

    def mean(self, *, skipna: bool = True, axis: int | None = 0):
        return self._column.mean(skipna=skipna)

    def std(self, *, skipna: bool = True, axis: int | None = 0, ddof: int = 1):
        return self._column.std(skipna=skipna, ddof=ddof)

    def strftime(self, date_format: str) -> Index:
        """
        Convert to Index using specified date_format.

        Return an Index of formatted strings specified by date_format, which
        supports the same string format as the python standard library.

        Parameters
        ----------
        date_format : str
            Date format string (e.g. "%Y-%m-%d").
        """
        return Index._from_data(
            {self.name: self._column.strftime(date_format)}
        )

    @property
    def asi8(self) -> cupy.ndarray:
        return self._column.astype("int64").values

    @property
    def inferred_freq(self) -> cudf.DateOffset | None:
        raise NotImplementedError("inferred_freq is currently not implemented")

    @property
    def freq(self) -> cudf.DateOffset | None:
        return self._freq

    @freq.setter
    def freq(self) -> None:
        raise NotImplementedError("Setting freq is currently not supported.")

    @property
    def freqstr(self) -> str:
        raise NotImplementedError("freqstr is currently not implemented")

    @property
    def resolution(self) -> str:
        """
        Returns day, hour, minute, second, millisecond or microsecond
        """
        raise NotImplementedError("resolution is currently not implemented")

    @property
    def unit(self) -> str:
        return self._column.time_unit

    @property
    def tz(self) -> tzinfo | None:
        """
        Return the timezone.

        Returns
        -------
        datetime.tzinfo or None
            Returns None when the array is tz-naive.
        """
        return getattr(self.dtype, "tz", None)

    @property
    def tzinfo(self) -> tzinfo | None:
        """
        Alias for tz attribute
        """
        return self.tz

    def to_pydatetime(self) -> np.ndarray:
        """
        Return an ndarray of ``datetime.datetime`` objects.

        Returns
        -------
        numpy.ndarray
            An ndarray of ``datetime.datetime`` objects.
        """
        return self.to_pandas().to_pydatetime()

    def to_julian_date(self) -> Index:
        return Index._from_data({self.name: self._column.to_julian_date()})

    def to_period(self, freq) -> pd.PeriodIndex:
        return self.to_pandas().to_period(freq=freq)

    def normalize(self) -> Self:
        """
        Convert times to midnight.

        Currently not implemented.
        """
        return type(self)._from_data({self.name: self._column.normalize()})

    @property
    def time(self) -> np.ndarray:
        """
        Returns numpy array of ``datetime.time`` objects.

        The time part of the Timestamps.
        """
        return self.to_pandas().time

    @property
    def timetz(self) -> np.ndarray:
        """
        Returns numpy array of ``datetime.time`` objects with timezones.

        The time part of the Timestamps.
        """
        return self.to_pandas().timetz

    @property
    def date(self) -> np.ndarray:
        """
        Returns numpy array of python ``datetime.date`` objects.

        Namely, the date part of Timestamps without time and
        timezone information.
        """
        return self.to_pandas().date

    @property
    def is_month_start(self) -> cupy.ndarray:
        """
        Booleans indicating if dates are the first day of the month.
        """
        return self._column.is_month_start.values

    @property
    def is_month_end(self) -> cupy.ndarray:
        """
        Booleans indicating if dates are the last day of the month.
        """
        return self._column.is_month_end.values

    @property
    def is_quarter_end(self) -> cupy.ndarray:
        """
        Booleans indicating if dates are the last day of the quarter.
        """
        return self._column.is_quarter_end.values

    @property
    def is_quarter_start(self) -> cupy.ndarray:
        """
        Booleans indicating if dates are the start day of the quarter.
        """
        return self._column.is_quarter_start.values

    @property
    def is_year_end(self) -> cupy.ndarray:
        """
        Booleans indicating if dates are the last day of the year.
        """
        return self._column.is_year_end.values

    @property
    def is_year_start(self) -> cupy.ndarray:
        """
        Booleans indicating if dates are the first day of the year.
        """
        return self._column.is_year_start.values

    @property
    def is_normalized(self) -> bool:
        """
        Returns True if all of the dates are at midnight ("no time")
        """
        return self._column.is_normalized

    @property
    def days_in_month(self) -> Index:
        """
        Get the total number of days in the month that the date falls on.
        """
        return Index._from_data({self.name: self._column.days_in_month})

    daysinmonth = days_in_month

    @property
    def day_of_week(self) -> Index:
        """
        Get the day of week that the date falls on.
        """
        return Index._from_data({self.name: self._column.day_of_week})

    @property  # type: ignore
    @_performance_tracking
    def year(self):
        """
        The year of the datetime.

        Examples
        --------
        >>> import cudf
        >>> import pandas as pd
        >>> datetime_index = cudf.Index(pd.date_range("2000-01-01",
        ...             periods=3, freq="Y"))
        >>> datetime_index
        DatetimeIndex(['2000-12-31', '2001-12-31', '2002-12-31'], dtype='datetime64[ns]')
        >>> datetime_index.year
        Index([2000, 2001, 2002], dtype='int16')
        """  # noqa: E501
        return self._get_dt_field("year")

    @property  # type: ignore
    @_performance_tracking
    def month(self):
        """
        The month as January=1, December=12.

        Examples
        --------
        >>> import cudf
        >>> import pandas as pd
        >>> datetime_index = cudf.Index(pd.date_range("2000-01-01",
        ...             periods=3, freq="M"))
        >>> datetime_index
        DatetimeIndex(['2000-01-31', '2000-02-29', '2000-03-31'], dtype='datetime64[ns]')
        >>> datetime_index.month
        Index([1, 2, 3], dtype='int16')
        """  # noqa: E501
        return self._get_dt_field("month")

    @property  # type: ignore
    @_performance_tracking
    def day(self):
        """
        The day of the datetime.

        Examples
        --------
        >>> import pandas as pd
        >>> import cudf
        >>> datetime_index = cudf.Index(pd.date_range("2000-01-01",
        ...             periods=3, freq="D"))
        >>> datetime_index
        DatetimeIndex(['2000-01-01', '2000-01-02', '2000-01-03'], dtype='datetime64[ns]')
        >>> datetime_index.day
        Index([1, 2, 3], dtype='int16')
        """  # noqa: E501
        return self._get_dt_field("day")

    @property  # type: ignore
    @_performance_tracking
    def hour(self):
        """
        The hours of the datetime.

        Examples
        --------
        >>> import pandas as pd
        >>> import cudf
        >>> datetime_index = cudf.Index(pd.date_range("2000-01-01",
        ...             periods=3, freq="h"))
        >>> datetime_index
        DatetimeIndex(['2000-01-01 00:00:00', '2000-01-01 01:00:00',
                    '2000-01-01 02:00:00'],
                    dtype='datetime64[ns]')
        >>> datetime_index.hour
        Index([0, 1, 2], dtype='int16')
        """
        return self._get_dt_field("hour")

    @property  # type: ignore
    @_performance_tracking
    def minute(self):
        """
        The minutes of the datetime.

        Examples
        --------
        >>> import pandas as pd
        >>> import cudf
        >>> datetime_index = cudf.Index(pd.date_range("2000-01-01",
        ...             periods=3, freq="T"))
        >>> datetime_index
        DatetimeIndex(['2000-01-01 00:00:00', '2000-01-01 00:01:00',
                    '2000-01-01 00:02:00'],
                    dtype='datetime64[ns]')
        >>> datetime_index.minute
        Index([0, 1, 2], dtype='int16')
        """
        return self._get_dt_field("minute")

    @property  # type: ignore
    @_performance_tracking
    def second(self):
        """
        The seconds of the datetime.

        Examples
        --------
        >>> import pandas as pd
        >>> import cudf
        >>> datetime_index = cudf.Index(pd.date_range("2000-01-01",
        ...             periods=3, freq="s"))
        >>> datetime_index
        DatetimeIndex(['2000-01-01 00:00:00', '2000-01-01 00:00:01',
                    '2000-01-01 00:00:02'],
                    dtype='datetime64[ns]')
        >>> datetime_index.second
        Index([0, 1, 2], dtype='int16')
        """
        return self._get_dt_field("second")

    @property  # type: ignore
    @_performance_tracking
    def microsecond(self):
        """
        The microseconds of the datetime.

        Examples
        --------
        >>> import pandas as pd
        >>> import cudf
        >>> datetime_index = cudf.Index(pd.date_range("2000-01-01",
        ...             periods=3, freq="us"))
        >>> datetime_index
        DatetimeIndex([       '2000-01-01 00:00:00', '2000-01-01 00:00:00.000001',
               '2000-01-01 00:00:00.000002'],
              dtype='datetime64[ns]')
        >>> datetime_index.microsecond
        Index([0, 1, 2], dtype='int32')
        """  # noqa: E501
        return Index(
            (
                # Need to manually promote column to int32 because
                # pandas-matching binop behaviour requires that this
                # __mul__ returns an int16 column.
                self._values.get_dt_field("millisecond").astype("int32")
                * cudf.Scalar(1000, dtype="int32")
            )
            + self._values.get_dt_field("microsecond"),
            name=self.name,
        )

    @property  # type: ignore
    @_performance_tracking
    def nanosecond(self):
        """
        The nanoseconds of the datetime.

        Examples
        --------
        >>> import pandas as pd
        >>> import cudf
        >>> datetime_index = cudf.Index(pd.date_range("2000-01-01",
        ...             periods=3, freq="ns"))
        >>> datetime_index
        DatetimeIndex([          '2000-01-01 00:00:00',
                       '2000-01-01 00:00:00.000000001',
                       '2000-01-01 00:00:00.000000002'],
                      dtype='datetime64[ns]')
        >>> datetime_index.nanosecond
        Index([0, 1, 2], dtype='int16')
        """
        return self._get_dt_field("nanosecond")

    @property  # type: ignore
    @_performance_tracking
    def weekday(self):
        """
        The day of the week with Monday=0, Sunday=6.

        Examples
        --------
        >>> import pandas as pd
        >>> import cudf
        >>> datetime_index = cudf.Index(pd.date_range("2016-12-31",
        ...     "2017-01-08", freq="D"))
        >>> datetime_index
        DatetimeIndex(['2016-12-31', '2017-01-01', '2017-01-02', '2017-01-03',
                    '2017-01-04', '2017-01-05', '2017-01-06', '2017-01-07',
                    '2017-01-08'],
                    dtype='datetime64[ns]')
        >>> datetime_index.weekday
        Index([5, 6, 0, 1, 2, 3, 4, 5, 6], dtype='int16')
        """
        return self._get_dt_field("weekday")

    @property  # type: ignore
    @_performance_tracking
    def dayofweek(self):
        """
        The day of the week with Monday=0, Sunday=6.

        Examples
        --------
        >>> import pandas as pd
        >>> import cudf
        >>> datetime_index = cudf.Index(pd.date_range("2016-12-31",
        ...     "2017-01-08", freq="D"))
        >>> datetime_index
        DatetimeIndex(['2016-12-31', '2017-01-01', '2017-01-02', '2017-01-03',
                    '2017-01-04', '2017-01-05', '2017-01-06', '2017-01-07',
                    '2017-01-08'],
                    dtype='datetime64[ns]')
        >>> datetime_index.dayofweek
        Index([5, 6, 0, 1, 2, 3, 4, 5, 6], dtype='int16')
        """
        return self._get_dt_field("weekday")

    @property  # type: ignore
    @_performance_tracking
    def dayofyear(self):
        """
        The day of the year, from 1-365 in non-leap years and
        from 1-366 in leap years.

        Examples
        --------
        >>> import pandas as pd
        >>> import cudf
        >>> datetime_index = cudf.Index(pd.date_range("2016-12-31",
        ...     "2017-01-08", freq="D"))
        >>> datetime_index
        DatetimeIndex(['2016-12-31', '2017-01-01', '2017-01-02', '2017-01-03',
                    '2017-01-04', '2017-01-05', '2017-01-06', '2017-01-07',
                    '2017-01-08'],
                    dtype='datetime64[ns]')
        >>> datetime_index.dayofyear
        Index([366, 1, 2, 3, 4, 5, 6, 7, 8], dtype='int16')
        """
        return self._get_dt_field("day_of_year")

    @property  # type: ignore
    @_performance_tracking
    def day_of_year(self):
        """
        The day of the year, from 1-365 in non-leap years and
        from 1-366 in leap years.

        Examples
        --------
        >>> import pandas as pd
        >>> import cudf
        >>> datetime_index = cudf.Index(pd.date_range("2016-12-31",
        ...     "2017-01-08", freq="D"))
        >>> datetime_index
        DatetimeIndex(['2016-12-31', '2017-01-01', '2017-01-02', '2017-01-03',
                    '2017-01-04', '2017-01-05', '2017-01-06', '2017-01-07',
                    '2017-01-08'],
                    dtype='datetime64[ns]')
        >>> datetime_index.day_of_year
        Index([366, 1, 2, 3, 4, 5, 6, 7, 8], dtype='int16')
        """
        return self._get_dt_field("day_of_year")

    @property  # type: ignore
    @_performance_tracking
    def is_leap_year(self) -> cupy.ndarray:
        """
        Boolean indicator if the date belongs to a leap year.

        A leap year is a year, which has 366 days (instead of 365) including
        29th of February as an intercalary day. Leap years are years which are
        multiples of four with the exception of years divisible by 100 but not
        by 400.

        Returns
        -------
        ndarray
        Booleans indicating if dates belong to a leap year.
        """
        res = is_leap_year(self._values).fillna(False)
        return cupy.asarray(res)

    @property  # type: ignore
    @_performance_tracking
    def quarter(self):
        """
        Integer indicator for which quarter of the year the date belongs in.

        There are 4 quarters in a year. With the first quarter being from
        January - March, second quarter being April - June, third quarter
        being July - September and fourth quarter being October - December.

        Returns
        -------
        Index
        Integer indicating which quarter the date belongs to.

        Examples
        --------
        >>> import cudf
        >>> gIndex = cudf.DatetimeIndex(["2020-05-31 08:00:00",
        ...    "1999-12-31 18:40:00"])
        >>> gIndex.quarter
        Index([2, 4], dtype='int8')
        """
        res = extract_quarter(self._values)
        return Index(res, dtype="int8")

    @_performance_tracking
    def day_name(self, locale: str | None = None) -> Index:
        """
        Return the day names. Currently supports English locale only.

        Examples
        --------
        >>> import cudf
        >>> datetime_index = cudf.date_range("2016-12-31", "2017-01-08", freq="D")
        >>> datetime_index
        DatetimeIndex(['2016-12-31', '2017-01-01', '2017-01-02', '2017-01-03',
                       '2017-01-04', '2017-01-05', '2017-01-06', '2017-01-07'],
                      dtype='datetime64[ns]', freq='D')
        >>> datetime_index.day_name()
        Index(['Saturday', 'Sunday', 'Monday', 'Tuesday', 'Wednesday', 'Thursday',
               'Friday', 'Saturday'], dtype='object')
        """
        day_names = self._column.get_day_names(locale)
        return Index._from_data({self.name: day_names})

    @_performance_tracking
    def month_name(self, locale: str | None = None) -> Index:
        """
        Return the month names. Currently supports English locale only.

        Examples
        --------
        >>> import cudf
        >>> datetime_index = cudf.date_range("2017-12-30", periods=6, freq='W')
        >>> datetime_index
        DatetimeIndex(['2017-12-30', '2018-01-06', '2018-01-13', '2018-01-20',
                    '2018-01-27', '2018-02-03'],
                      dtype='datetime64[ns]', freq='7D')
        >>> datetime_index.month_name()
        Index(['December', 'January', 'January', 'January', 'January', 'February'], dtype='object')
        """
        month_names = self._column.get_month_names(locale)
        return Index._from_data({self.name: month_names})

    @_performance_tracking
    def isocalendar(self) -> cudf.DataFrame:
        """
        Returns a DataFrame with the year, week, and day
        calculated according to the ISO 8601 standard.

        Returns
        -------
        DataFrame
        with columns year, week and day

        Examples
        --------
        >>> gIndex = cudf.DatetimeIndex(["2020-05-31 08:00:00",
        ...    "1999-12-31 18:40:00"])
        >>> gIndex.isocalendar()
                             year  week  day
        2020-05-31 08:00:00  2020    22    7
        1999-12-31 18:40:00  1999    52    5
        """
        ca = cudf.core.column_accessor.ColumnAccessor(
            self._column.isocalendar(), verify=False
        )
        return cudf.DataFrame._from_data(ca, index=self)

    @_performance_tracking
    def to_pandas(
        self, *, nullable: bool = False, arrow_type: bool = False
    ) -> pd.DatetimeIndex:
        result = super().to_pandas(nullable=nullable, arrow_type=arrow_type)
        if not arrow_type and self._freq is not None:
            result.freq = self._freq._maybe_as_fast_pandas_offset()
        return result

    @_performance_tracking
    def _get_dt_field(self, field):
        out_column = self._values.get_dt_field(field)
        # column.column_empty_like always returns a Column object
        # but we need a NumericalColumn for Index..
        # how should this be handled?
        out_column = column.build_column(
            data=out_column.base_data,
            dtype=out_column.dtype,
            mask=out_column.base_mask,
            offset=out_column.offset,
        )
        return Index(out_column, name=self.name)

    def _is_boolean(self):
        return False

    @_performance_tracking
    def ceil(self, freq):
        """
        Perform ceil operation on the data to the specified freq.

        Parameters
        ----------
        freq : str
            One of ["D", "H", "T", "min", "S", "L", "ms", "U", "us", "N"].
            Must be a fixed frequency like 'S' (second) not 'ME' (month end).
            See `frequency aliases <https://pandas.pydata.org/docs/\
                user_guide/timeseries.html#timeseries-offset-aliases>`__
            for more details on these aliases.

        Returns
        -------
        DatetimeIndex
            Index of the same type for a DatetimeIndex

        Examples
        --------
        >>> import cudf
        >>> gIndex = cudf.DatetimeIndex([
        ...     "2020-05-31 08:05:42",
        ...     "1999-12-31 18:40:30",
        ... ])
        >>> gIndex.ceil("T")
        DatetimeIndex(['2020-05-31 08:06:00', '1999-12-31 18:41:00'], dtype='datetime64[ns]')
        """  # noqa: E501
        out_column = self._values.ceil(freq)

        return self.__class__._from_data({self.name: out_column})

    @_performance_tracking
    def floor(self, freq):
        """
        Perform floor operation on the data to the specified freq.

        Parameters
        ----------
        freq : str
            One of ["D", "H", "T", "min", "S", "L", "ms", "U", "us", "N"].
            Must be a fixed frequency like 'S' (second) not 'ME' (month end).
            See `frequency aliases <https://pandas.pydata.org/docs/\
                user_guide/timeseries.html#timeseries-offset-aliases>`__
            for more details on these aliases.

        Returns
        -------
        DatetimeIndex
            Index of the same type for a DatetimeIndex

        Examples
        --------
        >>> import cudf
        >>> gIndex = cudf.DatetimeIndex([
        ...     "2020-05-31 08:59:59",
        ...     "1999-12-31 18:44:59",
        ... ])
        >>> gIndex.floor("T")
        DatetimeIndex(['2020-05-31 08:59:00', '1999-12-31 18:44:00'], dtype='datetime64[ns]')
        """  # noqa: E501
        out_column = self._values.floor(freq)

        return self.__class__._from_data({self.name: out_column})

    @_performance_tracking
    def round(self, freq):
        """
        Perform round operation on the data to the specified freq.

        Parameters
        ----------
        freq : str
            One of ["D", "H", "T", "min", "S", "L", "ms", "U", "us", "N"].
            Must be a fixed frequency like 'S' (second) not 'ME' (month end).
            See `frequency aliases <https://pandas.pydata.org/docs/\
                user_guide/timeseries.html#timeseries-offset-aliases>`__
            for more details on these aliases.

        Returns
        -------
        DatetimeIndex
            Index containing rounded datetimes.

        Examples
        --------
        >>> import cudf
        >>> dt_idx = cudf.Index([
        ...     "2001-01-01 00:04:45",
        ...     "2001-01-01 00:04:58",
        ...     "2001-01-01 00:05:04",
        ... ], dtype="datetime64[ns]")
        >>> dt_idx
        DatetimeIndex(['2001-01-01 00:04:45', '2001-01-01 00:04:58',
                       '2001-01-01 00:05:04'],
                      dtype='datetime64[ns]')
        >>> dt_idx.round('H')
        DatetimeIndex(['2001-01-01', '2001-01-01', '2001-01-01'], dtype='datetime64[ns]')
        >>> dt_idx.round('T')
        DatetimeIndex(['2001-01-01 00:05:00', '2001-01-01 00:05:00', '2001-01-01 00:05:00'], dtype='datetime64[ns]')
        """  # noqa: E501
        out_column = self._values.round(freq)

        return self.__class__._from_data({self.name: out_column})

    def tz_localize(
        self,
        tz: str | None,
        ambiguous: Literal["NaT"] = "NaT",
        nonexistent: Literal["NaT"] = "NaT",
    ):
        """
        Localize timezone-naive data to timezone-aware data.

        Parameters
        ----------
        tz : str
            Timezone to convert timestamps to.

        Returns
        -------
        DatetimeIndex containing timezone aware timestamps.

        Examples
        --------
        >>> import cudf
        >>> import pandas as pd
        >>> tz_naive = cudf.date_range('2018-03-01 09:00', periods=3, freq='D')
        >>> tz_aware = tz_naive.tz_localize("America/New_York")
        >>> tz_aware
        DatetimeIndex(['2018-03-01 09:00:00-05:00', '2018-03-02 09:00:00-05:00',
                       '2018-03-03 09:00:00-05:00'],
                      dtype='datetime64[ns, America/New_York]', freq='D')

        Ambiguous or nonexistent datetimes are converted to NaT.

        >>> s = cudf.to_datetime(cudf.Series(['2018-10-28 01:20:00',
        ...                                   '2018-10-28 02:36:00',
        ...                                   '2018-10-28 03:46:00']))
        >>> s.dt.tz_localize("CET")
        0    2018-10-28 01:20:00.000000000
        1                              NaT
        2    2018-10-28 03:46:00.000000000
        dtype: datetime64[ns, CET]

        Notes
        -----
        'NaT' is currently the only supported option for the
        ``ambiguous`` and ``nonexistent`` arguments. Any
        ambiguous or nonexistent timestamps are converted
        to 'NaT'.
        """  # noqa: E501
        result_col = self._column.tz_localize(tz, ambiguous, nonexistent)
        return DatetimeIndex._from_data(
            {self.name: result_col}, freq=self._freq
        )

    def tz_convert(self, tz: str | None):
        """
        Convert tz-aware datetimes from one time zone to another.

        Parameters
        ----------
        tz : str
            Time zone for time. Corresponding timestamps would be converted
            to this time zone of the Datetime Array/Index.
            A `tz` of None will convert to UTC and remove the timezone
            information.

        Returns
        -------
        DatetimeIndex containing timestamps corresponding to the timezone
        `tz`.

        Examples
        --------
        >>> import cudf
        >>> dti = cudf.date_range('2018-03-01 09:00', periods=3, freq='D')
        >>> dti = dti.tz_localize("America/New_York")
        >>> dti
        DatetimeIndex(['2018-03-01 09:00:00-05:00', '2018-03-02 09:00:00-05:00',
                       '2018-03-03 09:00:00-05:00'],
                      dtype='datetime64[ns, America/New_York]', freq='D')
        >>> dti.tz_convert("Europe/London")
        DatetimeIndex(['2018-03-01 14:00:00+00:00',
                       '2018-03-02 14:00:00+00:00',
                       '2018-03-03 14:00:00+00:00'],
                      dtype='datetime64[ns, Europe/London]')
        """  # noqa: E501
        result_col = self._column.tz_convert(tz)
        return DatetimeIndex._from_data({self.name: result_col})

    def repeat(self, repeats, axis=None):
        res = super().repeat(repeats, axis=axis)
        res._freq = None
        return res


class TimedeltaIndex(Index):
    """
    Immutable, ordered and sliceable sequence of timedelta64 data,
    represented internally as int64.

    Parameters
    ----------
    data : array-like (1-dimensional), optional
        Optional datetime-like data to construct index with.
    unit : str, optional
        This is not yet supported
    copy : bool
        Make a copy of input.
    freq : str, optional
        This is not yet supported
    closed : str, optional
        This is not yet supported
    dtype : str or :class:`numpy.dtype`, optional
        Data type for the output Index. If not specified, the
        default dtype will be ``timedelta64[ns]``.
    name : object
        Name to be stored in the index.

    Attributes
    ----------
    days
    seconds
    microseconds
    nanoseconds
    components
    inferred_freq

    Methods
    -------
    None

    Returns
    -------
    TimedeltaIndex

    Examples
    --------
    >>> import cudf
    >>> cudf.TimedeltaIndex([1132223, 2023232, 342234324, 4234324],
    ...     dtype="timedelta64[ns]")
    TimedeltaIndex(['0 days 00:00:00.001132223', '0 days 00:00:00.002023232',
                    '0 days 00:00:00.342234324', '0 days 00:00:00.004234324'],
                  dtype='timedelta64[ns]')
    >>> cudf.TimedeltaIndex([1, 2, 3, 4], dtype="timedelta64[s]",
    ...     name="delta-index")
    TimedeltaIndex(['0 days 00:00:01', '0 days 00:00:02', '0 days 00:00:03',
                    '0 days 00:00:04'],
                  dtype='timedelta64[s]', name='delta-index')
    """

    @_performance_tracking
    def __init__(
        self,
        data=None,
        unit=None,
        freq=None,
        closed=None,
        dtype=None,
        copy: bool = False,
        name=None,
    ):
        if freq is not None:
            raise NotImplementedError("freq is not yet supported")

        if closed is not None:
            warnings.warn(
                "The 'closed' keyword is "
                "deprecated and will be removed in a future version. ",
                FutureWarning,
            )
            raise NotImplementedError("closed is not yet supported")

        if unit is not None:
            warnings.warn(
                "The 'unit' keyword is "
                "deprecated and will be removed in a future version. ",
                FutureWarning,
            )
            raise NotImplementedError(
                "unit is not yet supported, alternatively "
                "dtype parameter is supported"
            )

        if dtype is None:
            dtype = "timedelta64[ns]"
        dtype = cudf.dtype(dtype)
        if dtype.kind != "m":
            raise TypeError("dtype must be a timedelta type")

        name = _getdefault_name(data, name=name)
        data = column.as_column(data, dtype=dtype)

        if copy:
            data = data.copy()

        super().__init__(data, name=name)

    def __getitem__(self, index):
        value = super().__getitem__(index)
        if cudf.get_option("mode.pandas_compatible") and isinstance(
            value, np.timedelta64
        ):
            return pd.Timedelta(value)
        return value

    def as_unit(self, unit: str, round_ok: bool = True) -> Self:
        """
        Convert to a dtype with the given unit resolution.

        Currently not implemented.

        Parameters
        ----------
        unit : {'s', 'ms', 'us', 'ns'}
        round_ok : bool, default True
            If False and the conversion requires rounding, raise ValueError.
        """
        raise NotImplementedError("as_unit is currently not implemented")

    @property
    def freq(self) -> cudf.DateOffset | None:
        raise NotImplementedError("freq is currently not implemented")

    @property
    def freqstr(self) -> str:
        raise NotImplementedError("freqstr is currently not implemented")

    @property
    def resolution(self) -> str:
        """
        Returns day, hour, minute, second, millisecond or microsecond
        """
        raise NotImplementedError("resolution is currently not implemented")

    @property
    def unit(self) -> str:
        return self._column.time_unit

    def to_pytimedelta(self) -> np.ndarray:
        """
        Return an ndarray of ``datetime.timedelta`` objects.

        Returns
        -------
        numpy.ndarray
            An ndarray of ``datetime.timedelta`` objects.
        """
        return self.to_pandas().to_pytimedelta()

    @property
    def asi8(self) -> cupy.ndarray:
        return self._column.astype("int64").values

    def sum(self, *, skipna: bool = True, axis: int | None = 0):
        return self._column.sum(skipna=skipna)

    def mean(self, *, skipna: bool = True, axis: int | None = 0):
        return self._column.mean(skipna=skipna)

    def median(self, *, skipna: bool = True, axis: int | None = 0):
        return self._column.median(skipna=skipna)

    def std(self, *, skipna: bool = True, axis: int | None = 0, ddof: int = 1):
        return self._column.std(skipna=skipna, ddof=ddof)

    def total_seconds(self) -> cupy.ndarray:
        """
        Return total duration of each element expressed in seconds.

        This method is currently not implemented.
        """
        return self._column.total_seconds().values

    def ceil(self, freq: str) -> Self:
        """
        Ceil to the specified resolution.

        This method is currently not implemented.
        """
        return type(self)._from_data({self.name: self._column.ceil(freq)})

    def floor(self, freq: str) -> Self:
        """
        Floor to the specified resolution.

        This method is currently not implemented.
        """
        return type(self)._from_data({self.name: self._column.floor(freq)})

    def round(self, freq: str) -> Self:
        """
        Round to the specified resolution.

        This method is currently not implemented.
        """
        return type(self)._from_data({self.name: self._column.round(freq)})

    @property  # type: ignore
    @_performance_tracking
    def days(self):
        """
        Number of days for each element.
        """
        # Need to specifically return `int64` to avoid overflow.
        return Index(self._values.days, name=self.name, dtype="int64")

    @property  # type: ignore
    @_performance_tracking
    def seconds(self):
        """
        Number of seconds (>= 0 and less than 1 day) for each element.
        """
        return Index(self._values.seconds, name=self.name, dtype="int32")

    @property  # type: ignore
    @_performance_tracking
    def microseconds(self):
        """
        Number of microseconds (>= 0 and less than 1 second) for each element.
        """
        return Index(self._values.microseconds, name=self.name, dtype="int32")

    @property  # type: ignore
    @_performance_tracking
    def nanoseconds(self):
        """
        Number of nanoseconds (>= 0 and less than 1 microsecond) for each
        element.
        """
        return Index(self._values.nanoseconds, name=self.name, dtype="int32")

    @property  # type: ignore
    @_performance_tracking
    def components(self):
        """
        Return a dataframe of the components (days, hours, minutes,
        seconds, milliseconds, microseconds, nanoseconds) of the Timedeltas.
        """
        ca = cudf.core.column_accessor.ColumnAccessor(
            self._column.components(), verify=False
        )
        return cudf.DataFrame._from_data(ca)

    @property
    def inferred_freq(self):
        """
        Infers frequency of TimedeltaIndex.

        Notes
        -----
        This property is currently not supported.
        """
        raise NotImplementedError("inferred_freq is not yet supported")

    def _is_boolean(self):
        return False


class CategoricalIndex(Index):
    """
    A categorical of orderable values that represent the indices of another
    Column

    Parameters
    ----------
    data : array-like (1-dimensional)
        The values of the categorical. If categories are given,
        values not in categories will be replaced with None/NaN.
    categories : list-like, optional
        The categories for the categorical. Items need to be unique.
        If the categories are not given here (and also not in dtype),
        they will be inferred from the data.
    ordered : bool, optional
        Whether or not this categorical is treated as an ordered categorical.
        If not given here or in dtype, the resulting categorical will be
        unordered.
    dtype : CategoricalDtype or "category", optional
        If CategoricalDtype, cannot be used together with categories or
        ordered.
    copy : bool, default False
        Make a copy of input.
    name : object, optional
        Name to be stored in the index.

    Attributes
    ----------
    codes
    categories

    Methods
    -------
    equals

    Returns
    -------
    CategoricalIndex

    Examples
    --------
    >>> import cudf
    >>> import pandas as pd
    >>> cudf.CategoricalIndex(
    ... data=[1, 2, 3, 4], categories=[1, 2], ordered=False, name="a")
    CategoricalIndex([1, 2, <NA>, <NA>], categories=[1, 2], ordered=False, dtype='category', name='a')

    >>> cudf.CategoricalIndex(
    ... data=[1, 2, 3, 4], dtype=pd.CategoricalDtype([1, 2, 3]), name="a")
    CategoricalIndex([1, 2, 3, <NA>], categories=[1, 2, 3], ordered=False, dtype='category', name='a')
    """  # noqa: E501

    @_performance_tracking
    def __init__(
        self,
        data=None,
        categories=None,
        ordered=None,
        dtype=None,
        copy=False,
        name=None,
    ):
        if isinstance(dtype, (pd.CategoricalDtype, cudf.CategoricalDtype)):
            if categories is not None or ordered is not None:
                raise ValueError(
                    "Cannot specify `categories` or "
                    "`ordered` together with `dtype`."
                )
        if copy:
            data = column.as_column(data, dtype=dtype).copy(deep=True)
        name = _getdefault_name(data, name=name)
        if isinstance(data, CategoricalColumn):
            data = data
        elif isinstance(data, pd.Series) and (
            isinstance(data.dtype, pd.CategoricalDtype)
        ):
            codes_data = column.as_column(data.cat.codes.values)
            data = column.build_categorical_column(
                categories=data.cat.categories,
                codes=codes_data,
                ordered=data.cat.ordered,
            )
        elif isinstance(data, (pd.Categorical, pd.CategoricalIndex)):
            codes_data = column.as_column(data.codes)
            data = column.build_categorical_column(
                categories=data.categories,
                codes=codes_data,
                ordered=data.ordered,
            )
        else:
            data = column.as_column(
                data, dtype="category" if dtype is None else dtype
            )
            # dtype has already been taken care
            dtype = None

        if categories is not None:
            data = data.set_categories(categories, ordered=ordered)
        elif isinstance(dtype, (pd.CategoricalDtype, cudf.CategoricalDtype)):
            data = data.set_categories(dtype.categories, ordered=ordered)
        elif ordered is True and data.ordered is False:
            data = data.as_ordered(ordered=True)
        elif ordered is False and data.ordered is True:
            data = data.as_ordered(ordered=False)
        super().__init__(data, name=name)

    @property
    def ordered(self) -> bool:
        return self._column.ordered

    @property  # type: ignore
    @_performance_tracking
    def codes(self):
        """
        The category codes of this categorical.
        """
        return Index(self._values.codes)

    @property  # type: ignore
    @_performance_tracking
    def categories(self):
        """
        The categories of this categorical.
        """
        return self.dtype.categories

    def _is_boolean(self):
        return False

    def _is_categorical(self):
        return True

    def add_categories(self, new_categories) -> Self:
        """
        Add new categories.

        `new_categories` will be included at the last/highest place in the
        categories and will be unused directly after this call.
        """
        return type(self)._from_data(
            {self.name: self._column.add_categories(new_categories)}
        )

    def as_ordered(self) -> Self:
        """
        Set the Categorical to be ordered.
        """
        return type(self)._from_data(
            {self.name: self._column.as_ordered(ordered=True)}
        )

    def as_unordered(self) -> Self:
        """
        Set the Categorical to be unordered.
        """
        return type(self)._from_data(
            {self.name: self._column.as_ordered(ordered=False)}
        )

    def remove_categories(self, removals) -> Self:
        """
        Remove the specified categories.

        `removals` must be included in the old categories.

        Parameters
        ----------
        removals : category or list of categories
           The categories which should be removed.
        """
        return type(self)._from_data(
            {self.name: self._column.remove_categories(removals)}
        )

    def remove_unused_categories(self) -> Self:
        """
        Remove categories which are not used.

        This method is currently not supported.
        """
        return type(self)._from_data(
            {self.name: self._column.remove_unused_categories()}
        )

    def rename_categories(self, new_categories) -> Self:
        """
        Rename categories.

        This method is currently not supported.
        """
        return type(self)._from_data(
            {self.name: self._column.rename_categories(new_categories)}
        )

    def reorder_categories(self, new_categories, ordered=None) -> Self:
        """
        Reorder categories as specified in new_categories.

        ``new_categories`` need to include all old categories and no new category
        items.

        Parameters
        ----------
        new_categories : Index-like
           The categories in new order.
        ordered : bool, optional
           Whether or not the categorical is treated as a ordered categorical.
           If not given, do not change the ordered information.
        """
        return type(self)._from_data(
            {
                self.name: self._column.reorder_categories(
                    new_categories, ordered=ordered
                )
            }
        )

    def set_categories(
        self, new_categories, ordered=None, rename: bool = False
    ) -> Self:
        """
        Set the categories to the specified new_categories.

        Parameters
        ----------
        new_categories : list-like
            The categories in new order.
        ordered : bool, default None
            Whether or not the categorical is treated as
            a ordered categorical. If not given, do
            not change the ordered information.
        rename : bool, default False
            Whether or not the `new_categories` should be
            considered as a rename of the old categories
            or as reordered categories.
        """
        return type(self)._from_data(
            {
                self.name: self._column.set_categories(
                    new_categories, ordered=ordered, rename=rename
                )
            }
        )


@_performance_tracking
def interval_range(
    start=None,
    end=None,
    periods=None,
    freq=None,
    name=None,
    closed="right",
) -> "IntervalIndex":
    """
    Returns a fixed frequency IntervalIndex.

    Parameters
    ----------
    start : numeric, default None
        Left bound for generating intervals.
    end : numeric , default None
        Right bound for generating intervals.
    periods : int, default None
        Number of periods to generate
    freq : numeric, default None
        The length of each interval. Must be consistent
        with the type of start and end
    name : str, default None
        Name of the resulting IntervalIndex.
    closed : {"left", "right", "both", "neither"}, default "right"
        Whether the intervals are closed on the left-side, right-side,
        both or neither.

    Returns
    -------
    IntervalIndex

    Examples
    --------
    >>> import cudf
    >>> import pandas as pd
    >>> cudf.interval_range(start=0,end=5)
    IntervalIndex([(0, 0], (1, 1], (2, 2], (3, 3], (4, 4], (5, 5]],
    ...closed='right',dtype='interval')
    >>> cudf.interval_range(start=0,end=10, freq=2,closed='left')
    IntervalIndex([[0, 2), [2, 4), [4, 6), [6, 8), [8, 10)],
    ...closed='left',dtype='interval')
    >>> cudf.interval_range(start=0,end=10, periods=3,closed='left')
    ...IntervalIndex([[0.0, 3.3333333333333335),
            [3.3333333333333335, 6.666666666666667),
            [6.666666666666667, 10.0)],
            closed='left',
            dtype='interval')
    """
    nargs = sum(_ is not None for _ in (start, end, periods, freq))

    # we need at least three of (start, end, periods, freq)
    if nargs == 2 and freq is None:
        freq = 1
        nargs += 1

    if nargs != 3:
        raise ValueError(
            "Of the four parameters: start, end, periods, and "
            "freq, exactly three must be specified"
        )

    start = cudf.Scalar(start) if start is not None else start
    end = cudf.Scalar(end) if end is not None else end
    if periods is not None and not cudf.api.types.is_integer(periods):
        warnings.warn(
            "Non-integer 'periods' in cudf.date_range, and cudf.interval_range"
            " are deprecated and will raise in a future version.",
            FutureWarning,
        )
    periods = cudf.Scalar(int(periods)) if periods is not None else periods
    freq = cudf.Scalar(freq) if freq is not None else freq

    if start is None:
        start = end - freq * periods
    elif freq is None:
        quotient, remainder = divmod((end - start).value, periods.value)
        if remainder:
            freq = (end - start) / periods
        else:
            freq = cudf.Scalar(int(quotient))
    elif periods is None:
        periods = cudf.Scalar(int((end - start) / freq))
    elif end is None:
        end = start + periods * freq

    if any(
        not _is_non_decimal_numeric_dtype(x.dtype)
        for x in (start, periods, freq, end)
    ):
        raise ValueError("start, end, periods, freq must be numeric values.")

    periods = periods.astype("int64")
    common_dtype = find_common_type((start.dtype, freq.dtype, end.dtype))
    start = start.astype(common_dtype)
    freq = freq.astype(common_dtype)

    bin_edges = sequence(
        size=periods + 1,
        init=start.device_value,
        step=freq.device_value,
    )
    left_col = bin_edges.slice(0, len(bin_edges) - 1)
    right_col = bin_edges.slice(1, len(bin_edges))

    if len(right_col) == 0 or len(left_col) == 0:
        dtype = IntervalDtype("int64", closed)
        data = column.column_empty_like_same_mask(left_col, dtype)
        return IntervalIndex(data, closed=closed)

    interval_col = IntervalColumn(
        dtype=IntervalDtype(left_col.dtype, closed),
        size=len(left_col),
        children=(left_col, right_col),
    )
    return IntervalIndex(interval_col, closed=closed)


class IntervalIndex(Index):
    """
    Immutable index of intervals that are closed on the same side.

    Parameters
    ----------
    data : array-like (1-dimensional)
        Array-like containing Interval objects from which to build the
        IntervalIndex.
    closed : {"left", "right", "both", "neither"}, default "right"
        Whether the intervals are closed on the left-side, right-side,
        both or neither.
    dtype : dtype or None, default None
        If None, dtype will be inferred.
    copy : bool, default False
        Copy the input data.
    name : object, optional
        Name to be stored in the index.

    Attributes
    ----------
    values

    Methods
    -------
    from_breaks
    get_loc

    Returns
    -------
    IntervalIndex
    """

    @_performance_tracking
    def __init__(
        self,
        data,
        closed: Literal["left", "right", "neither", "both"] | None = None,
        dtype=None,
        copy: bool = False,
        name=None,
        verify_integrity: bool = True,
    ):
        name = _getdefault_name(data, name=name)

        if dtype is not None:
            dtype = cudf.dtype(dtype)
            if not isinstance(dtype, IntervalDtype):
                raise TypeError("dtype must be an IntervalDtype")
            if closed is not None and closed != dtype.closed:
                raise ValueError("closed keyword does not match dtype.closed")
            closed = dtype.closed

        if closed is None and isinstance(dtype, IntervalDtype):
            closed = dtype.closed

        closed = closed or "right"

        if len(data) == 0:
            if not hasattr(data, "dtype"):
                data = np.array([], dtype=np.int64)
            elif isinstance(data.dtype, (pd.IntervalDtype, IntervalDtype)):
                data = np.array([], dtype=data.dtype.subtype)
            interval_col = IntervalColumn(
                dtype=IntervalDtype(data.dtype, closed),
                size=len(data),
                children=(as_column(data), as_column(data)),
            )
        else:
            col = as_column(data)
            if not isinstance(col, IntervalColumn):
                raise TypeError("data must be an iterable of Interval data")
            if copy:
                col = col.copy()
            interval_col = IntervalColumn(
                dtype=IntervalDtype(col.dtype.subtype, closed),
                mask=col.mask,
                size=col.size,
                offset=col.offset,
                null_count=col.null_count,
                children=col.children,
            )

        if dtype:
            interval_col = interval_col.astype(dtype)  # type: ignore[assignment]

        super().__init__(interval_col, name=name)

    @property
    def closed(self):
        return self.dtype.closed

    @classmethod
    @_performance_tracking
    def from_breaks(
        cls,
        breaks,
        closed: Literal["left", "right", "neither", "both"] | None = "right",
        name=None,
        copy: bool = False,
        dtype=None,
    ):
        """
        Construct an IntervalIndex from an array of splits.

        Parameters
        ----------
        breaks : array-like (1-dimensional)
            Left and right bounds for each interval.
        closed : {"left", "right", "both", "neither"}, default "right"
            Whether the intervals are closed on the left-side, right-side,
            both or neither.
        copy : bool, default False
            Copy the input data.
        name : object, optional
            Name to be stored in the index.
        dtype : dtype or None, default None
            If None, dtype will be inferred.

        Returns
        -------
        IntervalIndex

        Examples
        --------
        >>> import cudf
        >>> import pandas as pd
        >>> cudf.IntervalIndex.from_breaks([0, 1, 2, 3])
        IntervalIndex([(0, 1], (1, 2], (2, 3]], dtype='interval[int64, right]')
        """
        breaks = as_column(breaks, dtype=dtype)
        if copy:
            breaks = breaks.copy()
        left_col = breaks.slice(0, len(breaks) - 1)
        right_col = breaks.slice(1, len(breaks))
        # For indexing, children should both have 0 offset
        right_col = column.build_column(
            data=right_col.data,
            dtype=right_col.dtype,
            size=right_col.size,
            mask=right_col.mask,
            offset=0,
            null_count=right_col.null_count,
            children=right_col.children,
        )

        interval_col = IntervalColumn(
            dtype=IntervalDtype(left_col.dtype, closed),
            size=len(left_col),
            children=(left_col, right_col),
        )
        return IntervalIndex(interval_col, name=name, closed=closed)

    @classmethod
    def from_arrays(
        cls,
        left,
        right,
        closed: Literal["left", "right", "both", "neither"] = "right",
        copy: bool = False,
        dtype=None,
    ) -> Self:
        raise NotImplementedError("from_arrays is currently not supported.")

    @classmethod
    def from_tuples(
        cls,
        data,
        closed: Literal["left", "right", "both", "neither"] = "right",
        name=None,
        copy: bool = False,
        dtype=None,
    ) -> IntervalIndex:
        piidx = pd.IntervalIndex.from_tuples(
            data, closed=closed, name=name, copy=copy, dtype=dtype
        )
        return cls.from_pandas(piidx)

    def __getitem__(self, index):
        raise NotImplementedError(
            "Getting a scalar from an IntervalIndex is not yet supported"
        )

    def _is_interval(self):
        return True

    def _is_boolean(self):
        return False

    def _clean_nulls_from_index(self):
        return self

    @property
    def is_empty(self) -> cupy.ndarray:
        """
        Indicates if an interval is empty, meaning it contains no points.
        """
        return self._column.is_empty.values

    @property
    def is_non_overlapping_monotonic(self) -> bool:
        """
        Return a True if the IntervalIndex is non-overlapping and monotonic.
        """
        return self._column.is_non_overlapping_monotonic

    @property
    def is_overlapping(self) -> bool:
        """
        Return True if the IntervalIndex has overlapping intervals, else False.

        Currently not implemented
        """
        return self._column.is_overlapping

    @property
    def length(self) -> Index:
        """
        Return an Index with entries denoting the length of each Interval.
        """
        return _index_from_data({None: self._column.length})

    @property
    def left(self) -> Index:
        """
        Return left bounds of the intervals in the IntervalIndex.

        The left bounds of each interval in the IntervalIndex are
        returned as an Index. The datatype of the left bounds is the
        same as the datatype of the endpoints of the intervals.
        """
        return _index_from_data({None: self._column.left})

    @property
    def mid(self) -> Index:
        """
        Return the midpoint of each interval in the IntervalIndex as an Index.

        Each midpoint is calculated as the average of the left and right bounds
        of each interval.
        """
        return _index_from_data({None: self._column.mid})

    @property
    def right(self) -> Index:
        """
        Return right bounds of the intervals in the IntervalIndex.

        The right bounds of each interval in the IntervalIndex are
        returned as an Index. The datatype of the right bounds is the
        same as the datatype of the endpoints of the intervals.
        """
        return _index_from_data({None: self._column.right})

    def overlaps(self, other) -> cupy.ndarray:
        """
        Check elementwise if an Interval overlaps the values in the IntervalIndex.

        Currently not supported.
        """
        return self._column.overlaps(other).values

    def set_closed(
        self, closed: Literal["left", "right", "both", "neither"]
    ) -> Self:
        """
        Return an identical IntervalArray closed on the specified side.

        Parameters
        ----------
        closed : {'left', 'right', 'both', 'neither'}
            Whether the intervals are closed on the left-side, right-side, both
            or neither.
        """
        return type(self)._from_data(
            {self.name: self._column.set_closed(closed)}
        )

    def to_tuples(self, na_tuple: bool = True) -> pd.Index:
        """
        Return an Index of tuples of the form (left, right).

        Parameters
        ----------
        na_tuple : bool, default True
            If ``True``, return ``NA`` as a tuple ``(nan, nan)``. If ``False``,
            just return ``NA`` as ``nan``.
        """
        return self.to_pandas().to_tuples(na_tuple=na_tuple)


@_performance_tracking
def as_index(
    arbitrary, nan_as_null=no_default, copy=False, name=no_default, dtype=None
) -> BaseIndex:
    """Create an Index from an arbitrary object

    Parameters
    ----------
    arbitrary : object
        Object to construct the Index from. See *Notes*.
    nan_as_null : bool, optional, default None
        If None (default), treats NaN values in arbitrary as null.
        If True, combines the mask and NaNs to
        form a new validity mask. If False, leaves NaN values as is.
    copy : bool, default False
        If True, Make copies of `arbitrary` if possible and create an
        Index out of it.
        If False, `arbitrary` will be shallow-copied if it is a
        device-object to construct an Index.
    name : object, optional
        Name of the index being created, by default it is `None`.
    dtype : optional
        Optionally typecast the constructed Index to the given
        dtype.

    Returns
    -------
    result : subclass of Index
        - CategoricalIndex for Categorical input.
        - DatetimeIndex for Datetime input.
        - Index for all other inputs.

    Notes
    -----
    Currently supported inputs are:

    * ``Column``
    * ``Buffer``
    * ``Series``
    * ``Index``
    * numba device array
    * numpy array
    * pyarrow array
    * pandas.Categorical

    Returns
    -------
    result : subclass of Index
        - CategoricalIndex for Categorical input.
        - DatetimeIndex for Datetime input.
        - Index for all other inputs.
    """
    if nan_as_null is no_default:
        nan_as_null = (
            False if cudf.get_option("mode.pandas_compatible") else None
        )

    if name is no_default:
        name = getattr(arbitrary, "name", None)

    if isinstance(arbitrary, cudf.MultiIndex):
        if dtype is not None:
            raise TypeError(
                "dtype must be `None` for inputs of type: "
                f"{type(arbitrary).__name__}, found {dtype=} "
            )
        return arbitrary.copy(deep=copy)
    elif isinstance(arbitrary, BaseIndex):
        idx = arbitrary.copy(deep=copy).rename(name)
    elif isinstance(arbitrary, ColumnBase):
        idx = _index_from_data({name: arbitrary})
    elif isinstance(arbitrary, cudf.Series):
        return as_index(
            arbitrary._column,
            nan_as_null=nan_as_null,
            copy=copy,
            name=name,
            dtype=dtype,
        )
    elif isinstance(arbitrary, (pd.RangeIndex, range)):
        idx = RangeIndex(
            start=arbitrary.start,
            stop=arbitrary.stop,
            step=arbitrary.step,
            name=name,
        )
    elif isinstance(arbitrary, pd.MultiIndex):
        if dtype is not None:
            raise TypeError(
                "dtype must be `None` for inputs of type: "
                f"{type(arbitrary).__name__}, found {dtype=} "
            )
        return cudf.MultiIndex.from_pandas(
            arbitrary.copy(deep=copy), nan_as_null=nan_as_null
        )
    elif isinstance(arbitrary, cudf.DataFrame) or is_scalar(arbitrary):
        raise ValueError("Index data must be 1-dimensional and list-like")
    else:
        return as_index(
            column.as_column(arbitrary, dtype=dtype, nan_as_null=nan_as_null),
            copy=copy,
            name=name,
            dtype=dtype,
        )
    if dtype is not None:
        idx = idx.astype(dtype)
    return idx


def _getdefault_name(values, name):
    if name is None:
        return getattr(values, "name", None)
    return name


@_performance_tracking
def _concat_range_index(indexes: list[RangeIndex]) -> BaseIndex:
    """
    An internal Utility function to concat RangeIndex objects.
    """
    start = step = next_ = None

    # Filter the empty indexes
    non_empty_indexes = [obj for obj in indexes if len(obj)]

    if not non_empty_indexes:
        # Here all "indexes" had 0 length, i.e. were empty.
        # In this case return an empty range index.
        return RangeIndex(0, 0)

    for obj in non_empty_indexes:
        if start is None:
            # This is set by the first non-empty index
            start = obj.start
            if step is None and len(obj) > 1:
                step = obj.step
        elif step is None:
            # First non-empty index had only one element
            if obj.start == start:
                result = Index(concat_columns([x._values for x in indexes]))
                return result
            step = obj.start - start

        non_consecutive = (step != obj.step and len(obj) > 1) or (
            next_ is not None and obj.start != next_
        )
        if non_consecutive:
            result = Index(concat_columns([x._values for x in indexes]))
            return result
        if step is not None:
            next_ = obj[-1] + step

    stop = non_empty_indexes[-1].stop if next_ is None else next_
    return RangeIndex(start, stop, step)


@_performance_tracking
def _extended_gcd(a: int, b: int) -> tuple[int, int, int]:
    """
    Extended Euclidean algorithms to solve Bezout's identity:
       a*x + b*y = gcd(x, y)
    Finds one particular solution for x, y: s, t
    Returns: gcd, s, t
    """
    s, old_s = 0, 1
    t, old_t = 1, 0
    r, old_r = b, a
    while r:
        quotient = old_r // r
        old_r, r = r, old_r - quotient * r
        old_s, s = s, old_s - quotient * s
        old_t, t = t, old_t - quotient * t
    return old_r, old_s, old_t


def _get_indexer_basic(index, positions, method, target_col, tolerance):
    # `positions` will be modified in-place, so it is the
    # responsibility of the caller to decide whether or not
    # to make a copy of it before passing it to this method.
    nonexact = positions == -1
    positions[nonexact] = index.searchsorted(
        target_col[nonexact],
        side="left" if method in {"pad", "ffill"} else "right",
    )
    if method in {"pad", "ffill"}:
        # searchsorted returns "indices into a sorted array such that,
        # if the corresponding elements in v were inserted before the
        # indices, the order of a would be preserved".
        # Thus, we need to subtract 1 to find values to the left.
        positions[nonexact] -= 1
        # This also mapped not found values (values of 0 from
        # np.searchsorted) to -1, which conveniently is also our
        # sentinel for missing values
    else:
        # Mark indices to the right of the largest value as not found
        positions[positions == len(index)] = np.int32(-1)

    if tolerance is not None:
        distance = abs(index[positions] - target_col)
        return positions.where(distance <= tolerance, -1)
    return positions


def _get_nearest_indexer(
    index: Index,
    positions: cudf.Series,
    target_col: cudf.core.column.ColumnBase,
    tolerance: int | float,
):
    """
    Get the indexer for the nearest index labels; requires an index with
    values that can be subtracted from each other.
    """
    left_indexer = _get_indexer_basic(
        index=index,
        positions=positions.copy(deep=True),
        method="pad",
        target_col=target_col,
        tolerance=tolerance,
    )
    right_indexer = _get_indexer_basic(
        index=index,
        # positions no longer used so don't copy
        positions=positions,
        method="backfill",
        target_col=target_col,
        tolerance=tolerance,
    )

    left_distances = abs(index[left_indexer] - target_col)
    right_distances = abs(index[right_indexer] - target_col)

    op = operator.lt if index.is_monotonic_increasing else operator.le
    indexer = left_indexer.where(
        op(left_distances, right_distances) | (right_indexer == -1),
        right_indexer,
    )

    if tolerance is not None:
        distance = abs(index[indexer] - target_col)
        return indexer.where(distance <= tolerance, -1)
    return indexer


def _validate_freq(freq: Any) -> cudf.DateOffset | None:
    if isinstance(freq, str):
        return cudf.DateOffset._from_freqstr(freq)
    elif freq is None:
        return freq
    elif freq is not None and not isinstance(freq, cudf.DateOffset):
        raise ValueError(f"Invalid frequency: {freq}")
    return cast(cudf.DateOffset, freq)<|MERGE_RESOLUTION|>--- conflicted
+++ resolved
@@ -60,12 +60,8 @@
 from cudf.utils.utils import _warn_no_dask_cudf, search_range
 
 if TYPE_CHECKING:
-<<<<<<< HEAD
     from collections.abc import Generator, Hashable, Iterable
-=======
-    from collections.abc import Generator, Iterable
     from datetime import tzinfo
->>>>>>> dab8660d
 
 
 def ensure_index(index_like: Any) -> BaseIndex:
