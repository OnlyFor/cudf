# Copyright (c) 2021-2024, NVIDIA CORPORATION.
"""Base class for Frame types that have an index."""

from __future__ import annotations

import numbers
import operator
import textwrap
import warnings
from collections import Counter, abc
from typing import (
    TYPE_CHECKING,
    Any,
    Callable,
    Literal,
    MutableMapping,
    TypeVar,
    cast,
)
from uuid import uuid4

import cupy as cp
import numpy as np
import pandas as pd
from typing_extensions import Self

import cudf
import cudf._lib as libcudf
from cudf.api.extensions import no_default
from cudf.api.types import (
    _is_non_decimal_numeric_dtype,
    is_dict_like,
    is_list_like,
    is_scalar,
)
from cudf.core._base_index import BaseIndex
from cudf.core._compat import PANDAS_LT_300
from cudf.core.buffer import acquire_spill_lock
from cudf.core.column import ColumnBase, as_column
from cudf.core.column_accessor import ColumnAccessor
from cudf.core.copy_types import BooleanMask, GatherMap
from cudf.core.dtypes import ListDtype
from cudf.core.frame import Frame
from cudf.core.groupby.groupby import GroupBy
from cudf.core.index import Index, RangeIndex, _index_from_data
from cudf.core.missing import NA
from cudf.core.multiindex import MultiIndex
from cudf.core.resample import _Resampler
from cudf.core.udf.utils import (
    _compile_or_get,
    _get_input_args_from_frame,
    _post_process_output_col,
    _return_arr_from_dtype,
)
from cudf.core.window import Rolling
from cudf.utils import docutils, ioutils
from cudf.utils._numba import _CUDFNumbaConfig
from cudf.utils.docutils import copy_docstring
from cudf.utils.nvtx_annotation import _cudf_nvtx_annotate
from cudf.utils.utils import _warn_no_dask_cudf

if TYPE_CHECKING:
    from cudf._typing import (
        ColumnLike,
        DataFrameOrSeries,
        Dtype,
        NotImplementedType,
    )

doc_reset_index_template = """
        Reset the index of the {klass}, or a level of it.

        Parameters
        ----------
        level : int, str, tuple, or list, default None
            Only remove the given levels from the index. Removes all levels by
            default.
        drop : bool, default False
            Do not try to insert index into dataframe columns. This resets
            the index to the default integer index.
{argument}
        inplace : bool, default False
            Modify the DataFrame in place (do not create a new object).

        Returns
        -------
        {return_type}
            {klass} with the new index or None if ``inplace=True``.{return_doc}

        Examples
        --------
        {example}
"""


doc_binop_template = textwrap.dedent(
    """
    Get {operation} of DataFrame or Series and other, element-wise (binary
    operator `{op_name}`).

    Equivalent to ``frame + other``, but with support to substitute a
    ``fill_value`` for missing data in one of the inputs.

    Parameters
    ----------
    other : scalar, sequence, Series, or DataFrame
        Any single or multiple element data structure, or list-like object.
    axis : int or string
        Only ``0`` is supported for series, ``1`` or ``columns`` supported
        for dataframe
    level : int or name
        Broadcast across a level, matching Index values on the
        passed MultiIndex level. Not yet supported.
    fill_value  : float or None, default None
        Fill existing missing (NaN) values, and any new element needed
        for successful DataFrame alignment, with this value before
        computation. If data in both corresponding DataFrame locations
        is missing the result will be missing.

    Returns
    -------
    DataFrame or Series
        Result of the arithmetic operation.

    Examples
    --------

    **DataFrame**

    >>> df = cudf.DataFrame(
    ...     {{'angles': [0, 3, 4], 'degrees': [360, 180, 360]}},
    ...     index=['circle', 'triangle', 'rectangle']
    ... )
    {df_op_example}

    **Series**

    >>> a = cudf.Series([1, 1, 1, None], index=['a', 'b', 'c', 'd'])
    >>> b = cudf.Series([1, None, 1, None], index=['a', 'b', 'd', 'e'])
    {ser_op_example}
    """
)


def _get_host_unique(array):
    if isinstance(array, (cudf.Series, cudf.Index, ColumnBase)):
        return array.unique.to_pandas()
    elif isinstance(array, (str, numbers.Number)):
        return [array]
    else:
        return set(array)


def _drop_columns(f: Frame, columns: abc.Iterable, errors: str):
    for c in columns:
        try:
            f._drop_column(c)
        except KeyError as e:
            if errors == "ignore":
                pass
            else:
                raise e


def _indices_from_labels(obj, labels):
    if not isinstance(labels, cudf.MultiIndex):
        labels = cudf.core.column.as_column(labels)

        if isinstance(obj.index.dtype, cudf.CategoricalDtype):
            labels = labels.astype("category")
            codes = labels.codes.astype(obj.index.codes.dtype)
            labels = cudf.core.column.build_categorical_column(
                categories=labels.dtype.categories,
                codes=codes,
                ordered=labels.dtype.ordered,
            )
        else:
            labels = labels.astype(obj.index.dtype)

    # join is not guaranteed to maintain the index ordering
    # so we will sort it with its initial ordering which is stored
    # in column "__"
    lhs = cudf.DataFrame({"__": as_column(range(len(labels)))}, index=labels)
    rhs = cudf.DataFrame({"_": as_column(range(len(obj)))}, index=obj.index)
    return lhs.join(rhs).sort_values(by=["__", "_"])["_"]


def _get_label_range_or_mask(index, start, stop, step):
    if (
        not (start is None and stop is None)
        and type(index) is cudf.core.index.DatetimeIndex
    ):
        start = pd.to_datetime(start)
        stop = pd.to_datetime(stop)
        if start is not None and stop is not None:
            if start > stop:
                return slice(0, 0, None)
            if (start in index) and (stop in index):
                # when we have a non-monotonic datetime index, return
                # values in the slice defined by index_of(start) and
                # index_of(end)
                start_loc = index.get_loc(start)
                stop_loc = index.get_loc(stop) + 1
                return slice(start_loc, stop_loc)
            else:
                raise KeyError(
                    "Value based partial slicing on non-monotonic "
                    "DatetimeIndexes with non-existing keys is not allowed.",
                )
        elif start is not None:
            if index.is_monotonic_increasing:
                return index >= start
            elif index.is_monotonic_decreasing:
                return index <= start
            else:
                return index.find_label_range(slice(start, stop, step))
        else:
            if index.is_monotonic_increasing:
                return index <= stop
            elif index.is_monotonic_decreasing:
                return index >= stop
            else:
                return index.find_label_range(slice(start, stop, step))
    else:
        return index.find_label_range(slice(start, stop, step))


class _FrameIndexer:
    """Parent class for indexers."""

    def __init__(self, frame):
        self._frame = frame


_LocIndexerClass = TypeVar("_LocIndexerClass", bound="_FrameIndexer")
_IlocIndexerClass = TypeVar("_IlocIndexerClass", bound="_FrameIndexer")


class IndexedFrame(Frame):
    """A frame containing an index.

    This class encodes the common behaviors for core user-facing classes like
    DataFrame and Series that consist of a sequence of columns along with a
    special set of index columns.

    Parameters
    ----------
    data : dict
        An dict mapping column names to Columns
    index : Table
        A Frame representing the (optional) index columns.
    """

    # mypy can't handle bound type variables as class members
    _loc_indexer_type: type[_LocIndexerClass]  # type: ignore
    _iloc_indexer_type: type[_IlocIndexerClass]  # type: ignore
    _index: cudf.core.index.BaseIndex
    _groupby = GroupBy
    _resampler = _Resampler

    _VALID_SCANS = {
        "cumsum",
        "cumprod",
        "cummin",
        "cummax",
    }

    # Necessary because the function names don't directly map to the docs.
    _SCAN_DOCSTRINGS = {
        "cumsum": {"op_name": "cumulative sum"},
        "cumprod": {"op_name": "cumulative product"},
        "cummin": {"op_name": "cumulative min"},
        "cummax": {"op_name": "cumulative max"},
    }

    def __init__(self, data=None, index=None):
        super().__init__(data=data)
        # TODO: Right now it is possible to initialize an IndexedFrame without
        # an index. The code's correctness relies on the subclass constructors
        # assigning the attribute after the fact. We should restructure those
        # to ensure that this constructor is always invoked with an index.
        self._index = index

    @property
    def _num_rows(self) -> int:
        # Important to use the index because the data may be empty.
        # TODO: Remove once DataFrame.__init__ is cleaned up
        return len(self.index)

    @property
    def _index_names(self) -> tuple[Any, ...]:  # TODO: Tuple[str]?
        return self.index._data.names

    @classmethod
    def _from_data(
        cls,
        data: MutableMapping,
        index: BaseIndex | None = None,
    ):
        out = super()._from_data(data)
        out._index = RangeIndex(out._data.nrows) if index is None else index
        return out

    @_cudf_nvtx_annotate
    def _from_data_like_self(self, data: MutableMapping):
        out = super()._from_data_like_self(data)
        out.index = self.index
        return out

    @_cudf_nvtx_annotate
    def _from_columns_like_self(
        self,
<<<<<<< HEAD
        columns: List[ColumnBase],
        column_names: Optional[abc.Iterable[str]] = None,
        index_names: Optional[List[str]] = None,
=======
        columns: list[ColumnBase],
        column_names: abc.Iterable[str] | None = None,
        index_names: list[str] | None = None,
        *,
        override_dtypes: abc.Iterable[Dtype | None] | None = None,
>>>>>>> 87f6a7e1
    ) -> Self:
        """Construct a `Frame` from a list of columns with metadata from self.

        If `index_names` is set, the first `len(index_names)` columns are
        used to construct the index of the frame.
        """
        if column_names is None:
            column_names = self._column_names

        data_columns = columns
        index = None

        if index_names is not None:
            n_index_columns = len(index_names)
            data_columns = columns[n_index_columns:]
            index = _index_from_data(
                dict(enumerate(columns[:n_index_columns]))
            )
            index = index._copy_type_metadata(self.index)
            # TODO: Should this if statement be handled in Index._copy_type_metadata?
            if (
                isinstance(self.index, cudf.CategoricalIndex)
                and not isinstance(index, cudf.CategoricalIndex)
            ) or (
                isinstance(self.index, cudf.MultiIndex)
                and not isinstance(index, cudf.MultiIndex)
            ):
                index = type(self.index)._from_data(index._data)
            if isinstance(index, cudf.MultiIndex):
                index.names = index_names
            else:
                index.name = index_names[0]

        data = dict(zip(column_names, data_columns))
        frame = type(self)._from_data(data, index)
        return frame._copy_type_metadata(self)

    def __round__(self, digits=0):
        # Shouldn't be added to BinaryOperand
        # because pandas Index doesn't implement
        # this method.
        return self.round(decimals=digits)

    def _mimic_inplace(
        self, result: Self, inplace: bool = False
    ) -> Self | None:
        if inplace:
            self._index = result.index
        return super()._mimic_inplace(result, inplace)

    @_cudf_nvtx_annotate
    def _scan(self, op, axis=None, skipna=True):
        """
        Return {op_name} of the {cls}.

        Parameters
        ----------
        axis: {{index (0), columns(1)}}
            Axis for the function to be applied on.
        skipna: bool, default True
            Exclude NA/null values. If an entire row/column is NA,
            the result will be NA.

        Returns
        -------
        {cls}

        Examples
        --------
        **Series**

        >>> import cudf
        >>> ser = cudf.Series([1, 5, 2, 4, 3])
        >>> ser.cumsum()
        0    1
        1    6
        2    8
        3    12
        4    15

        **DataFrame**

        >>> import cudf
        >>> df = cudf.DataFrame({{'a': [1, 2, 3, 4], 'b': [7, 8, 9, 10]}})
        >>> s.cumsum()
            a   b
        0   1   7
        1   3  15
        2   6  24
        3  10  34
        """
        cast_to_int = op in ("cumsum", "cumprod")
        skipna = True if skipna is None else skipna

        results = []
        for col in self._columns:
            if skipna:
                result_col = col.nans_to_nulls()
            else:
                if col.has_nulls(include_nan=True):
                    first_index = col.isnull().find_first_value(True)
                    result_col = col.copy()
                    result_col[first_index:] = None
                else:
                    result_col = col

            if cast_to_int and result_col.dtype.kind in "uib":
                # For reductions that accumulate a value (e.g. sum, not max)
                # pandas returns an int64 dtype for all int or bool dtypes.
                result_col = result_col.astype(np.int64)
            results.append(getattr(result_col, op)())
        return self._from_data_like_self(
            self._data._from_columns_like_self(results)
        )

    def _check_data_index_length_match(self) -> None:
        # Validate that the number of rows in the data matches the index if the
        # data is not empty. This is a helper for the constructor.
        # TODO: Use self._num_rows once DataFrame.__init__ is cleaned up
        if self._data.nrows > 0 and self._data.nrows != len(self.index):
            raise ValueError(
                f"Length of values ({self._data.nrows}) does not "
                f"match length of index ({len(self.index)})"
            )

    @property
    @_cudf_nvtx_annotate
    def empty(self):
        """
        Indicator whether DataFrame or Series is empty.

        True if DataFrame/Series is entirely empty (no items),
        meaning any of the axes are of length 0.

        Returns
        -------
        out : bool
            If DataFrame/Series is empty, return True, if not return False.

        Examples
        --------
        >>> import cudf
        >>> df = cudf.DataFrame({'A' : []})
        >>> df
        Empty DataFrame
        Columns: [A]
        Index: []
        >>> df.empty
        True

        If we only have `null` values in our DataFrame, it is
        not considered empty! We will need to drop
        the `null`'s to make the DataFrame empty:

        >>> df = cudf.DataFrame({'A' : [None, None]})
        >>> df
              A
        0  <NA>
        1  <NA>
        >>> df.empty
        False
        >>> df.dropna().empty
        True

        Non-empty and empty Series example:

        >>> s = cudf.Series([1, 2, None])
        >>> s
        0       1
        1       2
        2    <NA>
        dtype: int64
        >>> s.empty
        False
        >>> s = cudf.Series([])
        >>> s
        Series([], dtype: float64)
        >>> s.empty
        True

        .. pandas-compat::
            **DataFrame.empty, Series.empty**

            If DataFrame/Series contains only `null` values, it is still not
            considered empty. See the example above.
        """
        return self.size == 0

    @_cudf_nvtx_annotate
    @ioutils.doc_to_json()
    def to_json(self, path_or_buf=None, *args, **kwargs):
        """{docstring}"""

        return cudf.io.json.to_json(
            self, path_or_buf=path_or_buf, *args, **kwargs
        )

    @_cudf_nvtx_annotate
    @ioutils.doc_to_hdf()
    def to_hdf(self, path_or_buf, key, *args, **kwargs):
        """{docstring}"""

        cudf.io.hdf.to_hdf(path_or_buf, key, self, *args, **kwargs)

    @_cudf_nvtx_annotate
    def to_string(self):
        r"""
        Convert to string

        cuDF uses Pandas internals for efficient string formatting.
        Set formatting options using pandas string formatting options and
        cuDF objects will print identically to Pandas objects.

        cuDF supports `null/None` as a value in any column type, which
        is transparently supported during this output process.

        Examples
        --------
        >>> import cudf
        >>> df = cudf.DataFrame()
        >>> df['key'] = [0, 1, 2]
        >>> df['val'] = [float(i + 10) for i in range(3)]
        >>> df.to_string()
        '   key   val\n0    0  10.0\n1    1  11.0\n2    2  12.0'
        """
        return str(self)

    def copy(self, deep: bool = True) -> Self:
        """Make a copy of this object's indices and data.

        When ``deep=True`` (default), a new object will be created with a
        copy of the calling object's data and indices. Modifications to
        the data or indices of the copy will not be reflected in the
        original object (see notes below).
        When ``deep=False``, a new object will be created without copying
        the calling object's data or index (only references to the data
        and index are copied). Any changes to the data of the original
        will be reflected in the shallow copy (and vice versa).

        Parameters
        ----------
        deep : bool, default True
            Make a deep copy, including a copy of the data and the indices.
            With ``deep=False`` neither the indices nor the data are copied.

        Returns
        -------
        copy : Series or DataFrame
            Object type matches caller.

        Examples
        --------
        >>> s = cudf.Series([1, 2], index=["a", "b"])
        >>> s
        a    1
        b    2
        dtype: int64
        >>> s_copy = s.copy()
        >>> s_copy
        a    1
        b    2
        dtype: int64

        **Shallow copy versus default (deep) copy:**

        >>> s = cudf.Series([1, 2], index=["a", "b"])
        >>> deep = s.copy()
        >>> shallow = s.copy(deep=False)

        Updates to the data shared by shallow copy and original is reflected
        in both; deep copy remains unchanged.

        >>> s['a'] = 3
        >>> shallow['b'] = 4
        >>> s
        a    3
        b    4
        dtype: int64
        >>> shallow
        a    3
        b    4
        dtype: int64
        >>> deep
        a    1
        b    2
        dtype: int64
        """
        return self._from_data(
            self._data.copy(deep=deep),
            # Indexes are immutable so copies can always be shallow.
            self.index.copy(deep=False),
        )

    @_cudf_nvtx_annotate
    def equals(self, other) -> bool:  # noqa: D102
        return super().equals(other) and self.index.equals(other.index)

    @property
    def index(self):
        """Get the labels for the rows."""
        return self._index

    @index.setter
    def index(self, value):
        old_length = len(self)
        new_length = len(value)

        # A DataFrame with 0 columns can have an index of arbitrary length.
        if self._num_columns > 0 and new_length != old_length:
            raise ValueError(
                f"Length mismatch: Expected axis has {old_length} elements, "
                f"new values have {len(value)} elements"
            )
        # avoid unnecessary cast to Index
        if not isinstance(value, BaseIndex):
            value = Index(value)

        self._index = value

    @_cudf_nvtx_annotate
    def replace(
        self,
        to_replace=None,
        value=no_default,
        inplace=False,
        limit=None,
        regex=False,
        method=no_default,
    ):
        """Replace values given in ``to_replace`` with ``value``.

        Parameters
        ----------
        to_replace : numeric, str or list-like
            Value(s) to replace.

            * numeric or str:
                - values equal to ``to_replace`` will be replaced
                  with ``value``
            * list of numeric or str:
                - If ``value`` is also list-like, ``to_replace`` and
                  ``value`` must be of same length.
            * dict:
                - Dicts can be used to specify different replacement values
                  for different existing values. For example, {'a': 'b',
                  'y': 'z'} replaces the value 'a' with 'b' and
                  'y' with 'z'.
                  To use a dict in this way the ``value`` parameter should
                  be ``None``.
        value : scalar, dict, list-like, str, default None
            Value to replace any values matching ``to_replace`` with.
        inplace : bool, default False
            If True, in place.

        See Also
        --------
        Series.fillna

        Raises
        ------
        TypeError
            - If ``to_replace`` is not a scalar, array-like, dict, or None
            - If ``to_replace`` is a dict and value is not a list, dict,
              or Series
        ValueError
            - If a list is passed to ``to_replace`` and ``value`` but they
              are not the same length.

        Returns
        -------
        result : Series
            Series after replacement. The mask and index are preserved.

        Examples
        --------
        **Series**

        Scalar ``to_replace`` and ``value``

        >>> import cudf
        >>> s = cudf.Series([0, 1, 2, 3, 4])
        >>> s
        0    0
        1    1
        2    2
        3    3
        4    4
        dtype: int64
        >>> s.replace(0, 5)
        0    5
        1    1
        2    2
        3    3
        4    4
        dtype: int64

        List-like ``to_replace``

        >>> s.replace([1, 2], 10)
        0     0
        1    10
        2    10
        3     3
        4     4
        dtype: int64

        dict-like ``to_replace``

        >>> s.replace({1:5, 3:50})
        0     0
        1     5
        2     2
        3    50
        4     4
        dtype: int64
        >>> s = cudf.Series(['b', 'a', 'a', 'b', 'a'])
        >>> s
        0     b
        1     a
        2     a
        3     b
        4     a
        dtype: object
        >>> s.replace({'a': None})
        0       b
        1    <NA>
        2    <NA>
        3       b
        4    <NA>
        dtype: object

        If there is a mismatch in types of the values in
        ``to_replace`` & ``value`` with the actual series, then
        cudf exhibits different behavior with respect to pandas
        and the pairs are ignored silently:

        >>> s = cudf.Series(['b', 'a', 'a', 'b', 'a'])
        >>> s
        0    b
        1    a
        2    a
        3    b
        4    a
        dtype: object
        >>> s.replace('a', 1)
        0    b
        1    a
        2    a
        3    b
        4    a
        dtype: object
        >>> s.replace(['a', 'c'], [1, 2])
        0    b
        1    a
        2    a
        3    b
        4    a
        dtype: object

        **DataFrame**

        Scalar ``to_replace`` and ``value``

        >>> import cudf
        >>> df = cudf.DataFrame({'A': [0, 1, 2, 3, 4],
        ...                    'B': [5, 6, 7, 8, 9],
        ...                    'C': ['a', 'b', 'c', 'd', 'e']})
        >>> df
           A  B  C
        0  0  5  a
        1  1  6  b
        2  2  7  c
        3  3  8  d
        4  4  9  e
        >>> df.replace(0, 5)
           A  B  C
        0  5  5  a
        1  1  6  b
        2  2  7  c
        3  3  8  d
        4  4  9  e

        List-like ``to_replace``

        >>> df.replace([0, 1, 2, 3], 4)
           A  B  C
        0  4  5  a
        1  4  6  b
        2  4  7  c
        3  4  8  d
        4  4  9  e
        >>> df.replace([0, 1, 2, 3], [4, 3, 2, 1])
           A  B  C
        0  4  5  a
        1  3  6  b
        2  2  7  c
        3  1  8  d
        4  4  9  e

        dict-like ``to_replace``

        >>> df.replace({0: 10, 1: 100})
             A  B  C
        0   10  5  a
        1  100  6  b
        2    2  7  c
        3    3  8  d
        4    4  9  e
        >>> df.replace({'A': 0, 'B': 5}, 100)
             A    B  C
        0  100  100  a
        1    1    6  b
        2    2    7  c
        3    3    8  d
        4    4    9  e

        .. pandas-compat::
            **DataFrame.replace, Series.replace**

            Parameters that are currently not supported are: `limit`, `regex`,
            `method`
        """
        if limit is not None:
            raise NotImplementedError("limit parameter is not implemented yet")

        if regex:
            raise NotImplementedError("regex parameter is not implemented yet")

        if method is not no_default:
            warnings.warn(
                "The 'method' keyword in "
                f"{type(self).__name__}.replace is deprecated and "
                "will be removed in a future version.",
                FutureWarning,
            )
        elif method not in {"pad", None, no_default}:
            raise NotImplementedError("method parameter is not implemented")

        if (
            value is no_default
            and method is no_default
            and not is_dict_like(to_replace)
            and regex is False
        ):
            warnings.warn(
                f"{type(self).__name__}.replace without 'value' and with "
                "non-dict-like 'to_replace' is deprecated "
                "and will raise in a future version. "
                "Explicitly specify the new values instead.",
                FutureWarning,
            )
        if not (to_replace is None and value is no_default):
            (
                all_na_per_column,
                to_replace_per_column,
                replacements_per_column,
            ) = _get_replacement_values_for_columns(
                to_replace=to_replace,
                value=value,
                columns_dtype_map=dict(self._dtypes),
            )
            copy_data = []
            for name, col in self._data.items():
                try:
                    replaced = col.find_and_replace(
                        to_replace_per_column[name],
                        replacements_per_column[name],
                        all_na_per_column[name],
                    )
                except (KeyError, OverflowError):
                    # We need to create a deep copy if:
                    # i. `find_and_replace` was not successful or any of
                    #    `to_replace_per_column`, `replacements_per_column`,
                    #    `all_na_per_column` don't contain the `name`
                    #    that exists in `copy_data`.
                    # ii. There is an OverflowError while trying to cast
                    #     `to_replace_per_column` to `replacements_per_column`.
                    replaced = col.copy(deep=True)
                copy_data.append(replaced)
            result = self._from_data_like_self(
                self._data._from_columns_like_self(copy_data)
            )
        else:
            result = self.copy()

        return self._mimic_inplace(result, inplace=inplace)

    @_cudf_nvtx_annotate
    def clip(self, lower=None, upper=None, inplace=False, axis=1):
        """
        Trim values at input threshold(s).

        Assigns values outside boundary to boundary values.
        Thresholds can be singular values or array like,
        and in the latter case the clipping is performed
        element-wise in the specified axis. Currently only
        `axis=1` is supported.

        Parameters
        ----------
        lower : scalar or array_like, default None
            Minimum threshold value. All values below this
            threshold will be set to it. If it is None,
            there will be no clipping based on lower.
            In case of Series/Index, lower is expected to be
            a scalar or an array of size 1.
        upper : scalar or array_like, default None
            Maximum threshold value. All values below this
            threshold will be set to it. If it is None,
            there will be no clipping based on upper.
            In case of Series, upper is expected to be
            a scalar or an array of size 1.
        inplace : bool, default False

        Returns
        -------
        Clipped DataFrame/Series/Index/MultiIndex

        Examples
        --------
        >>> import cudf
        >>> df = cudf.DataFrame({"a":[1, 2, 3, 4], "b":['a', 'b', 'c', 'd']})
        >>> df.clip(lower=[2, 'b'], upper=[3, 'c'])
           a  b
        0  2  b
        1  2  b
        2  3  c
        3  3  c

        >>> df.clip(lower=None, upper=[3, 'c'])
           a  b
        0  1  a
        1  2  b
        2  3  c
        3  3  c

        >>> df.clip(lower=[2, 'b'], upper=None)
           a  b
        0  2  b
        1  2  b
        2  3  c
        3  4  d

        >>> df.clip(lower=2, upper=3, inplace=True)
        >>> df
           a  b
        0  2  2
        1  2  3
        2  3  3
        3  3  3

        >>> import cudf
        >>> sr = cudf.Series([1, 2, 3, 4])
        >>> sr.clip(lower=2, upper=3)
        0    2
        1    2
        2    3
        3    3
        dtype: int64

        >>> sr.clip(lower=None, upper=3)
        0    1
        1    2
        2    3
        3    3
        dtype: int64

        >>> sr.clip(lower=2, upper=None, inplace=True)
        >>> sr
        0    2
        1    2
        2    3
        3    4
        dtype: int64
        """
        if axis != 1:
            raise NotImplementedError("`axis is not yet supported in clip`")

        if lower is None and upper is None:
            return None if inplace is True else self.copy(deep=True)

        if is_scalar(lower):
            lower = np.full(self._num_columns, lower)
        if is_scalar(upper):
            upper = np.full(self._num_columns, upper)

        if len(lower) != len(upper):
            raise ValueError("Length of lower and upper should be equal")

        if len(lower) != self._num_columns:
            raise ValueError(
                "Length of lower/upper should be equal to number of columns"
            )

        if self.ndim == 1:
            # In case of series and Index,
            # swap lower and upper if lower > upper
            if (
                lower[0] is not None
                and upper[0] is not None
                and (lower[0] > upper[0])
            ):
                lower[0], upper[0] = upper[0], lower[0]

        data = (
            col.clip(low, high)
            for col, low, high in zip(self._columns, lower, upper)
        )
        output = self._from_data_like_self(
            self._data._from_columns_like_self(data)
        )
        return self._mimic_inplace(output, inplace=inplace)

    @_cudf_nvtx_annotate
    def abs(self):
        """
        Return a Series/DataFrame with absolute numeric value of each element.

        This function only applies to elements that are all numeric.

        Returns
        -------
        DataFrame/Series
            Absolute value of each element.

        Examples
        --------
        Absolute numeric values in a Series

        >>> s = cudf.Series([-1.10, 2, -3.33, 4])
        >>> s.abs()
        0    1.10
        1    2.00
        2    3.33
        3    4.00
        dtype: float64
        """
        return self._unaryop("abs")

    @_cudf_nvtx_annotate
    def dot(self, other, reflect=False):
        """
        Get dot product of frame and other, (binary operator `dot`).

        Among flexible wrappers (`add`, `sub`, `mul`, `div`, `mod`, `pow`,
        `dot`) to arithmetic operators: `+`, `-`, `*`, `/`, `//`, `%`, `**`,
        `@`.

        Parameters
        ----------
        other : Sequence, Series, or DataFrame
            Any multiple element data structure, or list-like object.
        reflect : bool, default False
            If ``True``, swap the order of the operands. See
            https://docs.python.org/3/reference/datamodel.html#object.__ror__
            for more information on when this is necessary.

        Returns
        -------
        scalar, Series, or DataFrame
            The result of the operation.

        Examples
        --------
        >>> import cudf
        >>> df = cudf.DataFrame([[1, 2, 3, 4],
        ...                      [5, 6, 7, 8]])
        >>> df @ df.T
            0    1
        0  30   70
        1  70  174
        >>> s = cudf.Series([1, 1, 1, 1])
        >>> df @ s
        0    10
        1    26
        dtype: int64
        >>> [1, 2, 3, 4] @ s
        10
        """
        # TODO: This function does not currently support nulls.
        lhs = self.values
        result_index = None
        result_cols = None
        if isinstance(self, cudf.Series) and isinstance(
            other, (cudf.Series, cudf.DataFrame)
        ):
            common = self.index.union(other.index)
            if len(common) > len(self.index) or len(common) > len(other.index):
                raise ValueError("matrices are not aligned")

            lhs = self.reindex(index=common, copy=False).values
            rhs = other.reindex(index=common, copy=False).values
            if isinstance(other, cudf.DataFrame):
                result_index = other._data.to_pandas_index()
        elif isinstance(self, cudf.DataFrame) and isinstance(
            other, (cudf.Series, cudf.DataFrame)
        ):
            common = self._data.to_pandas_index().union(
                other.index.to_pandas()
            )
            if len(common) > self._num_columns or len(common) > len(
                other.index
            ):
                raise ValueError("matrices are not aligned")

            lhs = self.reindex(columns=common, copy=False)
            result_index = lhs.index

            rhs = other.reindex(index=common, copy=False).values
            lhs = lhs.values
            if isinstance(other, cudf.DataFrame):
                result_cols = other._data.to_pandas_index()

        elif isinstance(
            other, (cp.ndarray, np.ndarray)
        ) or cudf.utils.dtypes.can_convert_to_column(other):
            rhs = cp.asarray(other)
        else:
            # TODO: This should raise an exception, not return NotImplemented,
            # but __matmul__ relies on the current behavior. We should either
            # move this implementation to __matmul__ and call it from here
            # (checking for NotImplemented and raising NotImplementedError if
            # that's what's returned), or __matmul__ should catch a
            # NotImplementedError from here and return NotImplemented. The
            # latter feels cleaner (putting the implementation in this method
            # rather than in the operator) but will be slower in the (highly
            # unlikely) case that we're multiplying a cudf object with another
            # type of object that somehow supports this behavior.
            return NotImplemented
        if reflect:
            lhs, rhs = rhs, lhs

        result = lhs.dot(rhs)
        if len(result.shape) == 1:
            return cudf.Series(
                result,
                index=self.index if result_index is None else result_index,
            )
        if len(result.shape) == 2:
            return cudf.DataFrame(
                result,
                index=self.index if result_index is None else result_index,
                columns=result_cols,
            )
        return result.item()

    @_cudf_nvtx_annotate
    def __matmul__(self, other):
        return self.dot(other)

    @_cudf_nvtx_annotate
    def __rmatmul__(self, other):
        return self.dot(other, reflect=True)

    @_cudf_nvtx_annotate
    def head(self, n=5):
        """
        Return the first `n` rows.
        This function returns the first `n` rows for the object based
        on position. It is useful for quickly testing if your object
        has the right type of data in it.
        For negative values of `n`, this function returns all rows except
        the last `n` rows, equivalent to ``df[:-n]``.

        Parameters
        ----------
        n : int, default 5
            Number of rows to select.

        Returns
        -------
        DataFrame or Series
            The first `n` rows of the caller object.

        Examples
        --------
        **Series**

        >>> ser = cudf.Series(['alligator', 'bee', 'falcon',
        ... 'lion', 'monkey', 'parrot', 'shark', 'whale', 'zebra'])
        >>> ser
        0    alligator
        1          bee
        2       falcon
        3         lion
        4       monkey
        5       parrot
        6        shark
        7        whale
        8        zebra
        dtype: object

        Viewing the first 5 lines

        >>> ser.head()
        0    alligator
        1          bee
        2       falcon
        3         lion
        4       monkey
        dtype: object

        Viewing the first `n` lines (three in this case)

        >>> ser.head(3)
        0    alligator
        1          bee
        2       falcon
        dtype: object

        For negative values of `n`

        >>> ser.head(-3)
        0    alligator
        1          bee
        2       falcon
        3         lion
        4       monkey
        5       parrot
        dtype: object

        **DataFrame**

        >>> df = cudf.DataFrame()
        >>> df['key'] = [0, 1, 2, 3, 4]
        >>> df['val'] = [float(i + 10) for i in range(5)]  # insert column
        >>> df.head(2)
           key   val
        0    0  10.0
        1    1  11.0
        """
        return self.iloc[:n]

    @_cudf_nvtx_annotate
    def tail(self, n=5):
        """
        Returns the last n rows as a new DataFrame or Series

        Examples
        --------
        **DataFrame**

        >>> import cudf
        >>> df = cudf.DataFrame()
        >>> df['key'] = [0, 1, 2, 3, 4]
        >>> df['val'] = [float(i + 10) for i in range(5)]  # insert column
        >>> df.tail(2)
           key   val
        3    3  13.0
        4    4  14.0

        **Series**

        >>> import cudf
        >>> ser = cudf.Series([4, 3, 2, 1, 0])
        >>> ser.tail(2)
        3    1
        4    0
        """
        if n == 0:
            return self.iloc[0:0]

        return self.iloc[-n:]

    @_cudf_nvtx_annotate
    def pipe(self, func, *args, **kwargs):
        """
        Apply ``func(self, *args, **kwargs)``.

        Parameters
        ----------
        func : function
            Function to apply to the Series/DataFrame.
            ``args``, and ``kwargs`` are passed into ``func``.
            Alternatively a ``(callable, data_keyword)`` tuple where
            ``data_keyword`` is a string indicating the keyword of
            ``callable`` that expects the Series/DataFrame.
        args : iterable, optional
            Positional arguments passed into ``func``.
        kwargs : mapping, optional
            A dictionary of keyword arguments passed into ``func``.

        Returns
        -------
        object : the return type of ``func``.

        Examples
        --------
        Use ``.pipe`` when chaining together functions that expect
        Series, DataFrames or GroupBy objects. Instead of writing

        >>> func(g(h(df), arg1=a), arg2=b, arg3=c)

        You can write

        >>> (df.pipe(h)
        ...    .pipe(g, arg1=a)
        ...    .pipe(func, arg2=b, arg3=c)
        ... )

        If you have a function that takes the data as (say) the second
        argument, pass a tuple indicating which keyword expects the
        data. For example, suppose ``f`` takes its data as ``arg2``:

        >>> (df.pipe(h)
        ...    .pipe(g, arg1=a)
        ...    .pipe((func, 'arg2'), arg1=a, arg3=c)
        ...  )
        """
        return cudf.core.common.pipe(self, func, *args, **kwargs)

    @_cudf_nvtx_annotate
    def sum(
        self,
        axis=no_default,
        skipna=True,
        dtype=None,
        numeric_only=False,
        min_count=0,
        **kwargs,
    ):
        """
        Return sum of the values in the DataFrame.

        Parameters
        ----------
        axis: {index (0), columns(1)}
            Axis for the function to be applied on.
        skipna: bool, default True
            Exclude NA/null values when computing the result.
        dtype: data type
            Data type to cast the result to.
        numeric_only : bool, default False
            If True, includes only float, int, boolean columns.
            If False, will raise error in-case there are
            non-numeric columns.
        min_count: int, default 0
            The required number of valid values to perform the operation.
            If fewer than min_count non-NA values are present the result
            will be NA.

            The default being 0. This means the sum of an all-NA or empty
            Series is 0, and the product of an all-NA or empty Series is 1.

        Returns
        -------
        Series

        Examples
        --------
        >>> import cudf
        >>> df = cudf.DataFrame({'a': [1, 2, 3, 4], 'b': [7, 8, 9, 10]})
        >>> df.sum()
        a    10
        b    34
        dtype: int64

        .. pandas-compat::
            **DataFrame.sum, Series.sum**

            Parameters currently not supported are `level`, `numeric_only`.
        """
        return self._reduce(
            "sum",
            axis=axis,
            skipna=skipna,
            dtype=dtype,
            numeric_only=numeric_only,
            min_count=min_count,
            **kwargs,
        )

    @_cudf_nvtx_annotate
    def product(
        self,
        axis=no_default,
        skipna=True,
        dtype=None,
        numeric_only=False,
        min_count=0,
        **kwargs,
    ):
        """
        Return product of the values in the DataFrame.

        Parameters
        ----------
        axis: {index (0), columns(1)}
            Axis for the function to be applied on.
        skipna: bool, default True
            Exclude NA/null values when computing the result.
        dtype: data type
            Data type to cast the result to.
        numeric_only : bool, default False
            If True, includes only float, int, boolean columns.
            If False, will raise error in-case there are
            non-numeric columns.
        min_count: int, default 0
            The required number of valid values to perform the operation.
            If fewer than min_count non-NA values are present the result
            will be NA.

            The default being 0. This means the sum of an all-NA or empty
            Series is 0, and the product of an all-NA or empty Series is 1.

        Returns
        -------
        Series

        Examples
        --------
        >>> import cudf
        >>> df = cudf.DataFrame({'a': [1, 2, 3, 4], 'b': [7, 8, 9, 10]})
        >>> df.product()
        a      24
        b    5040
        dtype: int64

        .. pandas-compat::
            **DataFrame.product, Series.product**

            Parameters currently not supported are level`, `numeric_only`.
        """

        return self._reduce(
            # cuDF columns use "product" as the op name, but cupy uses "prod"
            # and we need cupy if axis == 1.
            "prod" if axis in {1, "columns"} else "product",
            axis=axis,
            skipna=skipna,
            dtype=dtype,
            numeric_only=numeric_only,
            min_count=min_count,
            **kwargs,
        )

    # Alias for pandas compatibility.
    prod = product

    @_cudf_nvtx_annotate
    def mean(self, axis=0, skipna=True, numeric_only=False, **kwargs):
        """
        Return the mean of the values for the requested axis.

        Parameters
        ----------
        axis : {0 or 'index', 1 or 'columns'}
            Axis for the function to be applied on.
        skipna : bool, default True
            Exclude NA/null values when computing the result.
        numeric_only : bool, default False
            If True, includes only float, int, boolean columns.
            If False, will raise error in-case there are
            non-numeric columns.
        **kwargs
            Additional keyword arguments to be passed to the function.

        Returns
        -------
        mean : Series or DataFrame (if level specified)

        Examples
        --------
        >>> import cudf
        >>> df = cudf.DataFrame({'a': [1, 2, 3, 4], 'b': [7, 8, 9, 10]})
        >>> df.mean()
        a    2.5
        b    8.5
        dtype: float64
        """
        return self._reduce(
            "mean",
            axis=axis,
            skipna=skipna,
            numeric_only=numeric_only,
            **kwargs,
        )

    def median(
        self, axis=None, skipna=True, level=None, numeric_only=None, **kwargs
    ):
        """
        Return the median of the values for the requested axis.

        Parameters
        ----------
        axis : {index (0), columns (1)}
            Axis for the function to be applied on. For Series this
            parameter is unused and defaults to 0.
        skipna : bool, default True
            Exclude NA/null values when computing the result.
        numeric_only : bool, default False
            If True, includes only float, int, boolean columns.
            If False, will raise error in-case there are
            non-numeric columns.

        Returns
        -------
        scalar

        Examples
        --------
        >>> import cudf
        >>> ser = cudf.Series([10, 25, 3, 25, 24, 6])
        >>> ser
        0    10
        1    25
        2     3
        3    25
        4    24
        5     6
        dtype: int64
        >>> ser.median()
        17.0

        .. pandas-compat::
            **DataFrame.median, Series.median**

            Parameters currently not supported are `level` and `numeric_only`.
        """
        return self._reduce(
            "median",
            axis=axis,
            skipna=skipna,
            numeric_only=numeric_only,
            **kwargs,
        )

    @_cudf_nvtx_annotate
    def std(
        self,
        axis=no_default,
        skipna=True,
        ddof=1,
        numeric_only=False,
        **kwargs,
    ):
        """
        Return sample standard deviation of the DataFrame.

        Normalized by N-1 by default. This can be changed using
        the `ddof` argument

        Parameters
        ----------
        axis: {index (0), columns(1)}
            Axis for the function to be applied on.
        skipna: bool, default True
            Exclude NA/null values. If an entire row/column is NA, the result
            will be NA.
        ddof: int, default 1
            Delta Degrees of Freedom. The divisor used in calculations
            is N - ddof, where N represents the number of elements.
        numeric_only : bool, default False
            If True, includes only float, int, boolean columns.
            If False, will raise error in-case there are
            non-numeric columns.

        Returns
        -------
        Series

        Examples
        --------
        >>> import cudf
        >>> df = cudf.DataFrame({'a': [1, 2, 3, 4], 'b': [7, 8, 9, 10]})
        >>> df.std()
        a    1.290994
        b    1.290994
        dtype: float64

        .. pandas-compat::
            **DataFrame.std, Series.std**

            Parameters currently not supported are `level` and
            `numeric_only`
        """

        return self._reduce(
            "std",
            axis=axis,
            skipna=skipna,
            ddof=ddof,
            numeric_only=numeric_only,
            **kwargs,
        )

    @_cudf_nvtx_annotate
    def var(
        self,
        axis=no_default,
        skipna=True,
        ddof=1,
        numeric_only=False,
        **kwargs,
    ):
        """
        Return unbiased variance of the DataFrame.

        Normalized by N-1 by default. This can be changed using the
        ddof argument.

        Parameters
        ----------
        axis: {index (0), columns(1)}
            Axis for the function to be applied on.
        skipna: bool, default True
            Exclude NA/null values. If an entire row/column is NA, the result
            will be NA.
        ddof: int, default 1
            Delta Degrees of Freedom. The divisor used in calculations is
            N - ddof, where N represents the number of elements.
        numeric_only : bool, default False
            If True, includes only float, int, boolean columns.
            If False, will raise error in-case there are
            non-numeric columns.

        Returns
        -------
        scalar

        Examples
        --------
        >>> import cudf
        >>> df = cudf.DataFrame({'a': [1, 2, 3, 4], 'b': [7, 8, 9, 10]})
        >>> df.var()
        a    1.666667
        b    1.666667
        dtype: float64

        .. pandas-compat::
            **DataFrame.var, Series.var**

            Parameters currently not supported are `level` and
            `numeric_only`
        """
        return self._reduce(
            "var",
            axis=axis,
            skipna=skipna,
            ddof=ddof,
            numeric_only=numeric_only,
            **kwargs,
        )

    @_cudf_nvtx_annotate
    def kurtosis(self, axis=0, skipna=True, numeric_only=False, **kwargs):
        """
        Return Fisher's unbiased kurtosis of a sample.

        Kurtosis obtained using Fisher's definition of
        kurtosis (kurtosis of normal == 0.0). Normalized by N-1.

        Parameters
        ----------
        axis: {index (0), columns(1)}
            Axis for the function to be applied on.
        skipna: bool, default True
            Exclude NA/null values when computing the result.
        numeric_only : bool, default False
            If True, includes only float, int, boolean columns.
            If False, will raise error in-case there are
            non-numeric columns.

        Returns
        -------
        Series or scalar

        Examples
        --------
        **Series**

        >>> import cudf
        >>> series = cudf.Series([1, 2, 3, 4])
        >>> series.kurtosis()
        -1.1999999999999904

        **DataFrame**

        >>> import cudf
        >>> df = cudf.DataFrame({'a': [1, 2, 3, 4], 'b': [7, 8, 9, 10]})
        >>> df.kurt()
        a   -1.2
        b   -1.2
        dtype: float64

        .. pandas-compat::
            **DataFrame.kurtosis**

            Parameters currently not supported are `level` and `numeric_only`
        """
        if axis not in (0, "index", None, no_default):
            raise NotImplementedError("Only axis=0 is currently supported.")

        return self._reduce(
            "kurtosis",
            axis=axis,
            skipna=skipna,
            numeric_only=numeric_only,
            **kwargs,
        )

    # Alias for kurtosis.
    kurt = kurtosis

    @_cudf_nvtx_annotate
    def skew(self, axis=0, skipna=True, numeric_only=False, **kwargs):
        """
        Return unbiased Fisher-Pearson skew of a sample.

        Parameters
        ----------
        skipna: bool, default True
            Exclude NA/null values when computing the result.
        numeric_only : bool, default False
            If True, includes only float, int, boolean columns.
            If False, will raise error in-case there are
            non-numeric columns.

        Returns
        -------
        Series

        Examples
        --------
        **Series**

        >>> import cudf
        >>> series = cudf.Series([1, 2, 3, 4, 5, 6, 6])
        >>> series
        0    1
        1    2
        2    3
        3    4
        4    5
        5    6
        6    6
        dtype: int64

        **DataFrame**

        >>> import cudf
        >>> df = cudf.DataFrame({'a': [3, 2, 3, 4], 'b': [7, 8, 10, 10]})
        >>> df.skew()
        a    0.00000
        b   -0.37037
        dtype: float64

        .. pandas-compat::
            **DataFrame.skew, Series.skew, Frame.skew**

            The `axis` parameter is not currently supported.
        """
        if axis not in (0, "index", None, no_default):
            raise NotImplementedError("Only axis=0 is currently supported.")

        return self._reduce(
            "skew",
            axis=axis,
            skipna=skipna,
            numeric_only=numeric_only,
            **kwargs,
        )

    @_cudf_nvtx_annotate
    def mask(self, cond, other=None, inplace: bool = False) -> Self | None:
        """
        Replace values where the condition is True.

        Parameters
        ----------
        cond : bool Series/DataFrame, array-like
            Where cond is False, keep the original value.
            Where True, replace with corresponding value from other.
            Callables are not supported.
        other: scalar, list of scalars, Series/DataFrame
            Entries where cond is True are replaced with
            corresponding value from other. Callables are not
            supported. Default is None.

            DataFrame expects only Scalar or array like with scalars or
            dataframe with same dimension as self.

            Series expects only scalar or series like with same length
        inplace : bool, default False
            Whether to perform the operation in place on the data.

        Returns
        -------
        Same type as caller

        Examples
        --------
        >>> import cudf
        >>> df = cudf.DataFrame({"A":[1, 4, 5], "B":[3, 5, 8]})
        >>> df.mask(df % 2 == 0, [-1, -1])
           A  B
        0  1  3
        1 -1  5
        2  5 -1

        >>> ser = cudf.Series([4, 3, 2, 1, 0])
        >>> ser.mask(ser > 2, 10)
        0    10
        1    10
        2     2
        3     1
        4     0
        dtype: int64
        >>> ser.mask(ser > 2)
        0    <NA>
        1    <NA>
        2       2
        3       1
        4       0
        dtype: int64
        """

        if not hasattr(cond, "__invert__"):
            # We Invert `cond` below and call `where`, so
            # making sure the object supports
            # `~`(inversion) operator or `__invert__` method
            cond = cp.asarray(cond)

        return self.where(cond=~cond, other=other, inplace=inplace)

    @_cudf_nvtx_annotate
    @copy_docstring(Rolling)
    def rolling(
        self, window, min_periods=None, center=False, axis=0, win_type=None
    ):
        return Rolling(
            self,
            window,
            min_periods=min_periods,
            center=center,
            axis=axis,
            win_type=win_type,
        )

    @_cudf_nvtx_annotate
    def nans_to_nulls(self):
        """
        Convert nans (if any) to nulls

        Returns
        -------
        DataFrame or Series

        Examples
        --------
        **Series**

        >>> import cudf, numpy as np
        >>> series = cudf.Series([1, 2, np.nan, None, 10], nan_as_null=False)
        >>> series
        0     1.0
        1     2.0
        2     NaN
        3    <NA>
        4    10.0
        dtype: float64
        >>> series.nans_to_nulls()
        0     1.0
        1     2.0
        2    <NA>
        3    <NA>
        4    10.0
        dtype: float64

        **DataFrame**

        >>> df = cudf.DataFrame()
        >>> df['a'] = cudf.Series([1, None, np.nan], nan_as_null=False)
        >>> df['b'] = cudf.Series([None, 3.14, np.nan], nan_as_null=False)
        >>> df
              a     b
        0   1.0  <NA>
        1  <NA>  3.14
        2   NaN   NaN
        >>> df.nans_to_nulls()
              a     b
        0   1.0  <NA>
        1  <NA>  3.14
        2  <NA>  <NA>
        """
        result = []
        for col in self._columns:
            converted = col.nans_to_nulls()
            if converted is col:
                converted = converted.copy()
            result.append(converted)
        return self._from_data_like_self(
            self._data._from_columns_like_self(result)
        )

<<<<<<< HEAD
=======
    def _copy_type_metadata(
        self,
        other: Self,
        include_index: bool = True,
        *,
        override_dtypes: abc.Iterable[Dtype | None] | None = None,
    ) -> Self:
        """
        Copy type metadata from each column of `other` to the corresponding
        column of `self`.
        See `ColumnBase._with_type_metadata` for more information.
        """
        super()._copy_type_metadata(other, override_dtypes=override_dtypes)
        if (
            include_index
            and self.index is not None
            and other.index is not None
        ):
            self.index._copy_type_metadata(other.index)
            # When other.index is a CategoricalIndex, the current index
            # will be a NumericalIndex with an underlying CategoricalColumn
            # (the above _copy_type_metadata call will have converted the
            # column). Calling cudf.Index on that column generates the
            # appropriate index.
            if isinstance(
                other.index, cudf.core.index.CategoricalIndex
            ) and not isinstance(self.index, cudf.core.index.CategoricalIndex):
                self.index = cudf.Index(
                    cast("cudf.Index", self.index)._column,
                    name=self.index.name,
                )
            elif isinstance(other.index, cudf.MultiIndex) and not isinstance(
                self.index, cudf.MultiIndex
            ):
                self.index = cudf.MultiIndex._from_data(
                    self.index._data, name=self.index.name
                )
        return self

>>>>>>> 87f6a7e1
    @_cudf_nvtx_annotate
    def interpolate(
        self,
        method="linear",
        axis=0,
        limit=None,
        inplace=False,
        limit_direction=None,
        limit_area=None,
        downcast=None,
        **kwargs,
    ):
        """
        Interpolate data values between some points.

        Parameters
        ----------
        method : str, default 'linear'
            Interpolation technique to use. Currently,
            only 'linear` is supported.
            * 'linear': Ignore the index and treat the values as
            equally spaced. This is the only method supported on MultiIndexes.
            * 'index', 'values': linearly interpolate using the index as
            an x-axis. Unsorted indices can lead to erroneous results.
        axis : int, default 0
            Axis to interpolate along. Currently,
            only 'axis=0' is supported.
        inplace : bool, default False
            Update the data in place if possible.

        Returns
        -------
        Series or DataFrame
            Returns the same object type as the caller, interpolated at
            some or all ``NaN`` values

        """
        if method in {"pad", "ffill"} and limit_direction != "forward":
            raise ValueError(
                f"`limit_direction` must be 'forward' for method `{method}`"
            )
        if method in {"backfill", "bfill"} and limit_direction != "backward":
            raise ValueError(
                f"`limit_direction` must be 'backward' for method `{method}`"
            )

        if method.lower() in {"ffill", "bfill", "pad", "backfill"}:
            warnings.warn(
                f"{type(self).__name__}.interpolate with method={method} is "
                "deprecated and will raise in a future version. "
                "Use obj.ffill() or obj.bfill() instead.",
                FutureWarning,
            )

        data = self

        if not isinstance(data.index, cudf.RangeIndex):
            perm_sort = data.index.argsort()
            data = data._gather(
                GatherMap.from_column_unchecked(
                    cudf.core.column.as_column(perm_sort),
                    len(data),
                    nullify=False,
                )
            )

        interpolator = cudf.core.algorithms.get_column_interpolator(method)
        columns = []
        for col in data._columns:
            if isinstance(col, cudf.core.column.StringColumn):
                warnings.warn(
                    f"{type(self).__name__}.interpolate with object dtype is "
                    "deprecated and will raise in a future version.",
                    FutureWarning,
                )
            if col.nullable:
                col = col.astype("float64").fillna(np.nan)

            # Interpolation methods may or may not need the index
            columns.append(interpolator(col, index=data.index))

        result = self._from_data_like_self(
            self._data._from_columns_like_self(columns)
        )
        result.index = data.index

        return (
            result
            if isinstance(data.index, cudf.RangeIndex)
            # TODO: This should be a scatter, avoiding an argsort.
            else result._gather(
                GatherMap.from_column_unchecked(
                    cudf.core.column.as_column(perm_sort.argsort()),
                    len(result),
                    nullify=False,
                )
            )
        )

    @_cudf_nvtx_annotate
    def shift(self, periods=1, freq=None, axis=0, fill_value=None):
        """Shift values by `periods` positions."""
        axis = self._get_axis_from_axis_arg(axis)
        if axis != 0:
            raise ValueError("Only axis=0 is supported.")
        if freq is not None:
            raise ValueError("The freq argument is not yet supported.")

        data_columns = (
            col.shift(periods, fill_value) for col in self._columns
        )
        return self._from_data_like_self(
            self._data._from_columns_like_self(data_columns)
        )

    @_cudf_nvtx_annotate
    def truncate(self, before=None, after=None, axis=0, copy=True):
        """
        Truncate a Series or DataFrame before and after some index value.

        This is a useful shorthand for boolean indexing based on index
        values above or below certain thresholds.

        Parameters
        ----------
        before : date, str, int
            Truncate all rows before this index value.
        after : date, str, int
            Truncate all rows after this index value.
        axis : {0 or 'index', 1 or 'columns'}, optional
            Axis to truncate. Truncates the index (rows) by default.
        copy : bool, default is True,
            Return a copy of the truncated section.

        Returns
        -------
            The truncated Series or DataFrame.

        Notes
        -----
        If the index being truncated contains only datetime values,
        `before` and `after` may be specified as strings instead of
        Timestamps.

        Examples
        --------
        **Series**

        >>> import cudf
        >>> cs1 = cudf.Series([1, 2, 3, 4])
        >>> cs1
        0    1
        1    2
        2    3
        3    4
        dtype: int64

        >>> cs1.truncate(before=1, after=2)
        1    2
        2    3
        dtype: int64

        >>> import cudf
        >>> dates = cudf.date_range(
        ...     '2021-01-01 23:45:00', '2021-01-01 23:46:00', freq='s'
        ... )
        >>> cs2 = cudf.Series(range(len(dates)), index=dates)
        >>> cs2
        2021-01-01 23:45:00     0
        2021-01-01 23:45:01     1
        2021-01-01 23:45:02     2
        2021-01-01 23:45:03     3
        2021-01-01 23:45:04     4
        2021-01-01 23:45:05     5
        2021-01-01 23:45:06     6
        2021-01-01 23:45:07     7
        2021-01-01 23:45:08     8
        2021-01-01 23:45:09     9
        2021-01-01 23:45:10    10
        2021-01-01 23:45:11    11
        2021-01-01 23:45:12    12
        2021-01-01 23:45:13    13
        2021-01-01 23:45:14    14
        2021-01-01 23:45:15    15
        2021-01-01 23:45:16    16
        2021-01-01 23:45:17    17
        2021-01-01 23:45:18    18
        2021-01-01 23:45:19    19
        2021-01-01 23:45:20    20
        2021-01-01 23:45:21    21
        2021-01-01 23:45:22    22
        2021-01-01 23:45:23    23
        2021-01-01 23:45:24    24
        ...
        2021-01-01 23:45:56    56
        2021-01-01 23:45:57    57
        2021-01-01 23:45:58    58
        2021-01-01 23:45:59    59
        dtype: int64


        >>> cs2.truncate(
        ...     before="2021-01-01 23:45:18", after="2021-01-01 23:45:27"
        ... )
        2021-01-01 23:45:18    18
        2021-01-01 23:45:19    19
        2021-01-01 23:45:20    20
        2021-01-01 23:45:21    21
        2021-01-01 23:45:22    22
        2021-01-01 23:45:23    23
        2021-01-01 23:45:24    24
        2021-01-01 23:45:25    25
        2021-01-01 23:45:26    26
        2021-01-01 23:45:27    27
        dtype: int64

        >>> cs3 = cudf.Series({'A': 1, 'B': 2, 'C': 3, 'D': 4})
        >>> cs3
        A    1
        B    2
        C    3
        D    4
        dtype: int64

        >>> cs3.truncate(before='B', after='C')
        B    2
        C    3
        dtype: int64

        **DataFrame**

        >>> df = cudf.DataFrame({
        ...     'A': ['a', 'b', 'c', 'd', 'e'],
        ...     'B': ['f', 'g', 'h', 'i', 'j'],
        ...     'C': ['k', 'l', 'm', 'n', 'o']
        ... }, index=[1, 2, 3, 4, 5])
        >>> df
           A  B  C
        1  a  f  k
        2  b  g  l
        3  c  h  m
        4  d  i  n
        5  e  j  o

        >>> df.truncate(before=2, after=4)
           A  B  C
        2  b  g  l
        3  c  h  m
        4  d  i  n

        >>> df.truncate(before="A", after="B", axis="columns")
           A  B
        1  a  f
        2  b  g
        3  c  h
        4  d  i
        5  e  j

        >>> import cudf
        >>> dates = cudf.date_range(
        ...     '2021-01-01 23:45:00', '2021-01-01 23:46:00', freq='s'
        ... )
        >>> df2 = cudf.DataFrame(data={'A': 1, 'B': 2}, index=dates)
        >>> df2.head()
                             A  B
        2021-01-01 23:45:00  1  2
        2021-01-01 23:45:01  1  2
        2021-01-01 23:45:02  1  2
        2021-01-01 23:45:03  1  2
        2021-01-01 23:45:04  1  2

        >>> df2.truncate(
        ...     before="2021-01-01 23:45:18", after="2021-01-01 23:45:27"
        ... )
                             A  B
        2021-01-01 23:45:18  1  2
        2021-01-01 23:45:19  1  2
        2021-01-01 23:45:20  1  2
        2021-01-01 23:45:21  1  2
        2021-01-01 23:45:22  1  2
        2021-01-01 23:45:23  1  2
        2021-01-01 23:45:24  1  2
        2021-01-01 23:45:25  1  2
        2021-01-01 23:45:26  1  2
        2021-01-01 23:45:27  1  2

        .. pandas-compat::
            **DataFrame.truncate, Series.truncate**

            The ``copy`` parameter is only present for API compatibility, but
            ``copy=False`` is not supported. This method always generates a
            copy.
        """
        if not copy:
            raise ValueError("Truncating with copy=False is not supported.")
        axis = self._get_axis_from_axis_arg(axis)
        ax = self.index if axis == 0 else self._data.to_pandas_index()

        if not ax.is_monotonic_increasing and not ax.is_monotonic_decreasing:
            raise ValueError("truncate requires a sorted index")

        if type(ax) is cudf.core.index.DatetimeIndex:
            before = pd.to_datetime(before)
            after = pd.to_datetime(after)

        if before is not None and after is not None and before > after:
            raise ValueError(f"Truncate: {after} must be after {before}")

        if len(ax) > 1 and ax.is_monotonic_decreasing and ax.nunique() > 1:
            before, after = after, before

        slicer = [slice(None, None)] * self.ndim
        slicer[axis] = slice(before, after)
        return self.loc[tuple(slicer)].copy()

    @property
    def loc(self):
        """Select rows and columns by label or boolean mask.

        Examples
        --------
        **Series**

        >>> import cudf
        >>> series = cudf.Series([10, 11, 12], index=['a', 'b', 'c'])
        >>> series
        a    10
        b    11
        c    12
        dtype: int64
        >>> series.loc['b']
        11

        **DataFrame**

        DataFrame with string index.

        >>> df
           a  b
        a  0  5
        b  1  6
        c  2  7
        d  3  8
        e  4  9

        Select a single row by label.

        >>> df.loc['a']
        a    0
        b    5
        Name: a, dtype: int64

        Select multiple rows and a single column.

        >>> df.loc[['a', 'c', 'e'], 'b']
        a    5
        c    7
        e    9
        Name: b, dtype: int64

        Selection by boolean mask.

        >>> df.loc[df.a > 2]
           a  b
        d  3  8
        e  4  9

        Setting values using loc.

        >>> df.loc[['a', 'c', 'e'], 'a'] = 0
        >>> df
           a  b
        a  0  5
        b  1  6
        c  0  7
        d  3  8
        e  0  9

        """
        return self._loc_indexer_type(self)

    @property
    def iloc(self):
        """Select values by position.

        Examples
        --------
        **Series**

        >>> import cudf
        >>> s = cudf.Series([10, 20, 30])
        >>> s
        0    10
        1    20
        2    30
        dtype: int64
        >>> s.iloc[2]
        30

        **DataFrame**

        Selecting rows and column by position.

        >>> df = cudf.DataFrame({'a': range(20),
        ...                      'b': range(20),
        ...                      'c': range(20)})

        Select a single row using an integer index.

        >>> df.iloc[1]
        a    1
        b    1
        c    1
        Name: 1, dtype: int64

        Select multiple rows using a list of integers.

        >>> df.iloc[[0, 2, 9, 18]]
              a    b    c
         0    0    0    0
         2    2    2    2
         9    9    9    9
        18   18   18   18

        Select rows using a slice.

        >>> df.iloc[3:10:2]
             a    b    c
        3    3    3    3
        5    5    5    5
        7    7    7    7
        9    9    9    9

        Select both rows and columns.

        >>> df.iloc[[1, 3, 5, 7], 2]
        1    1
        3    3
        5    5
        7    7
        Name: c, dtype: int64

        Setting values in a column using iloc.

        >>> df.iloc[:4] = 0
        >>> df
           a  b  c
        0  0  0  0
        1  0  0  0
        2  0  0  0
        3  0  0  0
        4  4  4  4
        5  5  5  5
        6  6  6  6
        7  7  7  7
        8  8  8  8
        9  9  9  9
        [10 more rows]

        """
        return self._iloc_indexer_type(self)

    @property  # type:ignore
    @_cudf_nvtx_annotate
    def axes(self):
        """
        Return a list representing the axes of the Series.

        Series.axes returns a list containing the row index.

        Examples
        --------
        >>> import cudf
        >>> csf1 = cudf.Series([1, 2, 3, 4])
        >>> csf1.axes
        [RangeIndex(start=0, stop=4, step=1)]

        """
        return [self.index]

    def squeeze(self, axis: Literal["index", "columns", 0, 1, None] = None):
        """
        Squeeze 1 dimensional axis objects into scalars.

        Series or DataFrames with a single element are squeezed to a scalar.
        DataFrames with a single column or a single row are squeezed to a
        Series. Otherwise the object is unchanged.

        This method is most useful when you don't know if your
        object is a Series or DataFrame, but you do know it has just a single
        column. In that case you can safely call `squeeze` to ensure you have a
        Series.

        Parameters
        ----------
        axis : {0 or 'index', 1 or 'columns', None}, default None
            A specific axis to squeeze. By default, all length-1 axes are
            squeezed. For `Series` this parameter is unused and defaults
            to `None`.

        Returns
        -------
        DataFrame, Series, or scalar
            The projection after squeezing `axis` or all the axes.

        See Also
        --------
        Series.iloc : Integer-location based indexing for selecting scalars.
        DataFrame.iloc : Integer-location based indexing for selecting Series.
        Series.to_frame : Inverse of DataFrame.squeeze for a
            single-column DataFrame.

        Examples
        --------
        >>> primes = cudf.Series([2, 3, 5, 7])

        Slicing might produce a Series with a single value:

        >>> even_primes = primes[primes % 2 == 0]
        >>> even_primes
        0    2
        dtype: int64

        >>> even_primes.squeeze()
        2

        Squeezing objects with more than one value in every axis does nothing:

        >>> odd_primes = primes[primes % 2 == 1]
        >>> odd_primes
        1    3
        2    5
        3    7
        dtype: int64

        >>> odd_primes.squeeze()
        1    3
        2    5
        3    7
        dtype: int64

        Squeezing is even more effective when used with DataFrames.

        >>> df = cudf.DataFrame([[1, 2], [3, 4]], columns=["a", "b"])
        >>> df
           a  b
        0  1  2
        1  3  4

        Slicing a single column will produce a DataFrame with the columns
        having only one value:

        >>> df_a = df[["a"]]
        >>> df_a
           a
        0  1
        1  3

        So the columns can be squeezed down, resulting in a Series:

        >>> df_a.squeeze("columns")
        0    1
        1    3
        Name: a, dtype: int64

        Slicing a single row from a single column will produce a single
        scalar DataFrame:

        >>> df_0a = df.loc[df.index < 1, ["a"]]
        >>> df_0a
           a
        0  1

        Squeezing the rows produces a single scalar Series:

        >>> df_0a.squeeze("rows")
        a    1
        Name: 0, dtype: int64

        Squeezing all axes will project directly into a scalar:

        >>> df_0a.squeeze()
        1
        """
        axes = (
            range(len(self.axes))
            if axis is None
            else (self._get_axis_from_axis_arg(axis),)
        )
        indexer = tuple(
            0 if i in axes and len(a) == 1 else slice(None)
            for i, a in enumerate(self.axes)
        )
        return self.iloc[indexer]

    @_cudf_nvtx_annotate
    def scale(self):
        """
        Scale values to [0, 1] in float64

        Returns
        -------
        DataFrame or Series
            Values scaled to [0, 1].

        Examples
        --------
        >>> import cudf
        >>> series = cudf.Series([10, 11, 12, 0.5, 1])
        >>> series
        0    10.0
        1    11.0
        2    12.0
        3     0.5
        4     1.0
        dtype: float64
        >>> series.scale()
        0    0.826087
        1    0.913043
        2    1.000000
        3    0.000000
        4    0.043478
        dtype: float64
        """
        vmin = self.min()
        vmax = self.max()
        scaled = (self - vmin) / (vmax - vmin)
        scaled.index = self.index.copy(deep=False)
        return scaled

    @_cudf_nvtx_annotate
    def sort_index(
        self,
        axis=0,
        level=None,
        ascending=True,
        inplace=False,
        kind=None,
        na_position="last",
        sort_remaining=True,
        ignore_index=False,
        key=None,
    ):
        """Sort object by labels (along an axis).

        Parameters
        ----------
        axis : {0 or 'index', 1 or 'columns'}, default 0
            The axis along which to sort. The value 0 identifies the rows,
            and 1 identifies the columns.
        level : int or level name or list of ints or list of level names
            If not None, sort on values in specified index level(s).
            This is only useful in the case of MultiIndex.
        ascending : bool, default True
            Sort ascending vs. descending.
        inplace : bool, default False
            If True, perform operation in-place.
        kind : sorting method such as `quick sort` and others.
            Not yet supported.
        na_position : {'first', 'last'}, default 'last'
            Puts NaNs at the beginning if first; last puts NaNs at the end.
        sort_remaining : bool, default True
            When sorting a multiindex on a subset of its levels,
            should entries be lexsorted by the remaining
            (non-specified) levels as well?
        ignore_index : bool, default False
            if True, index will be replaced with RangeIndex.
        key : callable, optional
            If not None, apply the key function to the index values before
            sorting. This is similar to the key argument in the builtin
            sorted() function, with the notable difference that this key
            function should be vectorized. It should expect an Index and return
            an Index of the same shape. For MultiIndex inputs, the key is
            applied per level.

        Returns
        -------
        Frame or None

        Examples
        --------
        **Series**

        >>> import cudf
        >>> series = cudf.Series(['a', 'b', 'c', 'd'], index=[3, 2, 1, 4])
        >>> series
        3    a
        2    b
        1    c
        4    d
        dtype: object
        >>> series.sort_index()
        1    c
        2    b
        3    a
        4    d
        dtype: object

        Sort Descending

        >>> series.sort_index(ascending=False)
        4    d
        3    a
        2    b
        1    c
        dtype: object

        **DataFrame**

        >>> df = cudf.DataFrame(
        ... {"b":[3, 2, 1], "a":[2, 1, 3]}, index=[1, 3, 2])
        >>> df.sort_index(axis=0)
           b  a
        1  3  2
        2  1  3
        3  2  1
        >>> df.sort_index(axis=1)
           a  b
        1  2  3
        3  1  2
        2  3  1

        .. pandas-compat::
            **DataFrame.sort_index, Series.sort_index**

            * Not supporting: kind, sort_remaining=False
        """
        if kind is not None:
            raise NotImplementedError("kind is not yet supported")

        if key is not None:
            raise NotImplementedError("key is not yet supported.")

        if na_position not in {"first", "last"}:
            raise ValueError(f"invalid na_position: {na_position}")

        if axis in (0, "index"):
            idx = self.index
            if isinstance(idx, MultiIndex):
                if level is not None:
                    if not is_list_like(level):
                        level = [level]
                    by = list(map(idx._get_level_label, level))
                    if sort_remaining:
                        handled = set(by)
                        by.extend(
                            filter(
                                lambda n: n not in handled,
                                self.index._data.names,
                            )
                        )
                else:
                    by = list(idx._data.names)

                inds = idx._get_sorted_inds(
                    by=by, ascending=ascending, na_position=na_position
                )
                out = self._gather(
                    GatherMap.from_column_unchecked(
                        inds, len(self), nullify=False
                    )
                )
                # TODO: frame factory function should handle multilevel column
                # names
                if (
                    isinstance(self, cudf.core.dataframe.DataFrame)
                    and self._data.multiindex
                ):
                    out._set_columns_like(self._data)
            elif (ascending and idx.is_monotonic_increasing) or (
                not ascending and idx.is_monotonic_decreasing
            ):
                out = self.copy()
            else:
                inds = idx.argsort(
                    ascending=ascending, na_position=na_position
                )
                out = self._gather(
                    GatherMap.from_column_unchecked(
                        cudf.core.column.as_column(inds),
                        len(self),
                        nullify=False,
                    )
                )
                if (
                    isinstance(self, cudf.core.dataframe.DataFrame)
                    and self._data.multiindex
                ):
                    out._set_columns_like(self._data)
            if ignore_index:
                out = out.reset_index(drop=True)
        else:
            labels = sorted(self._data.names, reverse=not ascending)
            out = self[labels]
            if ignore_index:
                out._data.rangeindex = True
                out._data.names = list(range(self._num_columns))

        return self._mimic_inplace(out, inplace=inplace)

    def memory_usage(self, index=True, deep=False):
        """Return the memory usage of an object.

        Parameters
        ----------
        index : bool, default True
            Specifies whether to include the memory usage of the index.
        deep : bool, default False
            The deep parameter is ignored and is only included for pandas
            compatibility.

        Returns
        -------
        Series or scalar
            For DataFrame, a Series whose index is the original column names
            and whose values is the memory usage of each column in bytes. For a
            Series the total memory usage.

        Examples
        --------
        **DataFrame**

        >>> dtypes = ['int64', 'float64', 'object', 'bool']
        >>> data = dict([(t, np.ones(shape=5000).astype(t))
        ...              for t in dtypes])
        >>> df = cudf.DataFrame(data)
        >>> df.head()
           int64  float64  object  bool
        0      1      1.0     1.0  True
        1      1      1.0     1.0  True
        2      1      1.0     1.0  True
        3      1      1.0     1.0  True
        4      1      1.0     1.0  True
        >>> df.memory_usage(index=False)
        int64      40000
        float64    40000
        object     40000
        bool        5000
        dtype: int64

        Use a Categorical for efficient storage of an object-dtype column with
        many repeated values.

        >>> df['object'].astype('category').memory_usage(deep=True)
        5008

        **Series**
        >>> s = cudf.Series(range(3), index=['a','b','c'])
        >>> s.memory_usage()
        43

        Not including the index gives the size of the rest of the data, which
        is necessarily smaller:

        >>> s.memory_usage(index=False)
        24
        """
        raise NotImplementedError

    def hash_values(self, method="murmur3", seed=None):
        """Compute the hash of values in this column.

        Parameters
        ----------
        method : {'murmur3', 'md5', 'xxhash64'}, default 'murmur3'
            Hash function to use:

            * murmur3: MurmurHash3 hash function
            * md5: MD5 hash function
            * xxhash64: xxHash64 hash function

        seed : int, optional
            Seed value to use for the hash function. This parameter is only
            supported for 'murmur3' and 'xxhash64'.


        Returns
        -------
        Series
            A Series with hash values.

        Examples
        --------
        **Series**

        >>> import cudf
        >>> series = cudf.Series([10, 120, 30])
        >>> series
        0     10
        1    120
        2     30
        dtype: int64
        >>> series.hash_values(method="murmur3")
        0   -1930516747
        1     422619251
        2    -941520876
        dtype: int32
        >>> series.hash_values(method="md5")
        0    7be4bbacbfdb05fb3044e36c22b41e8b
        1    947ca8d2c5f0f27437f156cfbfab0969
        2    d0580ef52d27c043c8e341fd5039b166
        dtype: object
        >>> series.hash_values(method="murmur3", seed=42)
        0    2364453205
        1     422621911
        2    3353449140
        dtype: uint32

        **DataFrame**

        >>> import cudf
        >>> df = cudf.DataFrame({"a": [10, 120, 30], "b": [0.0, 0.25, 0.50]})
        >>> df
             a     b
        0   10  0.00
        1  120  0.25
        2   30  0.50
        >>> df.hash_values(method="murmur3")
        0    -330519225
        1    -397962448
        2   -1345834934
        dtype: int32
        >>> df.hash_values(method="md5")
        0    57ce879751b5169c525907d5c563fae1
        1    948d6221a7c4963d4be411bcead7e32b
        2    fe061786ea286a515b772d91b0dfcd70
        dtype: object
        """
        seed_hash_methods = {"murmur3", "xxhash64"}
        if seed is None:
            seed = 0
        elif method not in seed_hash_methods:
            warnings.warn(
                "Provided seed value has no effect for the hash method "
                f"`{method}`. Only {seed_hash_methods} support seeds."
            )
        # Note that both Series and DataFrame return Series objects from this
        # calculation, necessitating the unfortunate circular reference to the
        # child class here.
        return cudf.Series._from_data(
            {None: libcudf.hash.hash([*self._columns], method, seed)},
            index=self.index,
        )

    def _gather(
        self,
        gather_map: GatherMap,
        keep_index=True,
    ):
        """Gather rows of frame specified by indices in `gather_map`.

        Maintain the index if keep_index is True.

        This function does no expensive bounds checking, but does
        check that the number of rows of self matches the validated
        number of rows.
        """
        if not gather_map.nullify and len(self) != gather_map.nrows:
            raise IndexError("Gather map is out of bounds")
        return self._from_columns_like_self(
            libcudf.copying.gather(
                list(self.index._columns + self._columns)
                if keep_index
                else list(self._columns),
                gather_map.column,
                nullify=gather_map.nullify,
            ),
            self._column_names,
            self.index.names if keep_index else None,
        )

    def _slice(self, arg: slice, keep_index: bool = True) -> Self:
        """Slice a frame.

        Parameters
        ----------
        arg
            The slice
        keep_index
            Preserve the index when slicing?

        Returns
        -------
        Sliced frame

        Notes
        -----
        This slicing has normal python semantics.
        """
        num_rows = len(self)
        if num_rows == 0:
            return self
        start, stop, stride = arg.indices(num_rows)
        index = self.index
        has_range_index = isinstance(index, RangeIndex)
        if len(range(start, stop, stride)) == 0:
            # Avoid materialising the range index column
            result = self._empty_like(
                keep_index=keep_index and not has_range_index
            )
            if keep_index and has_range_index:
                lo = index.start + start * index.step
                hi = index.start + stop * index.step
                step = index.step * stride
                result.index = RangeIndex(
                    start=lo, stop=hi, step=step, name=index.name
                )
            return result
        if start < 0:
            start = start + num_rows

        # At this point, we have converted slice arguments into
        # indices that no longer wrap around.
        # For example slice(4, None, -1) will produce the
        # start, stop, stride tuple (4, -1, -1)
        # This check makes sure -1 is not wrapped (again) to
        # produce -1 + num_rows.
        if stop < 0 and not (stride < 0 and stop == -1):
            stop = stop + num_rows
        stride = 1 if stride is None else stride

        if (stop - start) * stride <= 0:
            return self._empty_like(keep_index=True)

        start = min(start, num_rows)
        stop = min(stop, num_rows)

        if stride != 1:
            return self._gather(
                GatherMap.from_column_unchecked(
                    as_column(
                        range(start, stop, stride),
                        dtype=libcudf.types.size_type_dtype,
                    ),
                    len(self),
                    nullify=False,
                ),
                keep_index=keep_index,
            )

        columns_to_slice = [
            *(
                self.index._data.columns
                if keep_index and not has_range_index
                else []
            ),
            *self._columns,
        ]
        result = self._from_columns_like_self(
            libcudf.copying.columns_slice(columns_to_slice, [start, stop])[0],
            self._column_names,
            None if has_range_index or not keep_index else self.index.names,
        )

        if keep_index and has_range_index:
            result.index = self.index[start:stop]
        return result

    def _positions_from_column_names(
        self, column_names, offset_by_index_columns=False
    ):
        """Map each column name into their positions in the frame.

        Return positions of the provided column names, offset by the number of
        index columns if `offset_by_index_columns` is True. The order of
        indices returned corresponds to the column order in this Frame.
        """
        num_index_columns = (
            len(self.index._data) if offset_by_index_columns else 0
        )
        return [
            i + num_index_columns
            for i, name in enumerate(self._column_names)
            if name in set(column_names)
        ]

    def drop_duplicates(
        self,
        subset=None,
        keep="first",
        nulls_are_equal=True,
        ignore_index=False,
    ):
        """
        Drop duplicate rows in frame.

        subset : list, optional
            List of columns to consider when dropping rows.
        keep : ["first", "last", False]
            "first" will keep the first duplicate entry, "last" will keep the
            last duplicate entry, and False will drop all duplicates.
        nulls_are_equal: bool, default True
            Null elements are considered equal to other null elements.
        ignore_index: bool, default False
            If True, the resulting axis will be labeled 0, 1, ..., n - 1.
        """
        if not isinstance(ignore_index, (np.bool_, bool)):
            raise ValueError(
                f"{ignore_index=} must be bool, "
                f"not {type(ignore_index).__name__}"
            )
        subset = self._preprocess_subset(subset)
        subset_cols = [name for name in self._column_names if name in subset]
        if len(subset_cols) == 0:
            return self.copy(deep=True)

        keys = self._positions_from_column_names(
            subset, offset_by_index_columns=not ignore_index
        )
        return self._from_columns_like_self(
            libcudf.stream_compaction.drop_duplicates(
                list(self._columns)
                if ignore_index
                else list(self.index._columns + self._columns),
                keys=keys,
                keep=keep,
                nulls_are_equal=nulls_are_equal,
            ),
            self._column_names,
            self.index.names if not ignore_index else None,
        )

    @_cudf_nvtx_annotate
    def duplicated(self, subset=None, keep="first"):
        """
        Return boolean Series denoting duplicate rows.

        Considering certain columns is optional.

        Parameters
        ----------
        subset : column label or sequence of labels, optional
            Only consider certain columns for identifying duplicates, by
            default use all of the columns.
        keep : {'first', 'last', False}, default 'first'
            Determines which duplicates (if any) to mark.

            - ``'first'`` : Mark duplicates as ``True`` except for the first
                occurrence.
            - ``'last'`` : Mark duplicates as ``True`` except for the last
                occurrence.
            - ``False`` : Mark all duplicates as ``True``.

        Returns
        -------
        Series
            Boolean series indicating duplicated rows.

        See Also
        --------
        Index.duplicated : Equivalent method on index.
        Series.duplicated : Equivalent method on Series.
        Series.drop_duplicates : Remove duplicate values from Series.
        DataFrame.drop_duplicates : Remove duplicate values from DataFrame.

        Examples
        --------
        Consider a dataset containing ramen product ratings.

        >>> import cudf
        >>> df = cudf.DataFrame({
        ...     'brand': ['Yum Yum', 'Yum Yum', 'Maggie', 'Maggie', 'Maggie'],
        ...     'style': ['cup', 'cup', 'cup', 'pack', 'pack'],
        ...     'rating': [4, 4, 3.5, 15, 5]
        ... })
        >>> df
             brand style  rating
        0  Yum Yum   cup     4.0
        1  Yum Yum   cup     4.0
        2   Maggie   cup     3.5
        3   Maggie  pack    15.0
        4   Maggie  pack     5.0

        By default, for each set of duplicated values, the first occurrence
        is set to False and all others to True.

        >>> df.duplicated()
        0    False
        1     True
        2    False
        3    False
        4    False
        dtype: bool

        By using 'last', the last occurrence of each set of duplicated values
        is set to False and all others to True.

        >>> df.duplicated(keep='last')
        0     True
        1    False
        2    False
        3    False
        4    False
        dtype: bool

        By setting ``keep`` to False, all duplicates are True.

        >>> df.duplicated(keep=False)
        0     True
        1     True
        2    False
        3    False
        4    False
        dtype: bool

        To find duplicates on specific column(s), use ``subset``.

        >>> df.duplicated(subset=['brand'])
        0    False
        1     True
        2    False
        3     True
        4     True
        dtype: bool
        """
        subset = self._preprocess_subset(subset)

        if isinstance(self, cudf.Series):
            columns = [self._column]
        else:
            columns = [self._data[n] for n in subset]
        distinct = libcudf.stream_compaction.distinct_indices(
            columns, keep=keep
        )
        (result,) = libcudf.copying.scatter(
            [cudf.Scalar(False, dtype=bool)],
            distinct,
            [as_column(True, length=len(self), dtype=bool)],
            bounds_check=False,
        )
        return cudf.Series(result, index=self.index)

    @_cudf_nvtx_annotate
    def _empty_like(self, keep_index=True) -> Self:
        result = self._from_columns_like_self(
            libcudf.copying.columns_empty_like(
                [
                    *(self.index._data.columns if keep_index else ()),
                    *self._columns,
                ]
            ),
            self._column_names,
            self.index.names if keep_index else None,
        )
        result._data.label_dtype = self._data.label_dtype
        result._data.rangeindex = self._data.rangeindex
        return result

    def _split(self, splits, keep_index=True):
        if self._num_rows == 0:
            return []

        columns_split = libcudf.copying.columns_split(
            [
                *(self.index._data.columns if keep_index else []),
                *self._columns,
            ],
            splits,
        )

        return [
            self._from_columns_like_self(
                columns_split[i],
                self._column_names,
                self.index.names if keep_index else None,
            )
            for i in range(len(splits) + 1)
        ]

    @_cudf_nvtx_annotate
    def fillna(
        self, value=None, method=None, axis=None, inplace=False, limit=None
    ):  # noqa: D102
        if method is not None:
            # Do not remove until pandas 3.0 support is added.
            assert (
                PANDAS_LT_300
            ), "Need to drop after pandas-3.0 support is added."
            warnings.warn(
                f"{type(self).__name__}.fillna with 'method' is "
                "deprecated and will raise in a future version. "
                "Use obj.ffill() or obj.bfill() instead.",
                FutureWarning,
            )
        old_index = self.index
        ret = super().fillna(value, method, axis, inplace, limit)
        if inplace:
            self.index = old_index
        else:
            ret.index = old_index
        return ret

    @_cudf_nvtx_annotate
    def bfill(self, value=None, axis=None, inplace=None, limit=None):
        """
        Synonym for :meth:`Series.fillna` with ``method='bfill'``.

        Returns
        -------
            Object with missing values filled or None if ``inplace=True``.
        """
        with warnings.catch_warnings():
            warnings.simplefilter("ignore", FutureWarning)
            return self.fillna(
                method="bfill",
                value=value,
                axis=axis,
                inplace=inplace,
                limit=limit,
            )

    @_cudf_nvtx_annotate
    def backfill(self, value=None, axis=None, inplace=None, limit=None):
        """
        Synonym for :meth:`Series.fillna` with ``method='bfill'``.

        .. deprecated:: 23.06
           Use `DataFrame.bfill/Series.bfill` instead.

        Returns
        -------
            Object with missing values filled or None if ``inplace=True``.
        """
        # Do not remove until pandas removes this.
        warnings.warn(
            "DataFrame.backfill/Series.backfill is deprecated. Use "
            "DataFrame.bfill/Series.bfill instead",
            FutureWarning,
        )
        return self.bfill(value=value, axis=axis, inplace=inplace, limit=limit)

    @_cudf_nvtx_annotate
    def ffill(self, value=None, axis=None, inplace=None, limit=None):
        """
        Synonym for :meth:`Series.fillna` with ``method='ffill'``.

        Returns
        -------
            Object with missing values filled or None if ``inplace=True``.
        """
        with warnings.catch_warnings():
            warnings.simplefilter("ignore", FutureWarning)
            return self.fillna(
                method="ffill",
                value=value,
                axis=axis,
                inplace=inplace,
                limit=limit,
            )

    @_cudf_nvtx_annotate
    def pad(self, value=None, axis=None, inplace=None, limit=None):
        """
        Synonym for :meth:`Series.fillna` with ``method='ffill'``.

        .. deprecated:: 23.06
           Use `DataFrame.ffill/Series.ffill` instead.

        Returns
        -------
            Object with missing values filled or None if ``inplace=True``.
        """
        # Do not remove until pandas removes this.
        warnings.warn(
            "DataFrame.pad/Series.pad is deprecated. Use "
            "DataFrame.ffill/Series.ffill instead",
            FutureWarning,
        )
        return self.ffill(value=value, axis=axis, inplace=inplace, limit=limit)

    def add_prefix(self, prefix):
        """
        Prefix labels with string `prefix`.

        For Series, the row labels are prefixed.
        For DataFrame, the column labels are prefixed.

        Parameters
        ----------
        prefix : str
            The string to add before each label.

        Returns
        -------
        Series or DataFrame
            New Series with updated labels or DataFrame with updated labels.

        See Also
        --------
        Series.add_suffix: Suffix row labels with string 'suffix'.
        DataFrame.add_suffix: Suffix column labels with string 'suffix'.

        Examples
        --------
        **Series**

        >>> s = cudf.Series([1, 2, 3, 4])
        >>> s
        0    1
        1    2
        2    3
        3    4
        dtype: int64
        >>> s.add_prefix('item_')
        item_0    1
        item_1    2
        item_2    3
        item_3    4
        dtype: int64

        **DataFrame**

        >>> df = cudf.DataFrame({'A': [1, 2, 3, 4], 'B': [3, 4, 5, 6]})
        >>> df
           A  B
        0  1  3
        1  2  4
        2  3  5
        3  4  6
        >>> df.add_prefix('col_')
             col_A  col_B
        0       1       3
        1       2       4
        2       3       5
        3       4       6
        """
        raise NotImplementedError(
            "`IndexedFrame.add_prefix` not currently implemented. \
                Use `Series.add_prefix` or `DataFrame.add_prefix`"
        )

    def add_suffix(self, suffix):
        """
        Suffix labels with string `suffix`.

        For Series, the row labels are suffixed.
        For DataFrame, the column labels are suffixed.

        Parameters
        ----------
        prefix : str
            The string to add after each label.

        Returns
        -------
        Series or DataFrame
            New Series with updated labels or DataFrame with updated labels.

        See Also
        --------
        Series.add_prefix: prefix row labels with string 'prefix'.
        DataFrame.add_prefix: Prefix column labels with string 'prefix'.

        Examples
        --------
        **Series**

        >>> s = cudf.Series([1, 2, 3, 4])
        >>> s
        0    1
        1    2
        2    3
        3    4
        dtype: int64
        >>> s.add_suffix('_item')
        0_item    1
        1_item    2
        2_item    3
        3_item    4
        dtype: int64

        **DataFrame**

        >>> df = cudf.DataFrame({'A': [1, 2, 3, 4], 'B': [3, 4, 5, 6]})
        >>> df
           A  B
        0  1  3
        1  2  4
        2  3  5
        3  4  6
        >>> df.add_suffix('_col')
             A_col  B_col
        0       1       3
        1       2       4
        2       3       5
        3       4       6
        """
        raise NotImplementedError

    @acquire_spill_lock()
    @_cudf_nvtx_annotate
    def _apply(self, func, kernel_getter, *args, **kwargs):
        """Apply `func` across the rows of the frame."""
        if kwargs:
            raise ValueError("UDFs using **kwargs are not yet supported.")
        try:
            kernel, retty = _compile_or_get(
                self, func, args, kernel_getter=kernel_getter
            )
        except Exception as e:
            raise ValueError(
                "user defined function compilation failed."
            ) from e

        # Mask and data column preallocated
        ans_col = _return_arr_from_dtype(retty, len(self))
        ans_mask = as_column(True, length=len(self), dtype="bool")
        output_args = [(ans_col, ans_mask), len(self)]
        input_args = _get_input_args_from_frame(self)
        launch_args = output_args + input_args + list(args)
        try:
            with _CUDFNumbaConfig():
                kernel.forall(len(self))(*launch_args)
        except Exception as e:
            raise RuntimeError("UDF kernel execution failed.") from e

        col = _post_process_output_col(ans_col, retty)

        col.set_base_mask(libcudf.transform.bools_to_mask(ans_mask))
        result = cudf.Series._from_data({None: col}, self.index)

        return result

    def sort_values(
        self,
        by,
        axis=0,
        ascending=True,
        inplace=False,
        kind="quicksort",
        na_position="last",
        ignore_index=False,
    ):
        """Sort by the values along either axis.

        Parameters
        ----------
        by : str or list of str
            Name or list of names to sort by.
        ascending : bool or list of bool, default True
            Sort ascending vs. descending. Specify list for multiple sort
            orders. If this is a list of bools, must match the length of the
            by.
        na_position : {'first', 'last'}, default 'last'
            'first' puts nulls at the beginning, 'last' puts nulls at the end
        ignore_index : bool, default False
            If True, index will not be sorted.

        Returns
        -------
        Frame : Frame with sorted values.

        Examples
        --------
        >>> import cudf
        >>> df = cudf.DataFrame()
        >>> df['a'] = [0, 1, 2]
        >>> df['b'] = [-3, 2, 0]
        >>> df.sort_values('b')
           a  b
        0  0 -3
        2  2  0
        1  1  2

        .. pandas-compat::
            **DataFrame.sort_values, Series.sort_values**

            * Support axis='index' only.
            * Not supporting: inplace, kind
        """
        if na_position not in {"first", "last"}:
            raise ValueError(f"invalid na_position: {na_position}")
        if inplace:
            raise NotImplementedError("`inplace` not currently implemented.")
        if kind != "quicksort":
            if kind not in {"mergesort", "heapsort", "stable"}:
                raise AttributeError(
                    f"{kind} is not a valid sorting algorithm for "
                    f"'DataFrame' object"
                )
            warnings.warn(
                f"GPU-accelerated {kind} is currently not supported, "
                f"defaulting to quicksort."
            )
        if axis != 0:
            raise NotImplementedError("`axis` not currently implemented.")

        if len(self) == 0:
            return self

        # argsort the `by` column
        out = self._gather(
            GatherMap.from_column_unchecked(
                self._get_columns_by_label(by)._get_sorted_inds(
                    ascending=ascending, na_position=na_position
                ),
                len(self),
                nullify=False,
            ),
            keep_index=not ignore_index,
        )
        return out

    def _n_largest_or_smallest(
        self, largest: bool, n: int, columns, keep: Literal["first", "last"]
    ):
        # Get column to operate on
        if isinstance(columns, str):
            columns = [columns]

        method = "nlargest" if largest else "nsmallest"
        for col in columns:
            if isinstance(self._data[col], cudf.core.column.StringColumn):
                if isinstance(self, cudf.DataFrame):
                    error_msg = (
                        f"Column '{col}' has dtype {self._data[col].dtype}, "
                        f"cannot use method '{method}' with this dtype"
                    )
                else:
                    error_msg = (
                        f"Cannot use method '{method}' with "
                        f"dtype {self._data[col].dtype}"
                    )
                raise TypeError(error_msg)
        if len(self) == 0:
            return self

        if keep == "first":
            if n < 0:
                n = 0

            # argsort the `by` column
            return self._gather(
                GatherMap.from_column_unchecked(
                    self._get_columns_by_label(columns)
                    ._get_sorted_inds(ascending=not largest)
                    .slice(*slice(None, n).indices(len(self))),
                    len(self),
                    nullify=False,
                ),
                keep_index=True,
            )
        elif keep == "last":
            indices = self._get_columns_by_label(columns)._get_sorted_inds(
                ascending=largest
            )

            if n <= 0:
                # Empty slice.
                indices = indices.slice(0, 0)
            else:
                indices = indices.slice(
                    *slice(None, -n - 1, -1).indices(len(self))
                )
            return self._gather(
                GatherMap.from_column_unchecked(
                    indices, len(self), nullify=False
                ),
                keep_index=True,
            )
        else:
            raise ValueError('keep must be either "first", "last"')

    def _align_to_index(
        self,
        index: ColumnLike,
        how: str = "outer",
        sort: bool = True,
        allow_non_unique: bool = False,
    ) -> Self:
        index = cudf.Index(index)

        if self.index.equals(index):
            return self
        if not allow_non_unique:
            if not self.index.is_unique or not index.is_unique:
                raise ValueError("Cannot align indices with non-unique values")

        lhs = cudf.DataFrame._from_data(self._data, index=self.index)
        rhs = cudf.DataFrame._from_data({}, index=index)

        # create a temporary column that we will later sort by
        # to recover ordering after index alignment.
        sort_col_id = str(uuid4())
        if how == "left":
            lhs[sort_col_id] = as_column(range(len(lhs)))
        elif how == "right":
            rhs[sort_col_id] = as_column(range(len(rhs)))

        result = lhs.join(rhs, how=how, sort=sort)
        if how in ("left", "right"):
            result = result.sort_values(sort_col_id)
            del result[sort_col_id]

        out = self._from_data(
            self._data._from_columns_like_self(result._columns)
        )
        out.index = result.index
        out.index.names = self.index.names
        return out

    @_cudf_nvtx_annotate
    def _reindex(
        self,
        column_names,
        dtypes=None,
        deep=False,
        index=None,
        inplace=False,
        fill_value=NA,
    ):
        """
        Helper for `.reindex`

        Parameters
        ----------
        columns_names : array-like
            array-like of columns to select from the Frame,
            if ``columns`` is a superset of ``Frame.columns`` new
            columns are created.
        dtypes : dict
            Mapping of dtypes for the empty columns being created.
        deep : boolean, optional, default False
            Whether to make deep copy or shallow copy of the columns.
        index : Index or array-like, default None
            The ``index`` to be used to reindex the Frame with.
        inplace : bool, default False
            Whether to perform the operation in place on the data.
        fill_value : value with which to replace nulls in the result

        Returns
        -------
        Series or DataFrame
        """
        if dtypes is None:
            dtypes = {}

        df = self
        if index is not None:
            if not df.index.is_unique:
                raise ValueError(
                    "cannot reindex on an axis with duplicate labels"
                )
            index = cudf.Index(
                index, name=getattr(index, "name", self.index.name)
            )

            idx_dtype_match = (df.index.nlevels == index.nlevels) and all(
                _is_same_dtype(left_dtype, right_dtype)
                for left_dtype, right_dtype in zip(
                    (col.dtype for col in df.index._data.columns),
                    (col.dtype for col in index._data.columns),
                )
            )

            if not idx_dtype_match:
                column_names = (
                    column_names
                    if column_names is not None
                    else list(df._column_names)
                )
                df = cudf.DataFrame()
            else:
                lhs = cudf.DataFrame._from_data({}, index=index)
                rhs = cudf.DataFrame._from_data(
                    {
                        # bookkeeping workaround for unnamed series
                        (name or 0)
                        if isinstance(self, cudf.Series)
                        else name: col
                        for name, col in df._data.items()
                    },
                    index=df.index,
                )
                df = lhs.join(rhs, how="left", sort=True)
                # double-argsort to map back from sorted to unsorted positions
                df = df.take(index.argsort(ascending=True).argsort())

        index = index if index is not None else df.index

        if column_names is None:
            names = list(df._data.names)
            level_names = self._data.level_names
            multiindex = self._data.multiindex
            rangeindex = self._data.rangeindex
        elif isinstance(column_names, (pd.Index, cudf.Index)):
            if isinstance(column_names, (pd.MultiIndex, cudf.MultiIndex)):
                multiindex = True
                if isinstance(column_names, cudf.MultiIndex):
                    names = list(iter(column_names.to_pandas()))
                else:
                    names = list(iter(column_names))
                rangeindex = False
            else:
                multiindex = False
                names = column_names
                if isinstance(names, cudf.Index):
                    names = names.to_pandas()
                rangeindex = isinstance(
                    column_names, (pd.RangeIndex, cudf.RangeIndex)
                )
            level_names = tuple(column_names.names)
        else:
            names = column_names
            level_names = None
            multiindex = False
            rangeindex = False

        cols = {
            name: (
                df._data[name].copy(deep=deep)
                if name in df._data
                else cudf.core.column.column.column_empty(
                    dtype=dtypes.get(name, np.float64),
                    masked=True,
                    row_count=len(index),
                )
            )
            for name in names
        }

        result = self.__class__._from_data(
            data=cudf.core.column_accessor.ColumnAccessor(
                cols,
                multiindex=multiindex,
                level_names=level_names,
                rangeindex=rangeindex,
            ),
            index=index,
        )

        result.fillna(fill_value, inplace=True)
        return self._mimic_inplace(result, inplace=inplace)

    def round(self, decimals=0, how="half_even"):
        """
        Round to a variable number of decimal places.

        Parameters
        ----------
        decimals : int, dict, Series
            Number of decimal places to round each column to. This parameter
            must be an int for a Series. For a DataFrame, a dict or a Series
            are also valid inputs. If an int is given, round each column to the
            same number of places. Otherwise dict and Series round to variable
            numbers of places. Column names should be in the keys if
            `decimals` is a dict-like, or in the index if `decimals` is a
            Series. Any columns not included in `decimals` will be left as is.
            Elements of `decimals` which are not columns of the input will be
            ignored.
        how : str, optional
            Type of rounding. Can be either "half_even" (default)
            or "half_up" rounding.

        Returns
        -------
        Series or DataFrame
            A Series or DataFrame with the affected columns rounded to the
            specified number of decimal places.

        Examples
        --------
        **Series**

        >>> s = cudf.Series([0.1, 1.4, 2.9])
        >>> s.round()
        0    0.0
        1    1.0
        2    3.0
        dtype: float64

        **DataFrame**

        >>> df = cudf.DataFrame(
        ...     [(.21, .32), (.01, .67), (.66, .03), (.21, .18)],
        ...     columns=['dogs', 'cats'],
        ... )
        >>> df
           dogs  cats
        0  0.21  0.32
        1  0.01  0.67
        2  0.66  0.03
        3  0.21  0.18

        By providing an integer each column is rounded to the same number
        of decimal places.

        >>> df.round(1)
           dogs  cats
        0   0.2   0.3
        1   0.0   0.7
        2   0.7   0.0
        3   0.2   0.2

        With a dict, the number of places for specific columns can be
        specified with the column names as keys and the number of decimal
        places as values.

        >>> df.round({'dogs': 1, 'cats': 0})
           dogs  cats
        0   0.2   0.0
        1   0.0   1.0
        2   0.7   0.0
        3   0.2   0.0

        Using a Series, the number of places for specific columns can be
        specified with the column names as the index and the number of
        decimal places as the values.

        >>> decimals = cudf.Series([0, 1], index=['cats', 'dogs'])
        >>> df.round(decimals)
           dogs  cats
        0   0.2   0.0
        1   0.0   1.0
        2   0.7   0.0
        3   0.2   0.0
        """
        if isinstance(decimals, cudf.Series):
            decimals = decimals.to_pandas()

        if isinstance(decimals, pd.Series):
            if not decimals.index.is_unique:
                raise ValueError("Index of decimals must be unique")
            decimals = decimals.to_dict()
        elif isinstance(decimals, int):
            decimals = {name: decimals for name in self._column_names}
        elif not isinstance(decimals, abc.Mapping):
            raise TypeError(
                "decimals must be an integer, a dict-like or a Series"
            )

        cols = (
            col.round(decimals[name], how=how)
            if name in decimals and col.dtype.kind in "fiu"
            else col.copy(deep=True)
            for name, col in self._data.items()
        )
        return self._from_data_like_self(
            self._data._from_columns_like_self(cols)
        )

    def resample(
        self,
        rule,
        axis=0,
        closed=None,
        label=None,
        convention="start",
        kind=None,
        loffset=None,
        base=None,
        on=None,
        level=None,
        origin="start_day",
        offset=None,
    ):
        """
        Convert the frequency of ("resample") the given time series data.

        Parameters
        ----------
        rule: str
            The offset string representing the frequency to use.
            Note that DateOffset objects are not yet supported.
        closed: {"right", "left"}, default None
            Which side of bin interval is closed. The default is
            "left" for all frequency offsets except for "M" and "W",
            which have a default of "right".
        label: {"right", "left"}, default None
            Which bin edge label to label bucket with. The default is
            "left" for all frequency offsets except for "M" and "W",
            which have a default of "right".
        on: str, optional
            For a DataFrame, column to use instead of the index for
            resampling.  Column must be a datetime-like.
        level: str or int, optional
            For a MultiIndex, level to use instead of the index for
            resampling.  The level must be a datetime-like.

        Returns
        -------
        A Resampler object

        Examples
        --------
        First, we create a time series with 1 minute intervals:

        >>> index = cudf.date_range(start="2001-01-01", periods=10, freq="1T")
        >>> sr = cudf.Series(range(10), index=index)
        >>> sr
        2001-01-01 00:00:00    0
        2001-01-01 00:01:00    1
        2001-01-01 00:02:00    2
        2001-01-01 00:03:00    3
        2001-01-01 00:04:00    4
        2001-01-01 00:05:00    5
        2001-01-01 00:06:00    6
        2001-01-01 00:07:00    7
        2001-01-01 00:08:00    8
        2001-01-01 00:09:00    9
        dtype: int64

        Downsampling to 3 minute intervals, followed by a "sum" aggregation:

        >>> sr.resample("3T").sum()
        2001-01-01 00:00:00     3
        2001-01-01 00:03:00    12
        2001-01-01 00:06:00    21
        2001-01-01 00:09:00     9
        dtype: int64

        Use the right side of each interval to label the bins:

        >>> sr.resample("3T", label="right").sum()
        2001-01-01 00:03:00     3
        2001-01-01 00:06:00    12
        2001-01-01 00:09:00    21
        2001-01-01 00:12:00     9
        dtype: int64

        Close the right side of the interval instead of the left:

        >>> sr.resample("3T", closed="right").sum()
        2000-12-31 23:57:00     0
        2001-01-01 00:00:00     6
        2001-01-01 00:03:00    15
        2001-01-01 00:06:00    24
        dtype: int64

        Upsampling to 30 second intervals:

        >>> sr.resample("30s").asfreq()[:5]  # show the first 5 rows
        2001-01-01 00:00:00       0
        2001-01-01 00:00:30    <NA>
        2001-01-01 00:01:00       1
        2001-01-01 00:01:30    <NA>
        2001-01-01 00:02:00       2
        dtype: int64

        Upsample and fill nulls using the "bfill" method:

        >>> sr.resample("30s").bfill()[:5]
        2001-01-01 00:00:00    0
        2001-01-01 00:00:30    1
        2001-01-01 00:01:00    1
        2001-01-01 00:01:30    2
        2001-01-01 00:02:00    2
        dtype: int64

        Resampling by a specified column of a Dataframe:

        >>> df = cudf.DataFrame({
        ...     "price": [10, 11, 9, 13, 14, 18, 17, 19],
        ...     "volume": [50, 60, 40, 100, 50, 100, 40, 50],
        ...     "week_starting": cudf.date_range(
        ...         "2018-01-01", periods=8, freq="7D"
        ...     )
        ... })
        >>> df
        price  volume week_starting
        0     10      50    2018-01-01
        1     11      60    2018-01-08
        2      9      40    2018-01-15
        3     13     100    2018-01-22
        4     14      50    2018-01-29
        5     18     100    2018-02-05
        6     17      40    2018-02-12
        7     19      50    2018-02-19
        >>> df.resample("M", on="week_starting").mean()
                       price     volume
        week_starting
        2018-01-31      11.4  60.000000
        2018-02-28      18.0  63.333333


        .. pandas-compat::
            **DataFrame.resample, Series.resample**

            Note that the dtype of the index (or the 'on' column if using
            'on=') in the result will be of a frequency closest to the
            resampled frequency.  For example, if resampling from
            nanoseconds to milliseconds, the index will be of dtype
            'datetime64[ms]'.
        """
        import cudf.core.resample

        if kind is not None:
            warnings.warn(
                "The 'kind' keyword in is "
                "deprecated and will be removed in a future version. ",
                FutureWarning,
            )
        if (axis, convention, kind, loffset, base, origin, offset) != (
            0,
            "start",
            None,
            None,
            None,
            "start_day",
            None,
        ):
            raise NotImplementedError(
                "The following arguments are not "
                "currently supported by resample:\n\n"
                "- axis\n"
                "- convention\n"
                "- kind\n"
                "- loffset\n"
                "- base\n"
                "- origin\n"
                "- offset"
            )
        by = cudf.Grouper(
            key=on, freq=rule, closed=closed, label=label, level=level
        )
        return (
            cudf.core.resample.SeriesResampler(self, by=by)
            if isinstance(self, cudf.Series)
            else cudf.core.resample.DataFrameResampler(self, by=by)
        )

    def dropna(
        self, axis=0, how="any", thresh=None, subset=None, inplace=False
    ):
        """
        Drop rows (or columns) containing nulls from a Column.

        Parameters
        ----------
        axis : {0, 1}, optional
            Whether to drop rows (axis=0, default) or columns (axis=1)
            containing nulls.
        how : {"any", "all"}, optional
            Specifies how to decide whether to drop a row (or column).
            any (default) drops rows (or columns) containing at least
            one null value. all drops only rows (or columns) containing
            *all* null values.
        thresh: int, optional
            If specified, then drops every row (or column) containing
            less than `thresh` non-null values
        subset : list, optional
            List of columns to consider when dropping rows (all columns
            are considered by default). Alternatively, when dropping
            columns, subset is a list of rows to consider.
        inplace : bool, default False
            If True, do operation inplace and return None.

        Returns
        -------
        Copy of the DataFrame with rows/columns containing nulls dropped.

        See Also
        --------
        cudf.DataFrame.isna
            Indicate null values.
        cudf.DataFrame.notna
            Indicate non-null values.
        cudf.DataFrame.fillna
            Replace null values.
        cudf.Series.dropna
            Drop null values.
        cudf.Index.dropna
            Drop null indices.

        Examples
        --------
        >>> import cudf
        >>> df = cudf.DataFrame({"name": ['Alfred', 'Batman', 'Catwoman'],
        ...                    "toy": ['Batmobile', None, 'Bullwhip'],
        ...                    "born": [np.datetime64("1940-04-25"),
        ...                             np.datetime64("NaT"),
        ...                             np.datetime64("NaT")]})
        >>> df
               name        toy                 born
        0    Alfred  Batmobile  1940-04-25 00:00:00
        1    Batman       <NA>                 <NA>
        2  Catwoman   Bullwhip                 <NA>

        Drop the rows where at least one element is null.

        >>> df.dropna()
             name        toy       born
        0  Alfred  Batmobile 1940-04-25

        Drop the columns where at least one element is null.

        >>> df.dropna(axis='columns')
               name
        0    Alfred
        1    Batman
        2  Catwoman

        Drop the rows where all elements are null.

        >>> df.dropna(how='all')
               name        toy                 born
        0    Alfred  Batmobile  1940-04-25 00:00:00
        1    Batman       <NA>                 <NA>
        2  Catwoman   Bullwhip                 <NA>

        Keep only the rows with at least 2 non-null values.

        >>> df.dropna(thresh=2)
               name        toy                 born
        0    Alfred  Batmobile  1940-04-25 00:00:00
        2  Catwoman   Bullwhip                 <NA>

        Define in which columns to look for null values.

        >>> df.dropna(subset=['name', 'born'])
             name        toy       born
        0  Alfred  Batmobile 1940-04-25

        Keep the DataFrame with valid entries in the same variable.

        >>> df.dropna(inplace=True)
        >>> df
             name        toy       born
        0  Alfred  Batmobile 1940-04-25
        """
        if axis == 0:
            result = self._drop_na_rows(how=how, subset=subset, thresh=thresh)
        else:
            result = self._drop_na_columns(
                how=how, subset=subset, thresh=thresh
            )

        return self._mimic_inplace(result, inplace=inplace)

    @_cudf_nvtx_annotate
    def _drop_na_columns(self, how="any", subset=None, thresh=None):
        """
        Drop columns containing nulls
        """
        out_cols = []

        if subset is None:
            df = self
        else:
            df = self.take(subset)

        if thresh is None:
            if how == "all":
                thresh = 1
            else:
                thresh = len(df)

        for name, col in df._data.items():
            check_col = col.nans_to_nulls()
            no_threshold_valid_count = (
                len(col) - check_col.null_count
            ) < thresh
            if no_threshold_valid_count:
                continue
            out_cols.append(name)

        return self[out_cols]

    def _drop_na_rows(self, how="any", subset=None, thresh=None):
        """
        Drop null rows from `self`.

        how : {"any", "all"}, optional
            Specifies how to decide whether to drop a row.
            any (default) drops rows containing at least
            one null value. all drops only rows containing
            *all* null values.
        subset : list, optional
            List of columns to consider when dropping rows.
        thresh : int, optional
            If specified, then drops every row containing
            less than `thresh` non-null values.
        """
        subset = self._preprocess_subset(subset)

        if len(subset) == 0:
            return self.copy(deep=True)

        data_columns = [col.nans_to_nulls() for col in self._columns]

        return self._from_columns_like_self(
            libcudf.stream_compaction.drop_nulls(
                [*self.index._data.columns, *data_columns],
                how=how,
                keys=self._positions_from_column_names(
                    subset, offset_by_index_columns=True
                ),
                thresh=thresh,
            ),
            self._column_names,
            self.index.names,
        )

    def _apply_boolean_mask(self, boolean_mask: BooleanMask, keep_index=True):
        """Apply boolean mask to each row of `self`.

        Rows corresponding to `False` is dropped.

        If keep_index is False, the index is not preserved.
        """
        if len(boolean_mask.column) != len(self):
            raise IndexError(
                "Boolean mask has wrong length: "
                f"{len(boolean_mask.column)} not {len(self)}"
            )
        return self._from_columns_like_self(
            libcudf.stream_compaction.apply_boolean_mask(
                list(self.index._columns + self._columns)
                if keep_index
                else list(self._columns),
                boolean_mask.column,
            ),
            column_names=self._column_names,
            index_names=self.index.names if keep_index else None,
        )

    def take(self, indices, axis=0):
        """Return a new frame containing the rows specified by *indices*.

        Parameters
        ----------
        indices : array-like
            Array of ints indicating which positions to take.
        axis : Unsupported

        Returns
        -------
        out : Series or DataFrame
            New object with desired subset of rows.

        Examples
        --------
        **Series**
        >>> s = cudf.Series(['a', 'b', 'c', 'd', 'e'])
        >>> s.take([2, 0, 4, 3])
        2    c
        0    a
        4    e
        3    d
        dtype: object

        **DataFrame**

        >>> a = cudf.DataFrame({'a': [1.0, 2.0, 3.0],
        ...                    'b': cudf.Series(['a', 'b', 'c'])})
        >>> a.take([0, 2, 2])
             a  b
        0  1.0  a
        2  3.0  c
        2  3.0  c
        >>> a.take([True, False, True])
             a  b
        0  1.0  a
        2  3.0  c
        """
        if self._get_axis_from_axis_arg(axis) != 0:
            raise NotImplementedError("Only axis=0 is supported.")

        return self._gather(GatherMap(indices, len(self), nullify=False))

    def _reset_index(self, level, drop, col_level=0, col_fill=""):
        """Shared path for DataFrame.reset_index and Series.reset_index."""
        if level is not None:
            if (
                isinstance(level, int)
                and level > 0
                and not isinstance(self.index, MultiIndex)
            ):
                raise IndexError(
                    f"Too many levels: Index has only 1 level, not {level + 1}"
                )
            if not isinstance(level, (tuple, list)):
                level = (level,)
        _check_duplicate_level_names(level, self.index.names)

        index = self.index._new_index_for_reset_index(level, self.index.name)
        if index is None:
            index = RangeIndex(len(self))
        if drop:
            return self._data, index

        new_column_data = {}
        for name, col in self.index._columns_for_reset_index(level):
            if name == "index" and "index" in self._data:
                name = "level_0"
            name = (
                tuple(
                    name if i == col_level else col_fill
                    for i in range(self._data.nlevels)
                )
                if self._data.multiindex
                else name
            )
            new_column_data[name] = col
        # This is to match pandas where the new data columns are always
        # inserted to the left of existing data columns.
        return (
            ColumnAccessor(
                {**new_column_data, **self._data},
                self._data.multiindex,
                self._data._level_names,
            ),
            index,
        )

    def _first_or_last(
        self, offset, idx: int, op: Callable, side: str, slice_func: Callable
    ) -> "IndexedFrame":
        """Shared code path for ``first`` and ``last``."""
        if not isinstance(self.index, cudf.core.index.DatetimeIndex):
            raise TypeError("'first' only supports a DatetimeIndex index.")
        if not isinstance(offset, str):
            raise NotImplementedError(
                f"Unsupported offset type {type(offset)}."
            )

        if len(self) == 0:
            return self.copy()

        pd_offset = pd.tseries.frequencies.to_offset(offset)
        to_search = op(
            pd.Timestamp(self.index._column.element_indexing(idx)), pd_offset
        )
        if (
            idx == 0
            and not isinstance(pd_offset, pd.tseries.offsets.Tick)
            and pd_offset.is_on_offset(pd.Timestamp(self.index[0]))
        ):
            # Special handle is required when the start time of the index
            # is on the end of the offset. See pandas gh29623 for detail.
            to_search = to_search - pd_offset.base
            return self.loc[:to_search]
        needle = as_column(to_search, dtype=self.index.dtype)
        end_point = int(
            self.index._column.searchsorted(
                needle, side=side
            ).element_indexing(0)
        )
        return slice_func(end_point)

    def first(self, offset):
        """Select initial periods of time series data based on a date offset.

        When having a DataFrame with **sorted** dates as index, this function
        can select the first few rows based on a date offset.

        Parameters
        ----------
        offset: str
            The offset length of the data that will be selected. For instance,
            '1M' will display all rows having their index within the first
            month.

        Returns
        -------
        Series or DataFrame
            A subset of the caller.

        Raises
        ------
        TypeError
            If the index is not a ``DatetimeIndex``

        Examples
        --------
        >>> i = cudf.date_range('2018-04-09', periods=4, freq='2D')
        >>> ts = cudf.DataFrame({'A': [1, 2, 3, 4]}, index=i)
        >>> ts
                    A
        2018-04-09  1
        2018-04-11  2
        2018-04-13  3
        2018-04-15  4
        >>> ts.first('3D')
                    A
        2018-04-09  1
        2018-04-11  2
        """
        # Do not remove until pandas 3.0 support is added.
        assert PANDAS_LT_300, "Need to drop after pandas-3.0 support is added."
        warnings.warn(
            "first is deprecated and will be removed in a future version. "
            "Please create a mask and filter using `.loc` instead",
            FutureWarning,
        )
        return self._first_or_last(
            offset,
            idx=0,
            op=operator.__add__,
            side="left",
            slice_func=lambda i: self.iloc[:i],
        )

    def last(self, offset):
        """Select final periods of time series data based on a date offset.

        When having a DataFrame with **sorted** dates as index, this function
        can select the last few rows based on a date offset.

        Parameters
        ----------
        offset: str
            The offset length of the data that will be selected. For instance,
            '3D' will display all rows having their index within the last 3
            days.

        Returns
        -------
        Series or DataFrame
            A subset of the caller.

        Raises
        ------
        TypeError
            If the index is not a ``DatetimeIndex``

        Examples
        --------
        >>> i = cudf.date_range('2018-04-09', periods=4, freq='2D')
        >>> ts = cudf.DataFrame({'A': [1, 2, 3, 4]}, index=i)
        >>> ts
                    A
        2018-04-09  1
        2018-04-11  2
        2018-04-13  3
        2018-04-15  4
        >>> ts.last('3D')
                    A
        2018-04-13  3
        2018-04-15  4
        """
        # Do not remove until pandas 3.0 support is added.
        assert PANDAS_LT_300, "Need to drop after pandas-3.0 support is added."
        warnings.warn(
            "last is deprecated and will be removed in a future version. "
            "Please create a mask and filter using `.loc` instead",
            FutureWarning,
        )
        return self._first_or_last(
            offset,
            idx=-1,
            op=operator.__sub__,
            side="right",
            slice_func=lambda i: self.iloc[i:],
        )

    @_cudf_nvtx_annotate
    def sample(
        self,
        n=None,
        frac=None,
        replace=False,
        weights=None,
        random_state=None,
        axis=None,
        ignore_index=False,
    ):
        """Return a random sample of items from an axis of object.

        If reproducible results are required, a random number generator may be
        provided via the `random_state` parameter. This function will always
        produce the same sample given an identical `random_state`.

        Parameters
        ----------
        n : int, optional
            Number of items from axis to return. Cannot be used with `frac`.
            Default = 1 if frac = None.
        frac : float, optional
            Fraction of axis items to return. Cannot be used with n.
        replace : bool, default False
            Allow or disallow sampling of the same row more than once.
            `replace == True` is not supported for axis = 1/"columns".
            `replace == False` is not supported for axis = 0/"index" given
            `random_state` is `None` or a cupy random state, and `weights` is
            specified.
        weights : ndarray-like, optional
            Default `None` for uniform probability distribution over rows to
            sample from. If `ndarray` is passed, the length of `weights` should
            equal to the number of rows to sample from, and will be normalized
            to have a sum of 1. Unlike pandas, index alignment is not currently
            not performed.
        random_state : int, numpy/cupy RandomState, or None, default None
            If None, default cupy random state is chosen.
            If int, the seed for the default cupy random state.
            If RandomState, rows-to-sample are generated from the RandomState.
        axis : {0 or `index`, 1 or `columns`, None}, default None
            Axis to sample. Accepts axis number or name.
            Default is stat axis for given data type
            (0 for Series and DataFrames). Series doesn't support axis=1.
        ignore_index : bool, default False
            If True, the resulting index will be labeled 0, 1, …, n - 1.

        Returns
        -------
        Series or DataFrame
            A new object of same type as caller containing n items
            randomly sampled from the caller object.

        Examples
        --------
        >>> import cudf
        >>> df = cudf.DataFrame({"a":{1, 2, 3, 4, 5}})
        >>> df.sample(3)
           a
        1  2
        3  4
        0  1

        >>> sr = cudf.Series([1, 2, 3, 4, 5])
        >>> sr.sample(10, replace=True)
        1    4
        3    1
        2    4
        0    5
        0    1
        4    5
        4    1
        0    2
        0    3
        3    2
        dtype: int64

        >>> df = cudf.DataFrame(
        ...     {"a": [1, 2], "b": [2, 3], "c": [3, 4], "d": [4, 5]}
        ... )
        >>> df.sample(2, axis=1)
           a  c
        0  1  3
        1  2  4

        .. pandas-compat::
            **DataFrame.sample, Series.sample**

            When sampling from ``axis=0/'index'``, ``random_state`` can be
            either a numpy random state (``numpy.random.RandomState``)
            or a cupy random state (``cupy.random.RandomState``). When a numpy
            random state is used, the output is guaranteed to match the output
            of the corresponding pandas method call, but generating the sample
            maybe slow. If exact pandas equivalence is not required, using a
            cupy random state will achieve better performance,
            especially when sampling large number of
            items. It's advised to use the matching `ndarray` type to
            the random state for the `weights` array.
        """
        axis = 0 if axis is None else self._get_axis_from_axis_arg(axis)
        size = self.shape[axis]

        # Compute `n` from parameter `frac`.
        if frac is None:
            n = 1 if n is None else n
        else:
            if frac > 1 and not replace:
                raise ValueError(
                    "Replace has to be set to `True` when upsampling the "
                    "population `frac` > 1."
                )
            if n is not None:
                raise ValueError(
                    "Please enter a value for `frac` OR `n`, not both."
                )
            n = int(round(size * frac))

        if n > 0 and size == 0:
            raise ValueError(
                "Cannot take a sample larger than 0 when axis is empty."
            )

        if isinstance(random_state, cp.random.RandomState):
            lib = cp
        elif isinstance(random_state, np.random.RandomState):
            lib = np
        else:
            # Construct random state if `random_state` parameter is None or a
            # seed. By default, cupy random state is used to sample rows
            # and numpy is used to sample columns. This is because row data
            # is stored on device, and the column objects are stored on host.
            lib = cp if axis == 0 else np
            random_state = lib.random.RandomState(seed=random_state)

        # Normalize `weights` array.
        if weights is not None:
            if isinstance(weights, str):
                raise NotImplementedError(
                    "Weights specified by string is unsupported yet."
                )

            if size != len(weights):
                raise ValueError(
                    "Weights and axis to be sampled must be of same length."
                )

            weights = lib.asarray(weights)
            weights = weights / weights.sum()

        if axis == 0:
            return self._sample_axis_0(
                n, weights, replace, random_state, ignore_index
            )
        else:
            if isinstance(random_state, cp.random.RandomState):
                raise ValueError(
                    "Sampling from `axis=1`/`columns` with cupy random state"
                    "isn't supported."
                )
            return self._sample_axis_1(
                n, weights, replace, random_state, ignore_index
            )

    def _sample_axis_0(
        self,
        n: int,
        weights: ColumnLike | None,
        replace: bool,
        random_state: np.random.RandomState | cp.random.RandomState,
        ignore_index: bool,
    ):
        try:
            gather_map = GatherMap.from_column_unchecked(
                cudf.core.column.as_column(
                    random_state.choice(
                        len(self), size=n, replace=replace, p=weights
                    )
                ),
                len(self),
                nullify=False,
            )
        except NotImplementedError as e:
            raise NotImplementedError(
                "Random sampling with cupy does not support these inputs."
            ) from e

        return self._gather(gather_map, keep_index=not ignore_index)

    def _sample_axis_1(
        self,
        n: int,
        weights: ColumnLike | None,
        replace: bool,
        random_state: np.random.RandomState,
        ignore_index: bool,
    ):
        raise NotImplementedError(
            f"Sampling from axis 1 is not implemented for {self.__class__}."
        )

    def _binaryop(
        self,
        other: Any,
        op: str,
        fill_value: Any = None,
        can_reindex: bool = False,
        *args,
        **kwargs,
    ):
        reflect, op = self._check_reflected_op(op)
        (
            operands,
            out_index,
            can_use_self_column_name,
        ) = self._make_operands_and_index_for_binop(
            other, op, fill_value, reflect, can_reindex
        )
        if operands is NotImplemented:
            return NotImplemented

        level_names = (
            self._data._level_names if can_use_self_column_name else None
        )
        return self._from_data(
            ColumnAccessor(
                type(self)._colwise_binop(operands, op),
                level_names=level_names,
            ),
            index=out_index,
        )

    def _make_operands_and_index_for_binop(
        self,
        other: Any,
        fn: str,
        fill_value: Any = None,
        reflect: bool = False,
        can_reindex: bool = False,
    ) -> tuple[
        dict[str | None, tuple[ColumnBase, Any, bool, Any]]
        | NotImplementedType,
        cudf.BaseIndex | None,
        bool,
    ]:
        raise NotImplementedError(
            f"Binary operations are not supported for {self.__class__}"
        )

    def __array_ufunc__(self, ufunc, method, *inputs, **kwargs):
        ret = super().__array_ufunc__(ufunc, method, *inputs, **kwargs)
        fname = ufunc.__name__

        if ret is not None:
            return ret

        # Attempt to dispatch all other functions to cupy.
        cupy_func = getattr(cp, fname)
        if cupy_func:
            if ufunc.nin == 2:
                other = inputs[self is inputs[0]]
                inputs, index, _ = self._make_operands_and_index_for_binop(
                    other, fname
                )
            else:
                # This works for Index too
                inputs = {
                    name: (col, None, False, None)
                    for name, col in self._data.items()
                }
                index = self.index

            data = self._apply_cupy_ufunc_to_operands(
                ufunc, cupy_func, inputs, **kwargs
            )

            out = tuple(self._from_data(out, index=index) for out in data)
            return out[0] if ufunc.nout == 1 else out

        return NotImplemented

    @_cudf_nvtx_annotate
    def repeat(self, repeats, axis=None):
        """Repeats elements consecutively.

        Returns a new object of caller type(DataFrame/Series) where each
        element of the current object is repeated consecutively a given
        number of times.

        Parameters
        ----------
        repeats : int, or array of ints
            The number of repetitions for each element. This should
            be a non-negative integer. Repeating 0 times will return
            an empty object.

        Returns
        -------
        Series/DataFrame
            A newly created object of same type as caller
            with repeated elements.

        Examples
        --------
        >>> import cudf
        >>> df = cudf.DataFrame({'a': [1, 2, 3], 'b': [10, 20, 30]})
        >>> df
           a   b
        0  1  10
        1  2  20
        2  3  30
        >>> df.repeat(3)
           a   b
        0  1  10
        0  1  10
        0  1  10
        1  2  20
        1  2  20
        1  2  20
        2  3  30
        2  3  30
        2  3  30

        Repeat on Series

        >>> s = cudf.Series([0, 2])
        >>> s
        0    0
        1    2
        dtype: int64
        >>> s.repeat([3, 4])
        0    0
        0    0
        0    0
        1    2
        1    2
        1    2
        1    2
        dtype: int64
        >>> s.repeat(2)
        0    0
        0    0
        1    2
        1    2
        dtype: int64
        """
        res = self._from_columns_like_self(
            Frame._repeat(
                [*self.index._data.columns, *self._columns], repeats, axis
            ),
            self._column_names,
            self._index_names,
        )
        if isinstance(res.index, cudf.DatetimeIndex):
            res.index._freq = None
        return res

    def astype(
        self,
        dtype: dict[Any, Dtype],
        copy: bool = False,
        errors: Literal["raise", "ignore"] = "raise",
    ) -> Self:
        """Cast the object to the given dtype.

        Parameters
        ----------
        dtype : data type, or dict of column name -> data type
            Use a :class:`numpy.dtype` or Python type to cast entire DataFrame
            object to the same type. Alternatively, use ``{col: dtype, ...}``,
            where col is a column label and dtype is a :class:`numpy.dtype`
            or Python type to cast one or more of the DataFrame's columns to
            column-specific types.
        copy : bool, default False
            Return a deep-copy when ``copy=True``. Note by default
            ``copy=False`` setting is used and hence changes to
            values then may propagate to other cudf objects.
        errors : {'raise', 'ignore', 'warn'}, default 'raise'
            Control raising of exceptions on invalid data for provided dtype.

            -   ``raise`` : allow exceptions to be raised
            -   ``ignore`` : suppress exceptions. On error return original
                object.

        Returns
        -------
        DataFrame/Series

        Examples
        --------
        **DataFrame**

        >>> import cudf
        >>> df = cudf.DataFrame({'a': [10, 20, 30], 'b': [1, 2, 3]})
        >>> df
            a  b
        0  10  1
        1  20  2
        2  30  3
        >>> df.dtypes
        a    int64
        b    int64
        dtype: object

        Cast all columns to `int32`:

        >>> df.astype('int32').dtypes
        a    int32
        b    int32
        dtype: object

        Cast `a` to `float32` using a dictionary:

        >>> df.astype({'a': 'float32'}).dtypes
        a    float32
        b      int64
        dtype: object
        >>> df.astype({'a': 'float32'})
              a  b
        0  10.0  1
        1  20.0  2
        2  30.0  3

        **Series**

        >>> import cudf
        >>> series = cudf.Series([1, 2], dtype='int32')
        >>> series
        0    1
        1    2
        dtype: int32
        >>> series.astype('int64')
        0    1
        1    2
        dtype: int64

        Convert to categorical type:

        >>> series.astype('category')
        0    1
        1    2
        dtype: category
        Categories (2, int64): [1, 2]

        Convert to ordered categorical type with custom ordering:

        >>> cat_dtype = cudf.CategoricalDtype(categories=[2, 1], ordered=True)
        >>> series.astype(cat_dtype)
        0    1
        1    2
        dtype: category
        Categories (2, int64): [2 < 1]

        Note that using ``copy=False`` (enabled by default)
        and changing data on a new Series will
        propagate changes:

        >>> s1 = cudf.Series([1, 2])
        >>> s1
        0    1
        1    2
        dtype: int64
        >>> s2 = s1.astype('int64', copy=False)
        >>> s2[0] = 10
        >>> s1
        0    10
        1     2
        dtype: int64
        """
        if errors not in ("ignore", "raise"):
            raise ValueError("invalid error value specified")

        try:
            return super().astype(dtype, copy)
        except Exception as e:
            if errors == "raise":
                raise e
            return self

    @_cudf_nvtx_annotate
    def drop(
        self,
        labels=None,
        axis=0,
        index=None,
        columns=None,
        level=None,
        inplace=False,
        errors="raise",
    ):
        """Drop specified labels from rows or columns.

        Remove rows or columns by specifying label names and corresponding
        axis, or by specifying directly index or column names. When using a
        multi-index, labels on different levels can be removed by specifying
        the level.

        Parameters
        ----------
        labels : single label or list-like
            Index or column labels to drop.
        axis : {0 or 'index', 1 or 'columns'}, default 0
            Whether to drop labels from the index (0 or 'index') or
            columns (1 or 'columns').
        index : single label or list-like
            Alternative to specifying axis (``labels, axis=0``
            is equivalent to ``index=labels``).
        columns : single label or list-like
            Alternative to specifying axis (``labels, axis=1``
            is equivalent to ``columns=labels``).
        level : int or level name, optional
            For MultiIndex, level from which the labels will be removed.
        inplace : bool, default False
            If False, return a copy. Otherwise, do operation
            inplace and return None.
        errors : {'ignore', 'raise'}, default 'raise'
            If 'ignore', suppress error and only existing labels are
            dropped.

        Returns
        -------
        DataFrame or Series
            DataFrame or Series without the removed index or column labels.

        Raises
        ------
        KeyError
            If any of the labels is not found in the selected axis.

        See Also
        --------
        DataFrame.loc : Label-location based indexer for selection by label.
        DataFrame.dropna : Return DataFrame with labels on given axis omitted
            where (all or any) data are missing.
        DataFrame.drop_duplicates : Return DataFrame with duplicate rows
            removed, optionally only considering certain columns.
        Series.reindex
            Return only specified index labels of Series
        Series.dropna
            Return series without null values
        Series.drop_duplicates
            Return series with duplicate values removed

        Examples
        --------
        **Series**

        >>> s = cudf.Series([1,2,3], index=['x', 'y', 'z'])
        >>> s
        x    1
        y    2
        z    3
        dtype: int64

        Drop labels x and z

        >>> s.drop(labels=['x', 'z'])
        y    2
        dtype: int64

        Drop a label from the second level in MultiIndex Series.

        >>> midx = cudf.MultiIndex.from_product([[0, 1, 2], ['x', 'y']])
        >>> s = cudf.Series(range(6), index=midx)
        >>> s
        0  x    0
           y    1
        1  x    2
           y    3
        2  x    4
           y    5
        dtype: int64
        >>> s.drop(labels='y', level=1)
        0  x    0
        1  x    2
        2  x    4
        Name: 2, dtype: int64

        **DataFrame**

        >>> import cudf
        >>> df = cudf.DataFrame({"A": [1, 2, 3, 4],
        ...                      "B": [5, 6, 7, 8],
        ...                      "C": [10, 11, 12, 13],
        ...                      "D": [20, 30, 40, 50]})
        >>> df
           A  B   C   D
        0  1  5  10  20
        1  2  6  11  30
        2  3  7  12  40
        3  4  8  13  50

        Drop columns

        >>> df.drop(['B', 'C'], axis=1)
           A   D
        0  1  20
        1  2  30
        2  3  40
        3  4  50
        >>> df.drop(columns=['B', 'C'])
           A   D
        0  1  20
        1  2  30
        2  3  40
        3  4  50

        Drop a row by index

        >>> df.drop([0, 1])
           A  B   C   D
        2  3  7  12  40
        3  4  8  13  50

        Drop columns and/or rows of MultiIndex DataFrame

        >>> midx = cudf.MultiIndex(levels=[['lama', 'cow', 'falcon'],
        ...                              ['speed', 'weight', 'length']],
        ...                      codes=[[0, 0, 0, 1, 1, 1, 2, 2, 2],
        ...                             [0, 1, 2, 0, 1, 2, 0, 1, 2]])
        >>> df = cudf.DataFrame(index=midx, columns=['big', 'small'],
        ...                   data=[[45, 30], [200, 100], [1.5, 1], [30, 20],
        ...                         [250, 150], [1.5, 0.8], [320, 250],
        ...                         [1, 0.8], [0.3, 0.2]])
        >>> df
                         big  small
        lama   speed    45.0   30.0
               weight  200.0  100.0
               length    1.5    1.0
        cow    speed    30.0   20.0
               weight  250.0  150.0
               length    1.5    0.8
        falcon speed   320.0  250.0
               weight    1.0    0.8
               length    0.3    0.2
        >>> df.drop(index='cow', columns='small')
                         big
        lama   speed    45.0
               weight  200.0
               length    1.5
        falcon speed   320.0
               weight    1.0
               length    0.3
        >>> df.drop(index='length', level=1)
                         big  small
        lama   speed    45.0   30.0
               weight  200.0  100.0
        cow    speed    30.0   20.0
               weight  250.0  150.0
        falcon speed   320.0  250.0
               weight    1.0    0.8
        """
        if labels is not None:
            if index is not None or columns is not None:
                raise ValueError(
                    "Cannot specify both 'labels' and 'index'/'columns'"
                )
            target = labels
        elif index is not None:
            target = index
            axis = 0
        elif columns is not None:
            target = columns
            axis = 1
        else:
            raise ValueError(
                "Need to specify at least one of 'labels', "
                "'index' or 'columns'"
            )

        if inplace:
            out = self
        else:
            out = self.copy()

        if axis in (1, "columns"):
            target = _get_host_unique(target)

            _drop_columns(out, target, errors)
        elif axis in (0, "index"):
            dropped = _drop_rows_by_labels(out, target, level, errors)

            if columns is not None:
                columns = _get_host_unique(columns)
                _drop_columns(dropped, columns, errors)

            out._mimic_inplace(dropped, inplace=True)

        if not inplace:
            return out

    @_cudf_nvtx_annotate
    def _explode(self, explode_column: Any, ignore_index: bool):
        # Helper function for `explode` in `Series` and `Dataframe`, explodes a
        # specified nested column. Other columns' corresponding rows are
        # duplicated. If ignore_index is set, the original index is not
        # exploded and will be replaced with a `RangeIndex`.
        if not isinstance(self._data[explode_column].dtype, ListDtype):
            result = self.copy()
            if ignore_index:
                result.index = RangeIndex(len(result))
            return result

        column_index = self._column_names.index(explode_column)
        if not ignore_index:
            idx_cols = self.index._columns
        else:
            idx_cols = ()

        exploded = libcudf.lists.explode_outer(
            [*idx_cols, *self._columns],
            column_index + len(idx_cols),
        )
        # We must copy inner datatype of the exploded list column to
        # maintain struct dtype key names
        element_type = cast(
            ListDtype, self._columns[column_index].dtype
        ).element_type
        casted_cols = []
        for i, (explode, (_, dtype)) in enumerate(
            zip(exploded[len(idx_cols) :], self._dtypes)
        ):
            if i == column_index:
                casted = explode._with_type_metadata(element_type)
            else:
                casted = explode._with_type_metadata(dtype)
            casted_cols.append(casted)

        exploded = exploded[: len(idx_cols)] + casted_cols

        return self._from_columns_like_self(
            exploded,
            self._column_names,
            self._index_names if not ignore_index else None,
        )

    @_cudf_nvtx_annotate
    def tile(self, count):
        """Repeats the rows `count` times to form a new Frame.

        Parameters
        ----------
        self : input Table containing columns to interleave.
        count : Number of times to tile "rows". Must be non-negative.

        Examples
        --------
        >>> import cudf
        >>> df  = cudf.Dataframe([[8, 4, 7], [5, 2, 3]])
        >>> count = 2
        >>> df.tile(df, count)
           0  1  2
        0  8  4  7
        1  5  2  3
        0  8  4  7
        1  5  2  3

        Returns
        -------
        The indexed frame containing the tiled "rows".
        """
        return self._from_columns_like_self(
            libcudf.reshape.tile(
                [*self.index._columns, *self._columns], count
            ),
            column_names=self._column_names,
            index_names=self._index_names,
        )

    @_cudf_nvtx_annotate
    def groupby(
        self,
        by=None,
        axis=0,
        level=None,
        as_index=True,
        sort=no_default,
        group_keys=False,
        squeeze=False,
        observed=True,
        dropna=True,
    ):
        if sort is no_default:
            sort = cudf.get_option("mode.pandas_compatible")

        if axis not in (0, "index"):
            raise NotImplementedError("axis parameter is not yet implemented")

        if squeeze is not False:
            raise NotImplementedError(
                "squeeze parameter is not yet implemented"
            )

        if not observed:
            raise NotImplementedError(
                "observed parameter is not yet implemented"
            )

        if by is None and level is None:
            raise TypeError(
                "groupby() requires either by or level to be specified."
            )
        if group_keys is None:
            group_keys = False

        return (
            self.__class__._resampler(self, by=by)
            if isinstance(by, cudf.Grouper) and by.freq
            else self.__class__._groupby(
                self,
                by=by,
                level=level,
                as_index=as_index,
                dropna=dropna,
                sort=sort,
                group_keys=group_keys,
            )
        )

    @_cudf_nvtx_annotate
    @docutils.doc_apply(
        doc_binop_template.format(
            operation="Addition",
            op_name="add",
            equivalent_op="frame + other",
            df_op_example=textwrap.dedent(
                """
                >>> df.add(1)
                        angles  degrees
                circle          1      361
                triangle        4      181
                rectangle       5      361
                """,
            ),
            ser_op_example=textwrap.dedent(
                """
                >>> a.add(b)
                a       2
                b    <NA>
                c    <NA>
                d    <NA>
                e    <NA>
                dtype: int64
                >>> a.add(b, fill_value=0)
                a       2
                b       1
                c       1
                d       1
                e    <NA>
                dtype: int64
                """
            ),
        )
    )
    def add(self, other, axis, level=None, fill_value=None):  # noqa: D102
        if level is not None:
            raise NotImplementedError("level parameter is not supported yet.")

        return self._binaryop(other, "__add__", fill_value)

    @_cudf_nvtx_annotate
    @docutils.doc_apply(
        doc_binop_template.format(
            operation="Addition",
            op_name="radd",
            equivalent_op="other + frame",
            df_op_example=textwrap.dedent(
                """
                >>> df.radd(1)
                        angles  degrees
                circle          1      361
                triangle        4      181
                rectangle       5      361
                """
            ),
            ser_op_example=textwrap.dedent(
                """
                >>> a.radd(b)
                a       2
                b    <NA>
                c    <NA>
                d    <NA>
                e    <NA>
                dtype: int64
                >>> a.radd(b, fill_value=0)
                a       2
                b       1
                c       1
                d       1
                e    <NA>
                dtype: int64
                """
            ),
        )
    )
    def radd(self, other, axis, level=None, fill_value=None):  # noqa: D102
        if level is not None:
            raise NotImplementedError("level parameter is not supported yet.")

        return self._binaryop(other, "__radd__", fill_value)

    @_cudf_nvtx_annotate
    @docutils.doc_apply(
        doc_binop_template.format(
            operation="Subtraction",
            op_name="sub",
            equivalent_op="frame - other",
            df_op_example=textwrap.dedent(
                """
                >>> df.sub(1)
                        angles  degrees
                circle         -1      359
                triangle        2      179
                rectangle       3      359
                """
            ),
            ser_op_example=textwrap.dedent(
                """
                >>> a.sub(b)
                a       0
                b    <NA>
                c    <NA>
                d    <NA>
                e    <NA>
                dtype: int64
                >>> a.sub(b, fill_value=0)
                a       2
                b       1
                c       1
                d      -1
                e    <NA>
                dtype: int64
                """
            ),
        )
    )
    def subtract(self, other, axis, level=None, fill_value=None):  # noqa: D102
        if level is not None:
            raise NotImplementedError("level parameter is not supported yet.")

        return self._binaryop(other, "__sub__", fill_value)

    sub = subtract

    @_cudf_nvtx_annotate
    @docutils.doc_apply(
        doc_binop_template.format(
            operation="Subtraction",
            op_name="rsub",
            equivalent_op="other - frame",
            df_op_example=textwrap.dedent(
                """
                >>> df.rsub(1)
                        angles  degrees
                circle          1     -359
                triangle       -2     -179
                rectangle      -3     -359
                """
            ),
            ser_op_example=textwrap.dedent(
                """
                >>> a.rsub(b)
                a       0
                b    <NA>
                c    <NA>
                d    <NA>
                e    <NA>
                dtype: int64
                >>> a.rsub(b, fill_value=0)
                a       0
                b      -1
                c      -1
                d       1
                e    <NA>
                dtype: int64
                """
            ),
        )
    )
    def rsub(self, other, axis, level=None, fill_value=None):  # noqa: D102
        if level is not None:
            raise NotImplementedError("level parameter is not supported yet.")

        return self._binaryop(other, "__rsub__", fill_value)

    @_cudf_nvtx_annotate
    @docutils.doc_apply(
        doc_binop_template.format(
            operation="Multiplication",
            op_name="mul",
            equivalent_op="frame * other",
            df_op_example=textwrap.dedent(
                """
                >>> df.multiply(1)
                        angles  degrees
                circle          0      360
                triangle        3      180
                rectangle       4      360
                """
            ),
            ser_op_example=textwrap.dedent(
                """
                >>> a.multiply(b)
                a       1
                b    <NA>
                c    <NA>
                d    <NA>
                e    <NA>
                dtype: int64
                >>> a.multiply(b, fill_value=0)
                a       1
                b       0
                c       0
                d       0
                e    <NA>
                dtype: int64
                """
            ),
        )
    )
    def multiply(self, other, axis, level=None, fill_value=None):  # noqa: D102
        if level is not None:
            raise NotImplementedError("level parameter is not supported yet.")

        return self._binaryop(other, "__mul__", fill_value)

    mul = multiply

    @_cudf_nvtx_annotate
    @docutils.doc_apply(
        doc_binop_template.format(
            operation="Multiplication",
            op_name="rmul",
            equivalent_op="other * frame",
            df_op_example=textwrap.dedent(
                """
                >>> df.rmul(1)
                        angles  degrees
                circle          0      360
                triangle        3      180
                rectangle       4      360
                """
            ),
            ser_op_example=textwrap.dedent(
                """
                >>> a.rmul(b)
                a       1
                b    <NA>
                c    <NA>
                d    <NA>
                e    <NA>
                dtype: int64
                >>> a.rmul(b, fill_value=0)
                a       1
                b       0
                c       0
                d       0
                e    <NA>
                dtype: int64
                """
            ),
        )
    )
    def rmul(self, other, axis, level=None, fill_value=None):  # noqa: D102
        if level is not None:
            raise NotImplementedError("level parameter is not supported yet.")

        return self._binaryop(other, "__rmul__", fill_value)

    @_cudf_nvtx_annotate
    @docutils.doc_apply(
        doc_binop_template.format(
            operation="Modulo",
            op_name="mod",
            equivalent_op="frame % other",
            df_op_example=textwrap.dedent(
                """
                >>> df.mod(1)
                        angles  degrees
                circle          0        0
                triangle        0        0
                rectangle       0        0
                """
            ),
            ser_op_example=textwrap.dedent(
                """
                >>> a.mod(b)
                a       0
                b    <NA>
                c    <NA>
                d    <NA>
                e    <NA>
                dtype: int64
                >>> a.mod(b, fill_value=0)
                a             0
                b    4294967295
                c    4294967295
                d             0
                e          <NA>
                dtype: int64
                """
            ),
        )
    )
    def mod(self, other, axis, level=None, fill_value=None):  # noqa: D102
        if level is not None:
            raise NotImplementedError("level parameter is not supported yet.")

        return self._binaryop(other, "__mod__", fill_value)

    @_cudf_nvtx_annotate
    @docutils.doc_apply(
        doc_binop_template.format(
            operation="Modulo",
            op_name="rmod",
            equivalent_op="other % frame",
            df_op_example=textwrap.dedent(
                """
                >>> df.rmod(1)
                            angles  degrees
                circle     4294967295        1
                triangle            1        1
                rectangle           1        1
                """
            ),
            ser_op_example=textwrap.dedent(
                """
                >>> a.rmod(b)
                a       0
                b    <NA>
                c    <NA>
                d    <NA>
                e    <NA>
                dtype: int64
                >>> a.rmod(b, fill_value=0)
                a             0
                b             0
                c             0
                d    4294967295
                e          <NA>
                dtype: int64
                """
            ),
        )
    )
    def rmod(self, other, axis, level=None, fill_value=None):  # noqa: D102
        if level is not None:
            raise NotImplementedError("level parameter is not supported yet.")

        return self._binaryop(other, "__rmod__", fill_value)

    @_cudf_nvtx_annotate
    @docutils.doc_apply(
        doc_binop_template.format(
            operation="Exponential",
            op_name="pow",
            equivalent_op="frame ** other",
            df_op_example=textwrap.dedent(
                """
                >>> df.pow(1)
                        angles  degrees
                circle          0      360
                triangle        2      180
                rectangle       4      360
                """
            ),
            ser_op_example=textwrap.dedent(
                """
                >>> a.pow(b)
                a       1
                b    <NA>
                c    <NA>
                d    <NA>
                e    <NA>
                dtype: int64
                >>> a.pow(b, fill_value=0)
                a       1
                b       1
                c       1
                d       0
                e    <NA>
                dtype: int64
                """
            ),
        )
    )
    def pow(self, other, axis, level=None, fill_value=None):  # noqa: D102
        if level is not None:
            raise NotImplementedError("level parameter is not supported yet.")

        return self._binaryop(other, "__pow__", fill_value)

    @_cudf_nvtx_annotate
    @docutils.doc_apply(
        doc_binop_template.format(
            operation="Exponential",
            op_name="rpow",
            equivalent_op="other ** frame",
            df_op_example=textwrap.dedent(
                """
                >>> df.rpow(1)
                        angles  degrees
                circle          1        1
                triangle        1        1
                rectangle       1        1
                """
            ),
            ser_op_example=textwrap.dedent(
                """
                >>> a.rpow(b)
                a       1
                b    <NA>
                c    <NA>
                d    <NA>
                e    <NA>
                dtype: int64
                >>> a.rpow(b, fill_value=0)
                a       1
                b       0
                c       0
                d       1
                e    <NA>
                dtype: int64
                """
            ),
        )
    )
    def rpow(self, other, axis, level=None, fill_value=None):  # noqa: D102
        if level is not None:
            raise NotImplementedError("level parameter is not supported yet.")

        return self._binaryop(other, "__rpow__", fill_value)

    @_cudf_nvtx_annotate
    @docutils.doc_apply(
        doc_binop_template.format(
            operation="Integer division",
            op_name="floordiv",
            equivalent_op="frame // other",
            df_op_example=textwrap.dedent(
                """
                >>> df.floordiv(1)
                        angles  degrees
                circle          0      360
                triangle        3      180
                rectangle       4      360
                """
            ),
            ser_op_example=textwrap.dedent(
                """
                >>> a.floordiv(b)
                a       1
                b    <NA>
                c    <NA>
                d    <NA>
                e    <NA>
                dtype: int64
                >>> a.floordiv(b, fill_value=0)
                a                      1
                b    9223372036854775807
                c    9223372036854775807
                d                      0
                e                   <NA>
                dtype: int64
                """
            ),
        )
    )
    def floordiv(self, other, axis, level=None, fill_value=None):  # noqa: D102
        if level is not None:
            raise NotImplementedError("level parameter is not supported yet.")

        return self._binaryop(other, "__floordiv__", fill_value)

    @_cudf_nvtx_annotate
    @docutils.doc_apply(
        doc_binop_template.format(
            operation="Integer division",
            op_name="rfloordiv",
            equivalent_op="other // frame",
            df_op_example=textwrap.dedent(
                """
                >>> df.rfloordiv(1)
                                        angles  degrees
                circle     9223372036854775807        0
                triangle                     0        0
                rectangle                    0        0
                """
            ),
            ser_op_example=textwrap.dedent(
                """
                >>> a.rfloordiv(b)
                a       1
                b    <NA>
                c    <NA>
                d    <NA>
                e    <NA>
                dtype: int64
                >>> a.rfloordiv(b, fill_value=0)
                a                      1
                b                      0
                c                      0
                d    9223372036854775807
                e                   <NA>
                dtype: int64
                """
            ),
        )
    )
    def rfloordiv(self, other, axis, level=None, fill_value=None):  # noqa: D102
        if level is not None:
            raise NotImplementedError("level parameter is not supported yet.")

        return self._binaryop(other, "__rfloordiv__", fill_value)

    @_cudf_nvtx_annotate
    @docutils.doc_apply(
        doc_binop_template.format(
            operation="Floating division",
            op_name="truediv",
            equivalent_op="frame / other",
            df_op_example=textwrap.dedent(
                """
                >>> df.truediv(1)
                        angles  degrees
                circle        0.0    360.0
                triangle      3.0    180.0
                rectangle     4.0    360.0
                """
            ),
            ser_op_example=textwrap.dedent(
                """
                >>> a.truediv(b)
                a     1.0
                b    <NA>
                c    <NA>
                d    <NA>
                e    <NA>
                dtype: float64
                >>> a.truediv(b, fill_value=0)
                a     1.0
                b     Inf
                c     Inf
                d     0.0
                e    <NA>
                dtype: float64
                """
            ),
        )
    )
    def truediv(self, other, axis, level=None, fill_value=None):  # noqa: D102
        if level is not None:
            raise NotImplementedError("level parameter is not supported yet.")

        return self._binaryop(other, "__truediv__", fill_value)

    # Alias for truediv
    div = truediv
    divide = truediv

    @_cudf_nvtx_annotate
    @docutils.doc_apply(
        doc_binop_template.format(
            operation="Floating division",
            op_name="rtruediv",
            equivalent_op="other / frame",
            df_op_example=textwrap.dedent(
                """
                >>> df.rtruediv(1)
                            angles   degrees
                circle          inf  0.002778
                triangle   0.333333  0.005556
                rectangle  0.250000  0.002778
                """
            ),
            ser_op_example=textwrap.dedent(
                """
                >>> a.rtruediv(b)
                a     1.0
                b    <NA>
                c    <NA>
                d    <NA>
                e    <NA>
                dtype: float64
                >>> a.rtruediv(b, fill_value=0)
                a     1.0
                b     0.0
                c     0.0
                d     Inf
                e    <NA>
                dtype: float64
                """
            ),
        )
    )
    def rtruediv(self, other, axis, level=None, fill_value=None):  # noqa: D102
        if level is not None:
            raise NotImplementedError("level parameter is not supported yet.")

        return self._binaryop(other, "__rtruediv__", fill_value)

    # Alias for rtruediv
    rdiv = rtruediv

    @_cudf_nvtx_annotate
    @docutils.doc_apply(
        doc_binop_template.format(
            operation="Equal to",
            op_name="eq",
            equivalent_op="frame == other",
            df_op_example=textwrap.dedent(
                """
                >>> df.eq(1)
                        angles  degrees
                circle      False    False
                triangle    False    False
                rectangle   False    False
                """
            ),
            ser_op_example=textwrap.dedent(
                """
                >>> a.eq(b)
                a    True
                b    <NA>
                c    <NA>
                d    <NA>
                e    <NA>
                dtype: bool
                >>> a.eq(b, fill_value=0)
                a    True
                b   False
                c   False
                d   False
                e    <NA>
                dtype: bool
                """
            ),
        )
    )
    def eq(self, other, axis="columns", level=None, fill_value=None):  # noqa: D102
        return self._binaryop(
            other=other, op="__eq__", fill_value=fill_value, can_reindex=True
        )

    @_cudf_nvtx_annotate
    @docutils.doc_apply(
        doc_binop_template.format(
            operation="Not equal to",
            op_name="ne",
            equivalent_op="frame != other",
            df_op_example=textwrap.dedent(
                """
                >>> df.ne(1)
                        angles  degrees
                circle       True     True
                triangle     True     True
                rectangle    True     True
                """
            ),
            ser_op_example=textwrap.dedent(
                """
                >>> a.ne(b)
                a    False
                b    <NA>
                c    <NA>
                d    <NA>
                e    <NA>
                dtype: bool
                >>> a.ne(b, fill_value=0)
                a   False
                b    True
                c    True
                d    True
                e    <NA>
                dtype: bool
                """
            ),
        )
    )
    def ne(self, other, axis="columns", level=None, fill_value=None):  # noqa: D102
        return self._binaryop(
            other=other, op="__ne__", fill_value=fill_value, can_reindex=True
        )

    @_cudf_nvtx_annotate
    @docutils.doc_apply(
        doc_binop_template.format(
            operation="Less than",
            op_name="lt",
            equivalent_op="frame < other",
            df_op_example=textwrap.dedent(
                """
                >>> df.lt(1)
                        angles  degrees
                circle       True    False
                triangle    False    False
                rectangle   False    False
                """
            ),
            ser_op_example=textwrap.dedent(
                """
                >>> a.lt(b)
                a   False
                b    <NA>
                c    <NA>
                d    <NA>
                e    <NA>
                dtype: bool
                >>> a.lt(b, fill_value=0)
                a   False
                b   False
                c   False
                d    True
                e    <NA>
                dtype: bool
                """
            ),
        )
    )
    def lt(self, other, axis="columns", level=None, fill_value=None):  # noqa: D102
        return self._binaryop(
            other=other, op="__lt__", fill_value=fill_value, can_reindex=True
        )

    @_cudf_nvtx_annotate
    @docutils.doc_apply(
        doc_binop_template.format(
            operation="Less than or equal to",
            op_name="le",
            equivalent_op="frame <= other",
            df_op_example=textwrap.dedent(
                """
                >>> df.le(1)
                        angles  degrees
                circle       True    False
                triangle    False    False
                rectangle   False    False
                """
            ),
            ser_op_example=textwrap.dedent(
                """
                >>> a.le(b)
                a    True
                b    <NA>
                c    <NA>
                d    <NA>
                e    <NA>
                dtype: bool
                >>> a.le(b, fill_value=0)
                a    True
                b   False
                c   False
                d    True
                e    <NA>
                dtype: bool
                """
            ),
        )
    )
    def le(self, other, axis="columns", level=None, fill_value=None):  # noqa: D102
        return self._binaryop(
            other=other, op="__le__", fill_value=fill_value, can_reindex=True
        )

    @_cudf_nvtx_annotate
    @docutils.doc_apply(
        doc_binop_template.format(
            operation="Greater than",
            op_name="gt",
            equivalent_op="frame > other",
            df_op_example=textwrap.dedent(
                """
                >>> df.gt(1)
                        angles  degrees
                circle      False     True
                triangle     True     True
                rectangle    True     True
                """
            ),
            ser_op_example=textwrap.dedent(
                """
                >>> a.gt(b)
                a   False
                b    <NA>
                c    <NA>
                d    <NA>
                e    <NA>
                dtype: bool
                >>> a.gt(b, fill_value=0)
                a   False
                b    True
                c    True
                d   False
                e    <NA>
                dtype: bool
                """
            ),
        )
    )
    def gt(self, other, axis="columns", level=None, fill_value=None):  # noqa: D102
        return self._binaryop(
            other=other, op="__gt__", fill_value=fill_value, can_reindex=True
        )

    @_cudf_nvtx_annotate
    @docutils.doc_apply(
        doc_binop_template.format(
            operation="Greater than or equal to",
            op_name="ge",
            equivalent_op="frame >= other",
            df_op_example=textwrap.dedent(
                """
                >>> df.ge(1)
                        angles  degrees
                circle      False     True
                triangle     True     True
                rectangle    True     True
                """
            ),
            ser_op_example=textwrap.dedent(
                """
                >>> a.ge(b)
                a    True
                b    <NA>
                c    <NA>
                d    <NA>
                e    <NA>
                dtype: bool
                >>> a.ge(b, fill_value=0)
                a   True
                b    True
                c    True
                d   False
                e    <NA>
                dtype: bool
                """
            ),
        )
    )
    def ge(self, other, axis="columns", level=None, fill_value=None):  # noqa: D102
        return self._binaryop(
            other=other, op="__ge__", fill_value=fill_value, can_reindex=True
        )

    def _preprocess_subset(self, subset):
        if subset is None:
            subset = self._column_names
        elif (
            not np.iterable(subset)
            or isinstance(subset, str)
            or isinstance(subset, tuple)
            and subset in self._data.names
        ):
            subset = (subset,)
        diff = set(subset) - set(self._data)
        if len(diff) != 0:
            raise KeyError(f"columns {diff} do not exist")
        return subset

    @_cudf_nvtx_annotate
    def rank(
        self,
        axis=0,
        method="average",
        numeric_only=False,
        na_option="keep",
        ascending=True,
        pct=False,
    ):
        """
        Compute numerical data ranks (1 through n) along axis.

        By default, equal values are assigned a rank that is the average of the
        ranks of those values.

        Parameters
        ----------
        axis : {0 or 'index'}, default 0
            Index to direct ranking.
        method : {'average', 'min', 'max', 'first', 'dense'}, default 'average'
            How to rank the group of records that have the same value
            (i.e. ties):
            * average: average rank of the group
            * min: lowest rank in the group
            * max: highest rank in the group
            * first: ranks assigned in order they appear in the array
            * dense: like 'min', but rank always increases by 1 between groups.
        numeric_only : bool, default False
            For DataFrame objects, rank only numeric columns if set to True.
        na_option : {'keep', 'top', 'bottom'}, default 'keep'
            How to rank NaN values:
            * keep: assign NaN rank to NaN values
            * top: assign smallest rank to NaN values if ascending
            * bottom: assign highest rank to NaN values if ascending.
        ascending : bool, default True
            Whether or not the elements should be ranked in ascending order.
        pct : bool, default False
            Whether or not to display the returned rankings in percentile
            form.

        Returns
        -------
        same type as caller
            Return a Series or DataFrame with data ranks as values.
        """
        if method not in {"average", "min", "max", "first", "dense"}:
            raise KeyError(method)

        method_enum = libcudf.pylibcudf.aggregation.RankMethod[method.upper()]
        if na_option not in {"keep", "top", "bottom"}:
            raise ValueError(
                "na_option must be one of 'keep', 'top', or 'bottom'"
            )

        if axis not in (0, "index"):
            raise NotImplementedError(
                f"axis must be `0`/`index`, "
                f"axis={axis} is not yet supported in rank"
            )

        num_cols = self._num_columns
        dropped_cols = False
        source = self
        if numeric_only:
            if isinstance(
                source, cudf.Series
            ) and not _is_non_decimal_numeric_dtype(self.dtype):
                raise TypeError(
                    "Series.rank does not allow numeric_only=True with "
                    "non-numeric dtype."
                )
            numeric_cols = (
                name
                for name in self._data.names
                if _is_non_decimal_numeric_dtype(self._data[name])
            )
            source = self._get_columns_by_label(numeric_cols)
            if source.empty:
                return source.astype("float64")
            elif source._num_columns != num_cols:
                dropped_cols = True

        result_columns = libcudf.sort.rank_columns(
            [*source._columns], method_enum, na_option, ascending, pct
        )

        if dropped_cols:
            result = type(source)._from_data(
                ColumnAccessor(
                    dict(zip(source._column_names, result_columns)),
                    multiindex=self._data.multiindex,
                    level_names=self._data.level_names,
                    label_dtype=self._data.label_dtype,
                ),
            )
        else:
            result = source._from_data_like_self(
                self._data._from_columns_like_self(result_columns)
            )
        result.index = source.index
        return result.astype(np.float64)

    def convert_dtypes(
        self,
        infer_objects=True,
        convert_string=True,
        convert_integer=True,
        convert_boolean=True,
        convert_floating=True,
        dtype_backend=None,
    ):
        """
        Convert columns to the best possible nullable dtypes.

        If the dtype is numeric, and consists of all integers, convert
        to an appropriate integer extension type. Otherwise, convert
        to an appropriate floating type.

        All other dtypes are always returned as-is as all dtypes in
        cudf are nullable.
        """
        result = self.copy()

        if convert_floating:
            # cast any floating columns to int64 if
            # they are all integer data:
            for name, col in result._data.items():
                if col.dtype.kind == "f":
                    col = col.fillna(0)
                    if cp.allclose(col, col.astype("int64")):
                        result._data[name] = col.astype("int64")
        return result

    @_warn_no_dask_cudf
    def __dask_tokenize__(self):
        from dask.base import normalize_token

        return [
            type(self),
            str(dict(self._dtypes)),
            *[
                normalize_token(col.dtype.categories)
                for col in self._columns
                if col.dtype == "category"
            ],
            normalize_token(self.index),
            normalize_token(self.hash_values().values_host),
        ]


def _check_duplicate_level_names(specified, level_names):
    """Raise if any of `specified` has duplicates in `level_names`."""
    if specified is None:
        return
    if len(set(level_names)) == len(level_names):
        return
    duplicates = {key for key, val in Counter(level_names).items() if val > 1}

    duplicates_specified = [spec for spec in specified if spec in duplicates]
    if not len(duplicates_specified) == 0:
        # Note: pandas raises first encountered duplicates, cuDF raises all.
        raise ValueError(
            f"The names {duplicates_specified} occurs multiple times, use a"
            " level number"
        )


@_cudf_nvtx_annotate
def _get_replacement_values_for_columns(
    to_replace: Any, value: Any, columns_dtype_map: dict[Any, Any]
) -> tuple[dict[Any, bool], dict[Any, Any], dict[Any, Any]]:
    """
    Returns a per column mapping for the values to be replaced, new
    values to be replaced with and if all the values are empty.

    Parameters
    ----------
    to_replace : numeric, str, list-like or dict
        Contains the values to be replaced.
    value : numeric, str, list-like, or dict
        Contains the values to replace `to_replace` with.
    columns_dtype_map : dict
        A column to dtype mapping representing dtype of columns.

    Returns
    -------
    all_na_columns : dict
        A dict mapping of all columns if they contain all na values
    to_replace_columns : dict
        A dict mapping of all columns and the existing values that
        have to be replaced.
    values_columns : dict
        A dict mapping of all columns and the corresponding values
        to be replaced with.
    """
    to_replace_columns: dict[Any, Any] = {}
    values_columns: dict[Any, Any] = {}
    all_na_columns: dict[Any, Any] = {}

    if is_scalar(to_replace) and is_scalar(value):
        to_replace_columns = {col: [to_replace] for col in columns_dtype_map}
        values_columns = {col: [value] for col in columns_dtype_map}
    elif cudf.api.types.is_list_like(to_replace) or isinstance(
        to_replace, ColumnBase
    ):
        if is_scalar(value):
            to_replace_columns = {col: to_replace for col in columns_dtype_map}
            values_columns = {
                col: [value]
                if _is_non_decimal_numeric_dtype(columns_dtype_map[col])
                else as_column(
                    value,
                    length=len(to_replace),
                    dtype=cudf.dtype(type(value)),
                )
                for col in columns_dtype_map
            }
        elif cudf.api.types.is_list_like(value):
            if len(to_replace) != len(value):
                raise ValueError(
                    f"Replacement lists must be "
                    f"of same length."
                    f" Expected {len(to_replace)}, got {len(value)}."
                )
            else:
                to_replace_columns = {
                    col: to_replace for col in columns_dtype_map
                }
                values_columns = {col: value for col in columns_dtype_map}
        elif cudf.utils.dtypes.is_column_like(value):
            to_replace_columns = {col: to_replace for col in columns_dtype_map}
            values_columns = {col: value for col in columns_dtype_map}
        else:
            raise TypeError(
                "value argument must be scalar, list-like or Series"
            )
    elif _is_series(to_replace):
        if value is None or value is no_default:
            to_replace_columns = {
                col: as_column(to_replace.index) for col in columns_dtype_map
            }
            values_columns = {col: to_replace for col in columns_dtype_map}
        elif is_dict_like(value):
            to_replace_columns = {
                col: to_replace[col]
                for col in columns_dtype_map
                if col in to_replace
            }
            values_columns = {
                col: value[col] for col in to_replace_columns if col in value
            }
        elif is_scalar(value) or _is_series(value):
            to_replace_columns = {
                col: to_replace[col]
                for col in columns_dtype_map
                if col in to_replace
            }
            values_columns = {
                col: [value] if is_scalar(value) else value[col]
                for col in to_replace_columns
                if col in value
            }
        else:
            raise ValueError(
                "Series.replace cannot use dict-like to_replace and non-None "
                "value"
            )
    elif is_dict_like(to_replace):
        if value is None or value is no_default:
            to_replace_columns = {
                col: list(to_replace.keys()) for col in columns_dtype_map
            }
            values_columns = {
                col: list(to_replace.values()) for col in columns_dtype_map
            }
        elif is_dict_like(value):
            to_replace_columns = {
                col: to_replace[col]
                for col in columns_dtype_map
                if col in to_replace
            }
            values_columns = {
                col: value[col] for col in columns_dtype_map if col in value
            }
        elif is_scalar(value) or _is_series(value):
            to_replace_columns = {
                col: to_replace[col]
                for col in columns_dtype_map
                if col in to_replace
            }
            values_columns = {
                col: [value] if is_scalar(value) else value
                for col in columns_dtype_map
                if col in to_replace
            }
        else:
            raise TypeError("value argument must be scalar, dict, or Series")
    else:
        raise TypeError(
            "Expecting 'to_replace' to be either a scalar, array-like, "
            "dict or None, got invalid type "
            f"'{type(to_replace).__name__}'"
        )

    to_replace_columns = {
        key: [value] if is_scalar(value) else value
        for key, value in to_replace_columns.items()
    }
    values_columns = {
        key: [value] if is_scalar(value) else value
        for key, value in values_columns.items()
    }

    for i in to_replace_columns:
        if i in values_columns:
            if isinstance(values_columns[i], list):
                all_na = values_columns[i].count(None) == len(
                    values_columns[i]
                )
            else:
                all_na = False
            all_na_columns[i] = all_na

    return all_na_columns, to_replace_columns, values_columns


def _is_series(obj):
    """
    Checks if the `obj` is of type `cudf.Series`
    instead of checking for isinstance(obj, cudf.Series)
    """
    return isinstance(obj, Frame) and obj.ndim == 1 and obj.index is not None


@_cudf_nvtx_annotate
def _drop_rows_by_labels(
    obj: DataFrameOrSeries,
    labels: ColumnLike | abc.Iterable | str,
    level: int | str,
    errors: str,
) -> DataFrameOrSeries:
    """Remove rows specified by `labels`.

    If `errors="raise"`, an error is raised if some items in `labels` do not
    exist in `obj.index`.

    Will raise if level(int) is greater or equal to index nlevels.
    """
    if isinstance(level, int) and level >= obj.index.nlevels:
        raise ValueError("Param level out of bounds.")

    if not isinstance(labels, cudf.core.single_column_frame.SingleColumnFrame):
        labels = as_column(labels)

    if isinstance(obj.index, cudf.MultiIndex):
        if level is None:
            level = 0

        levels_index = obj.index.get_level_values(level)
        if errors == "raise" and not labels.isin(levels_index).all():
            raise KeyError("One or more values not found in axis")

        if isinstance(level, int):
            ilevel = level
        else:
            ilevel = obj.index.names.index(level)

        # 1. Merge Index df and data df along column axis:
        # | id | .index df | data column(s) |
        idx_nlv = obj.index.nlevels
        working_df = obj.index.to_frame(index=False)
        working_df.columns = list(range(idx_nlv))
        for i, col in enumerate(obj._data):
            working_df[idx_nlv + i] = obj._data[col]
        # 2. Set `level` as common index:
        # | level | .index df w/o level | data column(s) |
        working_df = working_df.set_index(level)

        # 3. Use "leftanti" join to drop
        # TODO: use internal API with "leftanti" and specify left and right
        # join keys to bypass logic check
        to_join = cudf.DataFrame(index=cudf.Index(labels, name=level))
        join_res = working_df.join(to_join, how="leftanti")

        # 4. Reconstruct original layout, and rename
        join_res._insert(
            ilevel, name=join_res.index.name, value=join_res.index
        )

        midx = cudf.MultiIndex.from_frame(
            join_res.iloc[:, 0:idx_nlv], names=obj.index.names
        )

        if isinstance(obj, cudf.Series):
            return obj.__class__._from_data(
                join_res.iloc[:, idx_nlv:]._data, index=midx, name=obj.name
            )
        else:
            return obj.__class__._from_data(
                join_res.iloc[:, idx_nlv:]._data,
                index=midx,
                columns=obj._data.to_pandas_index(),
            )

    else:
        if errors == "raise" and not labels.isin(obj.index).all():
            raise KeyError("One or more values not found in axis")

        key_df = cudf.DataFrame._from_data(
            data={},
            index=cudf.Index(
                labels, name=getattr(labels, "name", obj.index.name)
            ),
        )
        if isinstance(obj, cudf.DataFrame):
            res = obj.join(key_df, how="leftanti")
        else:
            res = obj.to_frame(name="tmp").join(key_df, how="leftanti")["tmp"]
            res.name = obj.name
        # Join changes the index to common type,
        # but we need to preserve the type of
        # index being returned, Hence this type-cast.
        res.index = res.index.astype(obj.index.dtype)
        return res


def _is_same_dtype(lhs_dtype, rhs_dtype):
    # Utility specific to `_reindex` to check
    # for matching column dtype.
    if lhs_dtype == rhs_dtype:
        return True
    elif (
        isinstance(lhs_dtype, cudf.CategoricalDtype)
        and isinstance(rhs_dtype, cudf.CategoricalDtype)
        and lhs_dtype.categories.dtype == rhs_dtype.categories.dtype
    ):
        # OK if categories are not all the same
        return True
    elif (
        isinstance(lhs_dtype, cudf.CategoricalDtype)
        and not isinstance(rhs_dtype, cudf.CategoricalDtype)
        and lhs_dtype.categories.dtype == rhs_dtype
    ):
        return True
    elif (
        isinstance(rhs_dtype, cudf.CategoricalDtype)
        and not isinstance(lhs_dtype, cudf.CategoricalDtype)
        and rhs_dtype.categories.dtype == lhs_dtype
    ):
        return True
    else:
        return False<|MERGE_RESOLUTION|>--- conflicted
+++ resolved
@@ -310,17 +310,9 @@
     @_cudf_nvtx_annotate
     def _from_columns_like_self(
         self,
-<<<<<<< HEAD
-        columns: List[ColumnBase],
-        column_names: Optional[abc.Iterable[str]] = None,
-        index_names: Optional[List[str]] = None,
-=======
         columns: list[ColumnBase],
         column_names: abc.Iterable[str] | None = None,
         index_names: list[str] | None = None,
-        *,
-        override_dtypes: abc.Iterable[Dtype | None] | None = None,
->>>>>>> 87f6a7e1
     ) -> Self:
         """Construct a `Frame` from a list of columns with metadata from self.
 
@@ -1917,48 +1909,6 @@
             self._data._from_columns_like_self(result)
         )
 
-<<<<<<< HEAD
-=======
-    def _copy_type_metadata(
-        self,
-        other: Self,
-        include_index: bool = True,
-        *,
-        override_dtypes: abc.Iterable[Dtype | None] | None = None,
-    ) -> Self:
-        """
-        Copy type metadata from each column of `other` to the corresponding
-        column of `self`.
-        See `ColumnBase._with_type_metadata` for more information.
-        """
-        super()._copy_type_metadata(other, override_dtypes=override_dtypes)
-        if (
-            include_index
-            and self.index is not None
-            and other.index is not None
-        ):
-            self.index._copy_type_metadata(other.index)
-            # When other.index is a CategoricalIndex, the current index
-            # will be a NumericalIndex with an underlying CategoricalColumn
-            # (the above _copy_type_metadata call will have converted the
-            # column). Calling cudf.Index on that column generates the
-            # appropriate index.
-            if isinstance(
-                other.index, cudf.core.index.CategoricalIndex
-            ) and not isinstance(self.index, cudf.core.index.CategoricalIndex):
-                self.index = cudf.Index(
-                    cast("cudf.Index", self.index)._column,
-                    name=self.index.name,
-                )
-            elif isinstance(other.index, cudf.MultiIndex) and not isinstance(
-                self.index, cudf.MultiIndex
-            ):
-                self.index = cudf.MultiIndex._from_data(
-                    self.index._data, name=self.index.name
-                )
-        return self
-
->>>>>>> 87f6a7e1
     @_cudf_nvtx_annotate
     def interpolate(
         self,
