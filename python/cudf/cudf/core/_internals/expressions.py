--- conflicted
+++ resolved
@@ -4,12 +4,9 @@
 import ast
 import functools
 
-<<<<<<< HEAD
-=======
 import pyarrow as pa
 
 import cudf._lib.pylibcudf as plc
->>>>>>> 6a954e29
 from cudf._lib.pylibcudf.expressions import (
     ASTOperator,
     ColumnReference,
