# Copyright (c) 2020-2024, NVIDIA CORPORATION.
from __future__ import annotations

import copy
import itertools
import pickle
import textwrap
import warnings
from collections import abc
from functools import cached_property
from typing import TYPE_CHECKING, Any, Iterable, Literal

import cupy as cp
import numpy as np
import pandas as pd

import cudf
from cudf import _lib as libcudf
from cudf._lib import groupby as libgroupby
from cudf._lib.null_mask import bitmask_or
from cudf._lib.reshape import interleave_columns
from cudf._lib.sort import segmented_sort_by_key
from cudf._lib.types import size_type_dtype
from cudf.api.extensions import no_default
from cudf.api.types import is_list_like, is_numeric_dtype
from cudf.core._compat import PANDAS_LT_300
from cudf.core.abc import Serializable
from cudf.core.column.column import ColumnBase, StructDtype, as_column
from cudf.core.column_accessor import ColumnAccessor
from cudf.core.join._join_helpers import _match_join_keys
from cudf.core.mixins import Reducible, Scannable
from cudf.core.multiindex import MultiIndex
from cudf.core.udf.groupby_utils import _can_be_jitted, jit_groupby_apply
from cudf.utils.performance_tracking import _performance_tracking
from cudf.utils.utils import GetAttrGetItemMixin

if TYPE_CHECKING:
    from cudf._typing import (
        AggType,
        DataFrameOrSeries,
        MultiColumnAggType,
        ScalarLike,
    )


def _deprecate_collect():
    warnings.warn(
        "Groupby.collect is deprecated and "
        "will be removed in a future version. "
        "Use `.agg(list)` instead.",
        FutureWarning,
    )


# The three functions below return the quantiles [25%, 50%, 75%]
# respectively, which are called in the describe() method to output
# the summary stats of a GroupBy object
def _quantile_25(x):
    return x.quantile(0.25)


def _quantile_50(x):
    return x.quantile(0.50)


def _quantile_75(x):
    return x.quantile(0.75)


def _is_row_of(chunk, obj):
    return (
        isinstance(chunk, cudf.Series)
        and isinstance(obj, cudf.DataFrame)
        and len(chunk.index) == len(obj._column_names)
        and (chunk.index.to_pandas() == pd.Index(obj._column_names)).all()
    )


groupby_doc_template = textwrap.dedent(
    """Group using a mapper or by a Series of columns.

A groupby operation involves some combination of splitting the object,
applying a function, and combining the results. This can be used to
group large amounts of data and compute operations on these groups.

Parameters
----------
by : mapping, function, label, or list of labels
    Used to determine the groups for the groupby. If by is a
    function, it's called on each value of the object's index.
    If a dict or Series is passed, the Series or dict VALUES will
    be used to determine the groups (the Series' values are first
    aligned; see .align() method). If an cupy array is passed, the
    values are used as-is determine the groups. A label or list
    of labels may be passed to group by the columns in self.
    Notice that a tuple is interpreted as a (single) key.
level : int, level name, or sequence of such, default None
    If the axis is a MultiIndex (hierarchical), group by a particular
    level or levels.
as_index : bool, default True
    For aggregated output, return object with group labels as
    the index. Only relevant for DataFrame input.
    as_index=False is effectively "SQL-style" grouped output.
sort : bool, default False
    Sort result by group key. Differ from Pandas, cudf defaults to
    ``False`` for better performance. Note this does not influence
    the order of observations within each group. Groupby preserves
    the order of rows within each group.
group_keys : bool, optional
    When calling apply and the ``by`` argument produces a like-indexed
    result, add group keys to index to identify pieces. By default group
    keys are not included when the result's index (and column) labels match
    the inputs, and are included otherwise. This argument has no effect if
    the result produced is not like-indexed with respect to the input.
{ret}
Examples
--------
**Series**

>>> ser = cudf.Series([390., 350., 30., 20.],
...                 index=['Falcon', 'Falcon', 'Parrot', 'Parrot'],
...                 name="Max Speed")
>>> ser
Falcon    390.0
Falcon    350.0
Parrot     30.0
Parrot     20.0
Name: Max Speed, dtype: float64
>>> ser.groupby(level=0, sort=True).mean()
Falcon    370.0
Parrot     25.0
Name: Max Speed, dtype: float64
>>> ser.groupby(ser > 100, sort=True).mean()
Max Speed
False     25.0
True     370.0
Name: Max Speed, dtype: float64

**DataFrame**

>>> import cudf
>>> import pandas as pd
>>> df = cudf.DataFrame({{
...     'Animal': ['Falcon', 'Falcon', 'Parrot', 'Parrot'],
...     'Max Speed': [380., 370., 24., 26.],
... }})
>>> df
   Animal  Max Speed
0  Falcon      380.0
1  Falcon      370.0
2  Parrot       24.0
3  Parrot       26.0
>>> df.groupby(['Animal'], sort=True).mean()
        Max Speed
Animal
Falcon      375.0
Parrot       25.0

>>> arrays = [['Falcon', 'Falcon', 'Parrot', 'Parrot'],
...           ['Captive', 'Wild', 'Captive', 'Wild']]
>>> index = pd.MultiIndex.from_arrays(arrays, names=('Animal', 'Type'))
>>> df = cudf.DataFrame({{'Max Speed': [390., 350., 30., 20.]}},
...     index=index)
>>> df
                Max Speed
Animal Type
Falcon Captive      390.0
        Wild         350.0
Parrot Captive       30.0
        Wild          20.0
>>> df.groupby(level=0, sort=True).mean()
        Max Speed
Animal
Falcon      370.0
Parrot       25.0
>>> df.groupby(level="Type", sort=True).mean()
        Max Speed
Type
Captive      210.0
Wild         185.0

>>> df = cudf.DataFrame({{'A': 'a a b'.split(),
...                      'B': [1,2,3],
...                      'C': [4,6,5]}})
>>> g1 = df.groupby('A', group_keys=False, sort=True)
>>> g2 = df.groupby('A', group_keys=True, sort=True)

Notice that ``g1`` have ``g2`` have two groups, ``a`` and ``b``, and only
differ in their ``group_keys`` argument. Calling `apply` in various ways,
we can get different grouping results:

>>> g1[['B', 'C']].apply(lambda x: x / x.sum())
          B    C
0  0.333333  0.4
1  0.666667  0.6
2  1.000000  1.0

In the above, the groups are not part of the index. We can have them included
by using ``g2`` where ``group_keys=True``:

>>> g2[['B', 'C']].apply(lambda x: x / x.sum())
            B    C
A
a 0  0.333333  0.4
  1  0.666667  0.6
b 2  1.000000  1.0
"""
)


class GroupBy(Serializable, Reducible, Scannable):
    obj: "cudf.core.indexed_frame.IndexedFrame"

    _VALID_REDUCTIONS = {
        "sum",
        "prod",
        "idxmin",
        "idxmax",
        "min",
        "max",
        "mean",
        "median",
        "nunique",
        "first",
        "last",
        "var",
        "std",
    }

    _VALID_SCANS = {
        "cumsum",
        "cummin",
        "cummax",
    }

    # Necessary because the function names don't directly map to the docs.
    _SCAN_DOCSTRINGS = {
        "cumsum": {"op_name": "Cumulative sum"},
        "cummin": {"op_name": "Cumulative min"},
        "cummax": {"op_name": "Cumulative max"},
    }

    _MAX_GROUPS_BEFORE_WARN = 100

    def __init__(
        self,
        obj,
        by=None,
        level=None,
        sort=False,
        as_index=True,
        dropna=True,
        group_keys=True,
    ):
        """
        Group a DataFrame or Series by a set of columns.

        Parameters
        ----------
        by : optional
            Specifies the grouping columns. Can be any of the following:
            - A Python function called on each value of the object's index
            - A dict or Series that maps index labels to group names
            - A cudf.Index object
            - A str indicating a column name
            - An array of the same length as the object
            - A Grouper object
            - A list of the above
        level : int, level_name or list, optional
            For objects with a MultiIndex, `level` can be used to specify
            grouping by one or more levels of the MultiIndex.
        sort : bool, default False
            Sort the result by group keys. Differ from Pandas, cudf defaults
            to False for better performance.
        as_index : bool, optional
            If as_index=True (default), the group names appear
            as the keys of the resulting DataFrame.
            If as_index=False, the groups are returned as ordinary
            columns of the resulting DataFrame, *if they are named columns*.
        dropna : bool, optional
            If True (default), do not include the "null" group.
        """
        self.obj = obj
        self._as_index = as_index
        self._by = by.copy(deep=True) if isinstance(by, _Grouping) else by
        self._level = level
        self._sort = sort
        self._dropna = dropna
        self._group_keys = group_keys

        if isinstance(self._by, _Grouping):
            self._by._obj = self.obj
            self.grouping = self._by
        else:
            self.grouping = _Grouping(obj, self._by, level)

    def __iter__(self):
        group_names, offsets, _, grouped_values = self._grouped()
        if isinstance(group_names, cudf.BaseIndex):
            group_names = group_names.to_pandas()
        for i, name in enumerate(group_names):
            yield (
                (name,)
                if isinstance(self._by, list) and len(self._by) == 1
                else name,
                grouped_values[offsets[i] : offsets[i + 1]],
            )

    def __len__(self) -> int:
        return self.ngroups

    @property
    def ngroups(self) -> int:
        _, offsets, _, _ = self._grouped()
        return len(offsets) - 1

    @property
    def ndim(self) -> int:
        return self.obj.ndim

    @property
    def dtypes(self):
        """
        Return the dtypes in this group.

        .. deprecated:: 24.04
           Use `.dtypes` on base object instead.

        Returns
        -------
        pandas.DataFrame
            The data type of each column of the group.

        Examples
        --------
        >>> import cudf
        >>> df = cudf.DataFrame({'a': [1, 2, 3, 3], 'b': ['x', 'y', 'z', 'a'],
        ...                      'c':[10, 11, 12, 12]})
        >>> df.groupby("a").dtypes
               a       b      c
        a
        1  int64  object  int64
        2  int64  object  int64
        3  int64  object  int64
        """
        warnings.warn(
            f"{type(self).__name__}.dtypes is deprecated and will be "
            "removed in a future version. Check the dtypes on the "
            "base object instead",
            FutureWarning,
        )
        index = self.grouping.keys.unique().sort_values().to_pandas()
        return pd.DataFrame(
            {name: [dtype] * len(index) for name, dtype in self.obj._dtypes},
            index=index,
        )

    @cached_property
    def groups(self):
        """
        Returns a dictionary mapping group keys to row labels.
        """
        group_names, offsets, _, grouped_values = self._grouped()
        grouped_index = grouped_values.index

        if len(group_names) > self._MAX_GROUPS_BEFORE_WARN:
            warnings.warn(
                f"GroupBy.groups() performance scales poorly with "
                f"number of groups. Got {len(group_names)} groups."
            )

        return dict(
            zip(group_names.to_pandas(), grouped_index._split(offsets[1:-1]))
        )

    @cached_property
    def indices(self) -> dict[ScalarLike, cp.ndarray]:
        """
        Dict {group name -> group indices}.

        Examples
        --------
        >>> import cudf
        >>> data = [[10, 20, 30], [10, 30, 40], [40, 50, 30]]
        >>> df = cudf.DataFrame(data, columns=["a", "b", "c"])
        >>> df
            a   b   c
        0  10  20  30
        1  10  30  40
        2  40  50  30
        >>> df.groupby(by=["a"]).indices
        {10: array([0, 1]), 40: array([2])}
        """
        offsets, group_keys, (indices,) = self._groupby.groups(
            [
                cudf.core.column.as_column(
                    range(len(self.obj)), dtype=size_type_dtype
                )
            ]
        )

        group_keys = libcudf.stream_compaction.drop_duplicates(group_keys)
        if len(group_keys) > 1:
            index = cudf.MultiIndex.from_arrays(group_keys)
        else:
            index = cudf.Index._from_column(group_keys[0])
        return dict(
            zip(index.to_pandas(), cp.split(indices.values, offsets[1:-1]))
        )

    @_performance_tracking
    def get_group(self, name, obj=None):
        """
        Construct DataFrame from group with provided name.

        Parameters
        ----------
        name : object
            The name of the group to get as a DataFrame.
        obj : DataFrame, default None
            The DataFrame to take the DataFrame out of.  If
            it is None, the object groupby was called on will
            be used.

        Returns
        -------
        group : same type as obj

        Examples
        --------
        >>> import cudf
        >>> df = cudf.DataFrame({"X": ["A", "B", "A", "B"], "Y": [1, 4, 3, 2]})
        >>> df
           X  Y
        0  A  1
        1  B  4
        2  A  3
        3  B  2
        >>> df.groupby("X").get_group("A")
           X  Y
        0  A  1
        2  A  3
        """
        if obj is None:
            obj = self.obj
        else:
            warnings.warn(
                "obj is deprecated and will be removed in a future version. "
                "Use ``df.iloc[gb.indices.get(name)]`` "
                "instead of ``gb.get_group(name, obj=df)``.",
                FutureWarning,
            )
        return obj.iloc[self.indices[name]]

    @_performance_tracking
    def size(self):
        """
        Return the size of each group.
        """
        col = cudf.core.column.column_empty(
            len(self.obj), "int8", masked=False
        )
        return (
            cudf.Series._from_column(col)
            .groupby(self.grouping, sort=self._sort, dropna=self._dropna)
            .agg("size")
        )

    @_performance_tracking
    def cumcount(self, ascending: bool = True):
        """
        Return the cumulative count of keys in each group.

        Parameters
        ----------
        ascending : bool, default True
            If False, number in reverse, from length of group - 1 to 0.
            Currently not supported
        """
        if ascending is not True:
            raise NotImplementedError(
                "ascending is currently not implemented."
            )
        return (
            cudf.Series._from_column(
                cudf.core.column.column_empty(
                    len(self.obj), "int8", masked=False
                ),
                index=self.obj.index,
            )
            .groupby(self.grouping, sort=self._sort)
            .agg("cumcount")
        )

    @_performance_tracking
    def rank(
        self,
        method="average",
        ascending=True,
        na_option="keep",
        pct=False,
        axis=0,
    ):
        """
        Return the rank of values within each group.
        """
        if not axis == 0:
            raise NotImplementedError("Only axis=0 is supported.")

        if na_option not in {"keep", "top", "bottom"}:
            raise ValueError(
                f"na_option must be one of 'keep', 'top', or 'bottom', "
                f"but got {na_option}"
            )

        # TODO: in pandas compatibility mode, we should convert any
        # NaNs to nulls in any float value columns, as Pandas
        # treats NaNs the way we treat nulls.
        if cudf.get_option("mode.pandas_compatible"):
            if any(
                col.dtype.kind == "f" for col in self.grouping.values._columns
            ):
                raise NotImplementedError(
                    "NaNs are not supported in groupby.rank."
                )

        def rank(x):
            return getattr(x, "rank")(
                method=method,
                ascending=ascending,
                na_option=na_option,
                pct=pct,
            )

        result = self.agg(rank)

        if cudf.get_option("mode.pandas_compatible"):
            # pandas always returns floats:
            return result.astype("float64")

        return result

    @cached_property
    def _groupby(self):
        return libgroupby.GroupBy(
            [*self.grouping.keys._columns], dropna=self._dropna
        )

    @_performance_tracking
<<<<<<< HEAD
    def agg(self, func, *args, engine=None, engine_kwargs=None, **kwargs):
=======
    def agg(self, func=None, *args, engine=None, engine_kwargs=None, **kwargs):
>>>>>>> 949f1719
        """
        Apply aggregation(s) to the groups.

        Parameters
        ----------
        func : str, callable, list or dict
            Argument specifying the aggregation(s) to perform on the
            groups. `func` can be any of the following:

              - string: the name of a supported aggregation
              - callable: a function that accepts a Series/DataFrame and
                performs a supported operation on it.
              - list: a list of strings/callables specifying the
                aggregations to perform on every column.
              - dict: a mapping of column names to string/callable
                specifying the aggregations to perform on those
                columns.

        See :ref:`the user guide <basics.groupby>` for supported
        aggregations.

        Returns
        -------
        A Series or DataFrame containing the combined results of the
        aggregation(s).

        Examples
        --------
        >>> import cudf
        >>> a = cudf.DataFrame({
        ...     'a': [1, 1, 2],
        ...     'b': [1, 2, 3],
        ...     'c': [2, 2, 1]
        ... })
        >>> a.groupby('a', sort=True).agg('sum')
           b  c
        a
        1  3  4
        2  3  1

        Specifying a list of aggregations to perform on each column.

        >>> import cudf
        >>> a = cudf.DataFrame({
        ...     'a': [1, 1, 2],
        ...     'b': [1, 2, 3],
        ...     'c': [2, 2, 1]
        ... })
        >>> a.groupby('a', sort=True).agg(['sum', 'min'])
            b       c
          sum min sum min
        a
        1   3   1   4   2
        2   3   3   1   1

        Using a dict to specify aggregations to perform per column.

        >>> import cudf
        >>> a = cudf.DataFrame({
        ...     'a': [1, 1, 2],
        ...     'b': [1, 2, 3],
        ...     'c': [2, 2, 1]
        ... })
        >>> a.groupby('a', sort=True).agg({'a': 'max', 'b': ['min', 'mean']})
            a   b
          max min mean
        a
        1   1   1  1.5
        2   2   3  3.0

        Using lambdas/callables to specify aggregations taking parameters.

        >>> import cudf
        >>> a = cudf.DataFrame({
        ...     'a': [1, 1, 2],
        ...     'b': [1, 2, 3],
        ...     'c': [2, 2, 1]
        ... })
        >>> f1 = lambda x: x.quantile(0.5); f1.__name__ = "q0.5"
        >>> f2 = lambda x: x.quantile(0.75); f2.__name__ = "q0.75"
        >>> a.groupby('a').agg([f1, f2])
             b          c
          q0.5 q0.75 q0.5 q0.75
        a
        1  1.5  1.75  2.0   2.0
        2  3.0  3.00  1.0   1.0
        """
        if engine is not None:
            raise NotImplementedError(
                "engine is non-functional and added for compatibility with pandas"
            )
        if engine_kwargs is not None:
            raise NotImplementedError(
                "engine_kwargs is non-functional added for compatibility with pandas"
            )
        if args:
            raise NotImplementedError(
                "Passing args to func is currently not supported."
            )
<<<<<<< HEAD
        if kwargs:
            raise NotImplementedError(
                "Passing kwargs to func is currently not supported."
            )
        column_names, columns, normalized_aggs = self._normalize_aggs(func)
=======

        column_names, columns, normalized_aggs = self._normalize_aggs(
            func, **kwargs
        )
>>>>>>> 949f1719
        orig_dtypes = tuple(c.dtype for c in columns)

        # Note: When there are no key columns, the below produces
        # an Index with float64 dtype, while Pandas returns
        # an Index with int64 dtype.
        # (GH: 6945)
        (
            result_columns,
            grouped_key_cols,
            included_aggregations,
        ) = self._groupby.aggregate(columns, normalized_aggs)

        result_index = self.grouping.keys._from_columns_like_self(
            grouped_key_cols,
        )

        multilevel = _is_multi_agg(func)
        data = {}
        for col_name, aggs, cols, orig_dtype in zip(
            column_names,
            included_aggregations,
            result_columns,
            orig_dtypes,
        ):
            for agg_tuple, col in zip(aggs, cols):
                agg, agg_kind = agg_tuple
                agg_name = agg.__name__ if callable(agg) else agg
                if multilevel:
                    key = (col_name, agg_name)
                else:
                    key = col_name
                if (
                    agg in {list, "collect"}
                    and orig_dtype != col.dtype.element_type
                ):
                    # Structs lose their labels which we reconstruct here
                    col = col._with_type_metadata(cudf.ListDtype(orig_dtype))

                if agg_kind in {"COUNT", "SIZE", "ARGMIN", "ARGMAX"}:
                    data[key] = col.astype("int64")
                elif (
                    self.obj.empty
                    and (
                        isinstance(agg_name, str)
                        and agg_name in Reducible._SUPPORTED_REDUCTIONS
                    )
                    and len(col) == 0
                    and not isinstance(
                        col,
                        (
                            cudf.core.column.ListColumn,
                            cudf.core.column.StructColumn,
                            cudf.core.column.DecimalBaseColumn,
                        ),
                    )
                ):
                    data[key] = col.astype(orig_dtype)
                else:
                    data[key] = col
        data = ColumnAccessor(data, multiindex=multilevel)
        if not multilevel:
            data = data.rename_levels({np.nan: None}, level=0)
        result = cudf.DataFrame._from_data(data, index=result_index)

        if self._sort:
            result = result.sort_index()
        else:
            if cudf.get_option(
                "mode.pandas_compatible"
            ) and not libgroupby._is_all_scan_aggregate(normalized_aggs):
                # Even with `sort=False`, pandas guarantees that
                # groupby preserves the order of rows within each group.
                left_cols = list(
                    self.grouping.keys.drop_duplicates()._data.columns
                )
                right_cols = list(result_index._data.columns)
                join_keys = [
                    _match_join_keys(lcol, rcol, "left")
                    for lcol, rcol in zip(left_cols, right_cols)
                ]
                # TODO: In future, see if we can centralize
                # logic else where that has similar patterns.
                join_keys = map(list, zip(*join_keys))
                _, indices = libcudf.join.join(
                    *join_keys,
                    how="left",
                )
                result = result.take(indices)

        if not self._as_index:
            result = result.reset_index()
        if libgroupby._is_all_scan_aggregate(normalized_aggs):
            # Scan aggregations return rows in original index order
            return self._mimic_pandas_order(result)

        return result

    def _reduce_numeric_only(self, op: str):
        raise NotImplementedError(
            f"numeric_only is not implemented for {type(self)}"
        )

    def _reduce(
        self,
        op: str,
        numeric_only: bool = False,
        min_count: int = 0,
        *args,
        **kwargs,
    ):
        """Compute {op} of group values.

        Parameters
        ----------
        numeric_only : bool, default None
            Include only float, int, boolean columns. If None, will attempt to
            use everything, then use only numeric data.
        min_count : int, default 0
            The required number of valid values to perform the operation. If
            fewer than ``min_count`` non-NA values are present the result will
            be NA.

        Returns
        -------
        Series or DataFrame
            Computed {op} of values within each group.

        .. pandas-compat::
            :meth:`pandas.core.groupby.DataFrameGroupBy.{op}`,
             :meth:`pandas.core.groupby.SeriesGroupBy.{op}`

            The numeric_only, min_count
        """
        if min_count != 0:
            raise NotImplementedError(
                "min_count parameter is not implemented yet"
            )
        if numeric_only:
            return self._reduce_numeric_only(op)
        return self.agg(op)

    def _scan(self, op: str, *args, **kwargs):
        """{op_name} for each group."""
        return self.agg(op)

    aggregate = agg

    def _head_tail(self, n, *, take_head: bool, preserve_order: bool):
        """Return the head or tail of each group

        Parameters
        ----------
        n
           Number of entries to include (if negative, number of
           entries to exclude)
        take_head
           Do we want the head or the tail of the group
        preserve_order
            If True, return the n rows from each group in original
            dataframe order (this mimics pandas behavior though is
            more expensive).

        Returns
        -------
        New DataFrame or Series

        Notes
        -----
        Unlike pandas, this returns an object in group order, not
        original order, unless ``preserve_order`` is ``True``.
        """
        # A more memory-efficient implementation would merge the take
        # into the grouping, but that probably requires a new
        # aggregation scheme in libcudf. This is probably "fast
        # enough" for most reasonable input sizes.
        _, offsets, _, group_values = self._grouped()
        group_offsets = np.asarray(offsets, dtype=size_type_dtype)
        size_per_group = np.diff(group_offsets)
        # "Out of bounds" n for the group size either means no entries
        # (negative) or all the entries (positive)
        if n < 0:
            size_per_group = np.maximum(
                size_per_group + n, 0, out=size_per_group
            )
        else:
            size_per_group = np.minimum(size_per_group, n, out=size_per_group)
        if take_head:
            group_offsets = group_offsets[:-1]
        else:
            group_offsets = group_offsets[1:] - size_per_group
        to_take = np.arange(size_per_group.sum(), dtype=size_type_dtype)
        fixup = np.empty_like(size_per_group)
        fixup[0] = 0
        np.cumsum(size_per_group[:-1], out=fixup[1:])
        to_take += np.repeat(group_offsets - fixup, size_per_group)
        to_take = as_column(to_take)
        result = group_values.iloc[to_take]
        if preserve_order:
            # Can't use _mimic_pandas_order because we need to
            # subsample the gather map from the full input ordering,
            # rather than permuting the gather map of the output.
            _, _, (ordering,) = self._groupby.groups(
                [as_column(range(0, len(self.obj)))]
            )
            # Invert permutation from original order to groups on the
            # subset of entries we want.
            gather_map = ordering.take(to_take).argsort()
            return result.take(gather_map)
        else:
            return result

    @_performance_tracking
    def head(self, n: int = 5, *, preserve_order: bool = True):
        """Return first n rows of each group

        Parameters
        ----------
        n
            If positive: number of entries to include from start of group
            If negative: number of entries to exclude from end of group

        preserve_order
            If True (default), return the n rows from each group in
            original dataframe order (this mimics pandas behavior
            though is more expensive). If you don't need rows in
            original dataframe order you will see a performance
            improvement by setting ``preserve_order=False``. In both
            cases, the original index is preserved, so ``.loc``-based
            indexing will work identically.

        Returns
        -------
        Series or DataFrame
            Subset of the original grouped object as determined by n

        See Also
        --------
        .tail

        Examples
        --------
        >>> df = cudf.DataFrame(
        ...     {
        ...         "a": [1, 0, 1, 2, 2, 1, 3, 2, 3, 3, 3],
        ...         "b": [0, 1, 2, 3, 4, 5, 6, 7, 8, 9, 10],
        ...     }
        ... )
        >>> df.groupby("a").head(1)
           a  b
        0  1  0
        1  0  1
        3  2  3
        6  3  6
        >>> df.groupby("a").head(-2)
           a  b
        0  1  0
        3  2  3
        6  3  6
        8  3  8
        """
        return self._head_tail(
            n, take_head=True, preserve_order=preserve_order
        )

    @_performance_tracking
    def tail(self, n: int = 5, *, preserve_order: bool = True):
        """Return last n rows of each group

        Parameters
        ----------
        n
            If positive: number of entries to include from end of group
            If negative: number of entries to exclude from start of group

        preserve_order
            If True (default), return the n rows from each group in
            original dataframe order (this mimics pandas behavior
            though is more expensive). If you don't need rows in
            original dataframe order you will see a performance
            improvement by setting ``preserve_order=False``. In both
            cases, the original index is preserved, so ``.loc``-based
            indexing will work identically.

        Returns
        -------
        Series or DataFrame
            Subset of the original grouped object as determined by n


        See Also
        --------
        .head

        Examples
        --------
        >>> df = cudf.DataFrame(
        ...     {
        ...         "a": [1, 0, 1, 2, 2, 1, 3, 2, 3, 3, 3],
        ...         "b": [0, 1, 2, 3, 4, 5, 6, 7, 8, 9, 10],
        ...     }
        ... )
        >>> df.groupby("a").tail(1)
            a   b
        1   0   1
        5   1   5
        7   2   7
        10  3  10
        >>> df.groupby("a").tail(-2)
            a   b
        5   1   5
        7   2   7
        9   3   9
        10  3  10
        """
        return self._head_tail(
            n, take_head=False, preserve_order=preserve_order
        )

    @_performance_tracking
    def nth(self, n, dropna: Literal["any", "all", None] = None):
        """
        Return the nth row from each group.
        """
        if dropna is not None:
            raise NotImplementedError("dropna is not currently supported.")
        self.obj["__groupbynth_order__"] = range(0, len(self.obj))  # type: ignore[index]
        # We perform another groupby here to have the grouping columns
        # be a part of dataframe columns.
        result = self.obj.groupby(self.grouping.keys).agg(lambda x: x.nth(n))
        sizes = self.size().reindex(result.index)

        result = result[sizes > n]

        result.index = self.obj.index.take(
            result._data["__groupbynth_order__"]
        )
        del result._data["__groupbynth_order__"]
        del self.obj._data["__groupbynth_order__"]
        return result

    @_performance_tracking
    def ngroup(self, ascending=True):
        """
        Number each group from 0 to the number of groups - 1.

        This is the enumerative complement of cumcount. Note that the
        numbers given to the groups match the order in which the groups
        would be seen when iterating over the groupby object, not the
        order they are first observed.

        Parameters
        ----------
        ascending : bool, default True
            If False, number in reverse, from number of group - 1 to 0.

        Returns
        -------
        Series
            Unique numbers for each group.

        See Also
        --------
        .cumcount : Number the rows in each group.

        Examples
        --------
        >>> df = cudf.DataFrame({"A": list("aaabba")})
        >>> df
           A
        0  a
        1  a
        2  a
        3  b
        4  b
        5  a
        >>> df.groupby('A').ngroup()
        0    0
        1    0
        2    0
        3    1
        4    1
        5    0
        dtype: int64
        >>> df.groupby('A').ngroup(ascending=False)
        0    1
        1    1
        2    1
        3    0
        4    0
        5    1
        dtype: int64
        >>> df.groupby(["A", [1,1,2,3,2,1]]).ngroup()
        0    0
        1    0
        2    1
        3    3
        4    2
        5    0
        dtype: int64
        """
        index = self.grouping.keys.unique().sort_values()
        num_groups = len(index)
        _, has_null_group = bitmask_or([*index._columns])

        if ascending:
            # Count ascending from 0 to num_groups - 1
            groups = range(num_groups)
        elif has_null_group:
            # Count descending from num_groups - 1 to 0, but subtract one more
            # for the null group making it num_groups - 2 to -1.
            groups = range(num_groups - 2, -2, -1)
        else:
            # Count descending from num_groups - 1 to 0
            groups = range(num_groups - 1, -1, -1)

        group_ids = cudf.Series._from_column(as_column(groups))

        if has_null_group:
            group_ids.iloc[-1] = cudf.NA

        group_ids.index = index
        return self._broadcast(group_ids)

    def sample(
        self,
        n: int | None = None,
        frac: float | None = None,
        replace: bool = False,
        weights: abc.Sequence | "cudf.Series" | None = None,
        random_state: np.random.RandomState | int | None = None,
    ):
        """Return a random sample of items in each group.

        Parameters
        ----------
        n
            Number of items to return for each group, if sampling
            without replacement must be at most the size of the
            smallest group. Cannot be used with frac. Default is
            ``n=1`` if frac is None.
        frac
            Fraction of items to return. Cannot be used with n.
        replace
            Should sampling occur with or without replacement?
        weights
            Sampling probability for each element. Must be the same
            length as the grouped frame. Not currently supported.
        random_state
            Seed for random number generation.

        Returns
        -------
        New dataframe or series with samples of appropriate size drawn
        from each group.

        """
        if weights is not None:
            # To implement this case again needs different algorithms
            # in both cases.
            #
            # Without replacement, use the weighted reservoir sampling
            # approach of Efraimidas and Spirakis (2006)
            # https://doi.org/10.1016/j.ipl.2005.11.003, essentially,
            # do a segmented argsort sorting on weight-scaled
            # logarithmic deviates. See
            # https://timvieira.github.io/blog/post/
            # 2019/09/16/algorithms-for-sampling-without-replacement/
            #
            # With replacement is trickier, one might be able to use
            # the alias method, otherwise we're back to bucketed
            # rejection sampling.
            raise NotImplementedError("Sampling with weights is not supported")
        if frac is not None and n is not None:
            raise ValueError("Cannot supply both of frac and n")
        elif n is None and frac is None:
            n = 1
        elif frac is not None and not (0 <= frac <= 1):
            raise ValueError(
                "Sampling with fraction must provide fraction in "
                f"[0, 1], got {frac=}"
            )
        # TODO: handle random states properly.
        if random_state is not None and not isinstance(random_state, int):
            raise NotImplementedError(
                "Only integer seeds are supported for random_state "
                "in this case"
            )
        # Get the groups
        # TODO: convince Cython to convert the std::vector offsets
        # into a numpy array directly, rather than a list.
        # TODO: this uses the sort-based groupby, could one use hash-based?
        _, offsets, _, group_values = self._grouped()
        group_offsets = np.asarray(offsets, dtype=size_type_dtype)
        size_per_group = np.diff(group_offsets)
        if n is not None:
            samples_per_group = np.broadcast_to(
                size_type_dtype.type(n), size_per_group.shape
            )
            if not replace and (minsize := size_per_group.min()) < n:
                raise ValueError(
                    f"Cannot sample {n=} without replacement, "
                    f"smallest group is {minsize}"
                )
        else:
            # Pandas uses round-to-nearest, ties to even to
            # pick sample sizes for the fractional case (unlike IEEE
            # which is round-to-nearest, ties to sgn(x) * inf).
            samples_per_group = np.round(
                size_per_group * frac, decimals=0
            ).astype(size_type_dtype)
        if replace:
            # We would prefer to use cupy here, but their rng.integers
            # interface doesn't take array-based low and high
            # arguments.
            low = 0
            high = np.repeat(size_per_group, samples_per_group)
            rng = np.random.default_rng(seed=random_state)
            indices = rng.integers(low, high, dtype=size_type_dtype)
            indices += np.repeat(group_offsets[:-1], samples_per_group)
        else:
            # Approach: do a segmented argsort of the index array and take
            # the first samples_per_group entries from sorted array.
            # We will shuffle the group indices and then pick them out
            # from the grouped dataframe index.
            nrows = len(group_values)
            indices = cp.arange(nrows, dtype=size_type_dtype)
            if len(size_per_group) < 500:
                # Empirically shuffling with cupy is faster at this scale
                rs = cp.random.get_random_state()
                rs.seed(seed=random_state)
                for off, size in zip(group_offsets, size_per_group):
                    rs.shuffle(indices[off : off + size])
            else:
                rng = cp.random.default_rng(seed=random_state)
                (indices,) = segmented_sort_by_key(
                    [as_column(indices)],
                    [as_column(rng.random(size=nrows))],
                    as_column(group_offsets),
                    [],
                    [],
                    stable=True,
                )
                indices = cp.asarray(indices.data_array_view(mode="read"))
            # Which indices are we going to want?
            want = np.arange(samples_per_group.sum(), dtype=size_type_dtype)
            scan = np.empty_like(samples_per_group)
            scan[0] = 0
            np.cumsum(samples_per_group[:-1], out=scan[1:])
            want += np.repeat(group_offsets[:-1] - scan, samples_per_group)
            indices = indices[want]
        return group_values.iloc[indices]

    def serialize(self):
        header = {}
        frames = []

        header["kwargs"] = {
            "sort": self._sort,
            "dropna": self._dropna,
            "as_index": self._as_index,
        }

        obj_header, obj_frames = self.obj.serialize()
        header["obj"] = obj_header
        header["obj_type"] = pickle.dumps(type(self.obj))
        header["num_obj_frames"] = len(obj_frames)
        frames.extend(obj_frames)

        grouping_header, grouping_frames = self.grouping.serialize()
        header["grouping"] = grouping_header
        header["num_grouping_frames"] = len(grouping_frames)
        frames.extend(grouping_frames)

        return header, frames

    @classmethod
    def deserialize(cls, header, frames):
        kwargs = header["kwargs"]

        obj_type = pickle.loads(header["obj_type"])
        obj = obj_type.deserialize(
            header["obj"], frames[: header["num_obj_frames"]]
        )
        grouping = _Grouping.deserialize(
            header["grouping"], frames[header["num_obj_frames"] :]
        )
        return cls(obj, grouping, **kwargs)

    def _grouped(self, *, include_groups: bool = True):
        offsets, grouped_key_cols, grouped_value_cols = self._groupby.groups(
            [*self.obj.index._columns, *self.obj._columns]
        )
        grouped_keys = cudf.core.index._index_from_data(
            dict(enumerate(grouped_key_cols))
        )
        if isinstance(self.grouping.keys, cudf.MultiIndex):
            grouped_keys.names = self.grouping.keys.names
            to_drop = self.grouping.keys.names
        else:
            grouped_keys.name = self.grouping.keys.name
            to_drop = (self.grouping.keys.name,)
        grouped_values = self.obj._from_columns_like_self(
            grouped_value_cols,
            column_names=self.obj._column_names,
            index_names=self.obj._index_names,
        )
        if not include_groups:
            for col_name in to_drop:
                del grouped_values[col_name]
        group_names = grouped_keys.unique().sort_values()
        return (group_names, offsets, grouped_keys, grouped_values)

    def _normalize_aggs(
        self, aggs: MultiColumnAggType, **kwargs
    ) -> tuple[Iterable[Any], tuple[ColumnBase, ...], list[list[AggType]]]:
        """
        Normalize aggs to a list of list of aggregations, where `out[i]`
        is a list of aggregations for column `self.obj[i]`. We support four
        different form of `aggs` input here:
        - A single agg, such as "sum". This agg is applied to all value
        columns.
        - A list of aggs, such as ["sum", "mean"]. All aggs are applied to all
        value columns.
        - A mapping of column name to aggs, such as
        {"a": ["sum"], "b": ["mean"]}, the aggs are applied to specified
        column.
        - Pairs of column name and agg tuples passed as kwargs
        eg. col1=("a", "sum"), col2=("b", "prod"). The output column names are
        the keys. The aggs are applied to the corresponding column in the tuple.
        Each agg can be string or lambda functions.
        """

        aggs_per_column: Iterable[AggType | Iterable[AggType]]
        # TODO: Remove isinstance condition when the legacy dask_cudf API is removed.
        # See https://github.com/rapidsai/cudf/pull/16528#discussion_r1715482302 for information.
        if aggs or isinstance(aggs, dict):
            if isinstance(aggs, dict):
                column_names, aggs_per_column = aggs.keys(), aggs.values()
                columns = tuple(self.obj._data[col] for col in column_names)
            else:
                values = self.grouping.values
                column_names = values._column_names
                columns = values._columns
                aggs_per_column = (aggs,) * len(columns)
        elif not aggs and kwargs:
            column_names, aggs_per_column = kwargs.keys(), kwargs.values()
            columns = tuple(self.obj._data[x[0]] for x in kwargs.values())
            aggs_per_column = tuple(x[1] for x in kwargs.values())
        else:
            raise TypeError("Must provide at least one aggregation function.")

        # is_list_like performs type narrowing but type-checkers don't
        # know it. One could add a TypeGuard annotation to
        # is_list_like (see PEP647), but that is less useful than it
        # seems because unlike the builtin narrowings it only performs
        # narrowing in the positive case.
        normalized_aggs = [
            list(agg) if is_list_like(agg) else [agg]  # type: ignore
            for agg in aggs_per_column
        ]
        return column_names, columns, normalized_aggs

    @_performance_tracking
    def pipe(self, func, *args, **kwargs):
        """
        Apply a function `func` with arguments to this GroupBy
        object and return the function's result.

        Parameters
        ----------
        func : function
            Function to apply to this GroupBy object or,
            alternatively, a ``(callable, data_keyword)`` tuple where
            ``data_keyword`` is a string indicating the keyword of
            ``callable`` that expects the GroupBy object.
        args : iterable, optional
            Positional arguments passed into ``func``.
        kwargs : mapping, optional
            A dictionary of keyword arguments passed into ``func``.

        Returns
        -------
        object : the return type of ``func``.

        See Also
        --------
        cudf.Series.pipe
            Apply a function with arguments to a series.

        cudf.DataFrame.pipe
            Apply a function with arguments to a dataframe.

        apply
            Apply function to each group instead of to the full GroupBy object.

        Examples
        --------
        >>> import cudf
        >>> df = cudf.DataFrame({'A': ['a', 'b', 'a', 'b'], 'B': [1, 2, 3, 4]})
        >>> df
           A  B
        0  a  1
        1  b  2
        2  a  3
        3  b  4

        To get the difference between each groups maximum and minimum value
        in one pass, you can do

        >>> df.groupby('A', sort=True).pipe(lambda x: x.max() - x.min())
           B
        A
        a  2
        b  2
        """
        return cudf.core.common.pipe(self, func, *args, **kwargs)

    @_performance_tracking
    def _jit_groupby_apply(
        self, function, group_names, offsets, group_keys, grouped_values, *args
    ):
        chunk_results = jit_groupby_apply(
            offsets, grouped_values, function, *args
        )
        return self._post_process_chunk_results(
            chunk_results, group_names, group_keys, grouped_values
        )

    @_performance_tracking
    def _iterative_groupby_apply(
        self, function, group_names, offsets, group_keys, grouped_values, *args
    ):
        ngroups = len(offsets) - 1
        if ngroups > self._MAX_GROUPS_BEFORE_WARN:
            warnings.warn(
                f"GroupBy.apply() performance scales poorly with "
                f"number of groups. Got {ngroups} groups. Some functions "
                "may perform better by passing engine='jit'",
                RuntimeWarning,
            )

        chunks = [
            grouped_values[s:e] for s, e in zip(offsets[:-1], offsets[1:])
        ]
        chunk_results = [function(chk, *args) for chk in chunks]
        return self._post_process_chunk_results(
            chunk_results, group_names, group_keys, grouped_values
        )

    def _post_process_chunk_results(
        self, chunk_results, group_names, group_keys, grouped_values
    ):
        if not len(chunk_results):
            return self.obj.head(0)
        if isinstance(chunk_results, ColumnBase) or cudf.api.types.is_scalar(
            chunk_results[0]
        ):
            data = ColumnAccessor(
                {None: as_column(chunk_results)}, verify=False
            )
            ty = cudf.Series if self._as_index else cudf.DataFrame
            result = ty._from_data(data, index=group_names)
            result.index.names = self.grouping.names
            return result

        elif isinstance(chunk_results[0], cudf.Series) and isinstance(
            self.obj, cudf.DataFrame
        ):
            # When the UDF is like df.sum(), the result for each
            # group is a row-like "Series" where the index labels
            # are the same as the original calling DataFrame
            if _is_row_of(chunk_results[0], self.obj):
                with warnings.catch_warnings():
                    warnings.simplefilter("ignore", FutureWarning)
                    result = cudf.concat(chunk_results, axis=1).T
                result.index = group_names
                result.index.names = self.grouping.names
            # When the UDF is like df.x + df.y, the result for each
            # group is the same length as the original group
            elif (total_rows := sum(len(chk) for chk in chunk_results)) in {
                len(self.obj),
                len(group_names),
            }:
                with warnings.catch_warnings():
                    warnings.simplefilter("ignore", FutureWarning)
                    result = cudf.concat(chunk_results)
                if total_rows == len(group_names):
                    result.index = group_names
                    # TODO: Is there a better way to determine what
                    # the column name should be, especially if we applied
                    # a nameless UDF.
                    result = result.to_frame(
                        name=grouped_values._data.names[0]
                    )
                else:
                    index_data = group_keys._data.copy(deep=True)
                    index_data[None] = grouped_values.index._column
                    result.index = cudf.MultiIndex._from_data(index_data)
            elif len(chunk_results) == len(group_names):
                result = cudf.concat(chunk_results, axis=1).T
                result.index = group_names
                result.index.names = self.grouping.names
            else:
                raise TypeError(
                    "Error handling Groupby apply output with input of "
                    f"type {type(self.obj)} and output of "
                    f"type {type(chunk_results[0])}"
                )
        else:
            with warnings.catch_warnings():
                warnings.simplefilter("ignore", FutureWarning)
                result = cudf.concat(chunk_results)
            if self._group_keys:
                index_data = group_keys._data.copy(deep=True)
                index_data[None] = grouped_values.index._column
                result.index = cudf.MultiIndex._from_data(index_data)
        return result

    @_performance_tracking
    def apply(
        self, func, *args, engine="auto", include_groups: bool = True, **kwargs
    ):
        """Apply a python transformation function over the grouped chunk.

        Parameters
        ----------
        func : callable
          The python transformation function that will be applied
          on the grouped chunk.
        args : tuple
            Optional positional arguments to pass to the function.
        engine: 'auto', 'cudf', or 'jit', default 'auto'
          Selects the GroupBy.apply implementation. Use `jit` to
          select the numba JIT pipeline. Only certain operations are allowed
          within the function when using this option: min, max, sum, mean, var,
          std, idxmax, and idxmin and any arithmetic formula involving them are
          allowed. Binary operations are not yet supported, so syntax like
          `df['x'] * 2` is not yet allowed.
          For more information, see the `cuDF guide to user defined functions
          <https://docs.rapids.ai/api/cudf/stable/user_guide/guide-to-udfs.html>`__.
          Use `cudf` to select the iterative groupby apply algorithm which aims
          to provide maximum flexibility at the expense of performance.
          The default value `auto` will attempt to use the numba JIT pipeline
          where possible and will fall back to the iterative algorithm if
          necessary.
        include_groups : bool, default True
            When True, will attempt to apply ``func`` to the groupings in
            the case that they are columns of the DataFrame. In the future,
            this will default to ``False``.
        kwargs : dict
            Optional keyword arguments to pass to the function.
            Currently not supported

        Examples
        --------
        .. code-block:: python

          from cudf import DataFrame
          df = DataFrame()
          df['key'] = [0, 0, 1, 1, 2, 2, 2]
          df['val'] = [0, 1, 2, 3, 4, 5, 6]
          groups = df.groupby(['key'])

          # Define a function to apply to each row in a group
          def mult(df):
            df['out'] = df['key'] * df['val']
            return df

          result = groups.apply(mult)
          print(result)

        Output:

        .. code-block:: python

             key  val  out
          0    0    0    0
          1    0    1    0
          2    1    2    2
          3    1    3    3
          4    2    4    8
          5    2    5   10
          6    2    6   12

        .. pandas-compat::
            :meth:`pandas.core.groupby.DataFrameGroupBy.apply`,
             :meth:`pandas.core.groupby.SeriesGroupBy.apply`

            cuDF's ``groupby.apply`` is limited compared to pandas.
            In some situations, Pandas returns the grouped keys as part of
            the index while cudf does not due to redundancy. For example:

            .. code-block::

                >>> import pandas as pd
                >>> df = pd.DataFrame({
                ...     'a': [1, 1, 2, 2],
                ...     'b': [1, 2, 1, 2],
                ...     'c': [1, 2, 3, 4],
                ... })
                >>> gdf = cudf.from_pandas(df)
                >>> df.groupby('a')[["b", "c"]].apply(lambda x: x.iloc[[0]])
                     b  c
                a
                1 0  1  1
                2 2  1  3
                >>> gdf.groupby('a')[["b", "c"]].apply(lambda x: x.iloc[[0]])
                   b  c
                0  1  1
                2  1  3

        ``engine='jit'`` may be used to accelerate certain functions,
        initially those that contain reductions and arithmetic operations
        between results of those reductions:

        >>> import cudf
        >>> df = cudf.DataFrame({'a':[1,1,2,2,3,3], 'b':[1,2,3,4,5,6]})
        >>> df.groupby('a').apply(
        ...   lambda group: group['b'].max() - group['b'].min(),
        ...   engine='jit'
        ... )
        a
        1    1
        2    1
        3    1
        dtype: int64

        """
        if kwargs:
            raise NotImplementedError(
                "Passing kwargs to func is currently not supported."
            )
        if self.obj.empty:
            if func in {"count", "size", "idxmin", "idxmax"}:
                res = cudf.Series([], dtype="int64")
            else:
                res = self.obj.copy(deep=True)
            res.index = self.grouping.keys
            if func in {"sum", "product"}:
                # For `sum` & `product`, boolean types
                # will need to result in `int64` type.
                for name, col in res._data.items():
                    if col.dtype.kind == "b":
                        res._data[name] = col.astype("int")
            return res

        if not callable(func):
            raise TypeError(f"type {type(func)} is not callable")
        group_names, offsets, group_keys, grouped_values = self._grouped(
            include_groups=include_groups
        )

        if engine == "auto":
            if _can_be_jitted(grouped_values, func, args):
                engine = "jit"
            else:
                engine = "cudf"
        if engine == "jit":
            result = self._jit_groupby_apply(
                func,
                group_names,
                offsets,
                group_keys,
                grouped_values,
                *args,
            )
        elif engine == "cudf":
            result = self._iterative_groupby_apply(
                func,
                group_names,
                offsets,
                group_keys,
                grouped_values,
                *args,
            )
        else:
            raise ValueError(f"Unsupported engine '{engine}'")

        if self._sort:
            result = result.sort_index()
        if self._as_index is False:
            result = result.reset_index()
        return result

    @_performance_tracking
    def apply_grouped(self, function, **kwargs):
        """Apply a transformation function over the grouped chunk.

        This uses numba's CUDA JIT compiler to convert the Python
        transformation function into a CUDA kernel, thus will have a
        compilation overhead during the first run.

        Parameters
        ----------
        func : function
          The transformation function that will be executed on the CUDA GPU.
        incols: list
          A list of names of input columns.
        outcols: list
          A dictionary of output column names and their dtype.
        kwargs : dict
          name-value of extra arguments. These values are passed directly into
          the function.

        Examples
        --------
        .. code-block:: python

            from cudf import DataFrame
            from numba import cuda
            import numpy as np

            df = DataFrame()
            df['key'] = [0, 0, 1, 1, 2, 2, 2]
            df['val'] = [0, 1, 2, 3, 4, 5, 6]
            groups = df.groupby(['key'])

            # Define a function to apply to each group
            def mult_add(key, val, out1, out2):
                for i in range(cuda.threadIdx.x, len(key), cuda.blockDim.x):
                    out1[i] = key[i] * val[i]
                    out2[i] = key[i] + val[i]

            result = groups.apply_grouped(mult_add,
                                          incols=['key', 'val'],
                                          outcols={'out1': np.int32,
                                                   'out2': np.int32},
                                          # threads per block
                                          tpb=8)

            print(result)

        Output:

        .. code-block:: python

               key  val out1 out2
            0    0    0    0    0
            1    0    1    0    1
            2    1    2    2    3
            3    1    3    3    4
            4    2    4    8    6
            5    2    5   10    7
            6    2    6   12    8



        .. code-block:: python

            import cudf
            import numpy as np
            from numba import cuda
            import pandas as pd
            from random import randint


            # Create a random 15 row dataframe with one categorical
            # feature and one random integer valued feature
            df = cudf.DataFrame(
                    {
                        "cat": [1] * 5 + [2] * 5 + [3] * 5,
                        "val": [randint(0, 100) for _ in range(15)],
                    }
                 )

            # Group the dataframe by its categorical feature
            groups = df.groupby("cat")

            # Define a kernel which takes the moving average of a
            # sliding window
            def rolling_avg(val, avg):
                win_size = 3
                for i in range(cuda.threadIdx.x, len(val), cuda.blockDim.x):
                    if i < win_size - 1:
                        # If there is not enough data to fill the window,
                        # take the average to be NaN
                        avg[i] = np.nan
                    else:
                        total = 0
                        for j in range(i - win_size + 1, i + 1):
                            total += val[j]
                        avg[i] = total / win_size

            # Compute moving averages on all groups
            results = groups.apply_grouped(rolling_avg,
                                           incols=['val'],
                                           outcols=dict(avg=np.float64))
            print("Results:", results)

            # Note this gives the same result as its pandas equivalent
            pdf = df.to_pandas()
            pd_results = pdf.groupby('cat')['val'].rolling(3).mean()


        Output:

        .. code-block:: python

            Results:
               cat  val                 avg
            0    1   16
            1    1   45
            2    1   62                41.0
            3    1   45  50.666666666666664
            4    1   26  44.333333333333336
            5    2    5
            6    2   51
            7    2   77  44.333333333333336
            8    2    1                43.0
            9    2   46  41.333333333333336
            [5 more rows]

        This is functionally equivalent to `pandas.DataFrame.Rolling
        <https://pandas.pydata.org/pandas-docs/stable/reference/api/pandas.DataFrame.rolling.html>`_

        """
        if not callable(function):
            raise TypeError(f"type {type(function)} is not callable")

        _, offsets, _, grouped_values = self._grouped()
        kwargs.update({"chunks": offsets})
        return grouped_values.apply_chunks(function, **kwargs)

    @_performance_tracking
    def _broadcast(self, values: cudf.Series) -> cudf.Series:
        """
        Broadcast the results of an aggregation to the group

        Parameters
        ----------
        values: Series
            A Series representing the results of an aggregation.  The
            index of the Series must be the (unique) values
            representing the group keys.

        Returns
        -------
        A Series of the same size and with the same index as
        ``self.obj``.
        """
        if not values.index.equals(self.grouping.keys):
            values = values._align_to_index(
                self.grouping.keys, how="right", allow_non_unique=True
            )
            values.index = self.obj.index
        return values

    @_performance_tracking
    def transform(
        self, func, *args, engine=None, engine_kwargs=None, **kwargs
    ):
        """Apply an aggregation, then broadcast the result to the group size.

        Parameters
        ----------
        func: str or callable
            Aggregation to apply to each group. Note that the set of
            operations currently supported by `transform` is identical
            to that supported by the `agg` method.

        Returns
        -------
        A Series or DataFrame of the same size as the input, with the
        result of the aggregation per group broadcasted to the group
        size.

        Examples
        --------
        .. code-block:: python

          import cudf
          df = cudf.DataFrame({'a': [2, 1, 1, 2, 2], 'b': [1, 2, 3, 4, 5]})
          df.groupby('a').transform('max')
             b
          0  5
          1  3
          2  3
          3  5
          4  5

        See Also
        --------
        agg
        """
        if engine is not None:
            raise NotImplementedError(
                "engine is non-functional and added for compatibility with pandas"
            )
        if engine_kwargs is not None:
            raise NotImplementedError(
                "engine_kwargs is non-functional added for compatibility with pandas"
            )
        if args:
            raise NotImplementedError(
                "Passing args to func is currently not supported."
            )
        if kwargs:
            raise NotImplementedError(
                "Passing kwargs to func is currently not supported."
            )

        if not (isinstance(func, str) or callable(func)):
            raise TypeError(
                "Aggregation must be a named aggregation or a callable"
            )
        try:
            result = self.agg(func)
        except TypeError as e:
            raise NotImplementedError(
                "Currently, `transform()` supports only aggregations."
            ) from e
        # If the aggregation is a scan, don't broadcast
        if libgroupby._is_all_scan_aggregate([[func]]):
            if len(result) != len(self.obj):
                raise AssertionError(
                    "Unexpected result length for scan transform"
                )
            return result
        return self._broadcast(result)

    def rolling(self, *args, **kwargs):
        """
        Returns a `RollingGroupby` object that enables rolling window
        calculations on the groups.

        See Also
        --------
        cudf.core.window.Rolling
        """
        return cudf.core.window.rolling.RollingGroupby(self, *args, **kwargs)

    @_performance_tracking
    def count(self, dropna=True):
        """Compute the number of values in each column.

        Parameters
        ----------
        dropna : bool
            If ``True``, don't include null values in the count.
        """

        def func(x):
            return getattr(x, "count")(dropna=dropna)

        return self.agg(func)

    @_performance_tracking
    def describe(self, percentiles=None, include=None, exclude=None):
        """
        Generate descriptive statistics that summarizes the central tendency,
        dispersion and shape of a dataset's distribution, excluding NaN values.

        Analyzes numeric DataFrames only

        Parameters
        ----------
        percentiles : list-like of numbers, optional
            The percentiles to include in the output.
            Currently not supported.

        include: 'all', list-like of dtypes or None (default), optional
            list of data types to include in the result.
            Ignored for Series.

        exclude: list-like of dtypes or None (default), optional,
            list of data types to omit from the result.
            Ignored for Series.

        Returns
        -------
        Series or DataFrame
            Summary statistics of the Dataframe provided.

        Examples
        --------
        >>> import cudf
        >>> gdf = cudf.DataFrame({
        ...     "Speed": [380.0, 370.0, 24.0, 26.0],
        ...      "Score": [50, 30, 90, 80],
        ... })
        >>> gdf
           Speed  Score
        0  380.0     50
        1  370.0     30
        2   24.0     90
        3   26.0     80
        >>> gdf.groupby('Score').describe()
             Speed
             count   mean   std    min    25%    50%    75%     max
        Score
        30        1  370.0  <NA>  370.0  370.0  370.0  370.0  370.0
        50        1  380.0  <NA>  380.0  380.0  380.0  380.0  380.0
        80        1   26.0  <NA>   26.0   26.0   26.0   26.0   26.0
        90        1   24.0  <NA>   24.0   24.0   24.0   24.0   24.0

        """
        if percentiles is not None:
            raise NotImplementedError("percentiles is currently not supported")
        if exclude is not None:
            raise NotImplementedError("exclude is currently not supported")
        if include is not None:
            raise NotImplementedError("include is currently not supported")

        res = self.agg(
            [
                "count",
                "mean",
                "std",
                "min",
                _quantile_25,
                _quantile_50,
                _quantile_75,
                "max",
            ]
        )
        res.rename(
            columns={
                "_quantile_25": "25%",
                "_quantile_50": "50%",
                "_quantile_75": "75%",
            },
            level=1,
            inplace=True,
        )
        return res

    @_performance_tracking
    def cov(self, min_periods=0, ddof=1, numeric_only: bool = False):
        """
        Compute the pairwise covariance among the columns of a DataFrame,
        excluding NA/null values.

        The returned DataFrame is the covariance matrix of the columns of
        the DataFrame.

        Both NA and null values are automatically excluded from the
        calculation. See the note below about bias from missing values.

        A threshold can be set for the minimum number of observations
        for each value created. Comparisons with observations below this
        threshold will be returned as `NA`.

        This method is generally used for the analysis of time series data to
        understand the relationship between different measures across time.

        Parameters
        ----------
        min_periods: int, optional
            Minimum number of observations required per pair of columns
            to have a valid result.

        ddof: int, optional
            Delta degrees of freedom, default is 1.

        Returns
        -------
        DataFrame
            Covariance matrix.

        Notes
        -----
        Returns the covariance matrix of the DataFrame's time series.
        The covariance is normalized by N-ddof.

        For DataFrames that have Series that are missing data
        (assuming that data is missing at random) the returned covariance
        matrix will be an unbiased estimate of the variance and covariance
        between the member Series.

        However, for many applications this estimate may not be acceptable
        because the estimate covariance matrix is not guaranteed to be
        positive semi-definite. This could lead to estimate correlations
        having absolute values which are greater than one, and/or a
        non-invertible covariance matrix. See
        `Estimation of covariance matrices
        <https://en.wikipedia.org/wiki/Estimation_of_covariance_matrices>`
        for more details.

        Examples
        --------
        >>> import cudf
        >>> gdf = cudf.DataFrame({
        ...     "id": ["a", "a", "a", "b", "b", "b", "c", "c", "c"],
        ...     "val1": [5, 4, 6, 4, 8, 7, 4, 5, 2],
        ...     "val2": [4, 5, 6, 1, 2, 9, 8, 5, 1],
        ...     "val3": [4, 5, 6, 1, 2, 9, 8, 5, 1],
        ... })
        >>> gdf
          id  val1  val2  val3
        0  a     5     4     4
        1  a     4     5     5
        2  a     6     6     6
        3  b     4     1     1
        4  b     8     2     2
        5  b     7     9     9
        6  c     4     8     8
        7  c     5     5     5
        8  c     2     1     1
        >>> gdf.groupby("id").cov()
                    val1       val2       val3
        id
        a  val1  1.000000   0.500000   0.500000
           val2  0.500000   1.000000   1.000000
           val3  0.500000   1.000000   1.000000
        b  val1  4.333333   3.500000   3.500000
           val2  3.500000  19.000000  19.000000
           val3  3.500000  19.000000  19.000000
        c  val1  2.333333   3.833333   3.833333
           val2  3.833333  12.333333  12.333333
           val3  3.833333  12.333333  12.333333
        """
        if numeric_only is not False:
            raise NotImplementedError(
                "numeric_only is currently not supported."
            )

        return self._cov_or_corr(
            lambda x: x.cov(min_periods, ddof), "Covariance"
        )

    def _cov_or_corr(self, func, method_name):
        """
        Internal function that is called by either corr() or cov()
        for sort groupby correlation and covariance computations,
        respectively.
        """
        # create expanded dataframe consisting all combinations of the
        # struct columns-pairs to be used in the correlation or covariance
        # i.e. (('col1', 'col1'), ('col1', 'col2'), ('col2', 'col2'))
        column_names = self.grouping.values._column_names
        num_cols = len(column_names)

        column_pair_structs = {}
        for x, y in itertools.combinations_with_replacement(column_names, 2):
            # The number of output columns is the number of input columns
            # squared. We directly call the struct column factory here to
            # reduce overhead and avoid copying data. Since libcudf groupby
            # maintains a cache of aggregation requests, reusing the same
            # column also makes use of previously cached column means and
            # reduces kernel costs.

            # checks if input column names are string, raise a warning if
            # not so and cast them to strings
            if not (isinstance(x, str) and isinstance(y, str)):
                warnings.warn(
                    "DataFrame contains non-string column name(s). "
                    "Struct columns require field names to be strings. "
                    "Non-string column names will be cast to strings "
                    "in the result's field names."
                )
                x, y = str(x), str(y)

            column_pair_structs[(x, y)] = cudf.core.column.StructColumn(
                data=None,
                dtype=StructDtype(
                    fields={x: self.obj._data[x].dtype, y: self.obj._data[y]}
                ),
                children=(self.obj._data[x], self.obj._data[y]),
                size=len(self.obj),
                offset=0,
            )

        column_pair_groupby = cudf.DataFrame._from_data(
            column_pair_structs
        ).groupby(by=self.grouping.keys)

        try:
            gb_cov_corr = column_pair_groupby.agg(func)
        except RuntimeError as e:
            if "Unsupported groupby reduction type-agg combination" in str(e):
                raise TypeError(
                    f"{method_name} accepts only numerical column-pairs"
                )
            raise

        # ensure that column-pair labels are arranged in ascending order
        cols_list = [
            (y, x) if i > j else (x, y)
            for j, y in enumerate(column_names)
            for i, x in enumerate(column_names)
        ]
        cols_split = [
            cols_list[i : i + num_cols]
            for i in range(0, len(cols_list), num_cols)
        ]

        # interleave: combines the correlation or covariance results for each
        # column-pair into a single column
        res = cudf.DataFrame._from_data(
            {
                x: interleave_columns([gb_cov_corr._data[y] for y in ys])
                for ys, x in zip(cols_split, column_names)
            }
        )

        # create a multiindex for the groupby covariance or correlation
        # dataframe, to match pandas behavior
        unsorted_idx = gb_cov_corr.index.repeat(num_cols)
        idx_sort_order = unsorted_idx._get_sorted_inds()
        sorted_idx = unsorted_idx._gather(idx_sort_order)
        if len(gb_cov_corr):
            # TO-DO: Should the operation below be done on the CPU instead?
            sorted_idx._data[None] = as_column(
                np.tile(column_names, len(gb_cov_corr.index))
            )
        res.index = MultiIndex._from_data(sorted_idx._data)

        return res

    @_performance_tracking
    def var(
        self,
        ddof=1,
        engine=None,
        engine_kwargs=None,
        numeric_only: bool = False,
    ):
        """Compute the column-wise variance of the values in each group.

        Parameters
        ----------
        ddof : int
            The delta degrees of freedom. N - ddof is the divisor used to
            normalize the variance.
        """
        if engine is not None:
            raise NotImplementedError(
                "engine is non-functional and added for compatibility with pandas"
            )
        if engine_kwargs is not None:
            raise NotImplementedError(
                "engine_kwargs is non-functional added for compatibility with pandas"
            )
        if numeric_only is not False:
            raise NotImplementedError(
                "numeric_only is currently not supported."
            )

        def func(x):
            return getattr(x, "var")(ddof=ddof)

        return self.agg(func)

    @_performance_tracking
    def std(
        self,
        ddof=1,
        engine=None,
        engine_kwargs=None,
        numeric_only: bool = False,
    ):
        """Compute the column-wise std of the values in each group.

        Parameters
        ----------
        ddof : int
            The delta degrees of freedom. N - ddof is the divisor used to
            normalize the standard deviation.
        """
        if engine is not None:
            raise NotImplementedError(
                "engine is non-functional and added for compatibility with pandas"
            )
        if engine_kwargs is not None:
            raise NotImplementedError(
                "engine_kwargs is non-functional added for compatibility with pandas"
            )
        if numeric_only is not False:
            raise NotImplementedError(
                "numeric_only is currently not supported."
            )

        def func(x):
            return getattr(x, "std")(ddof=ddof)

        return self.agg(func)

    @_performance_tracking
    def quantile(
        self, q=0.5, interpolation="linear", numeric_only: bool = False
    ):
        """Compute the column-wise quantiles of the values in each group.

        Parameters
        ----------
        q : float or array-like
            The quantiles to compute.
        interpolation : {"linear", "lower", "higher", "midpoint", "nearest"}
            The interpolation method to use when the desired quantile lies
            between two data points. Defaults to "linear".
        numeric_only : bool, default False
            Include only `float`, `int` or `boolean` data.
            Currently not supported
        """
        if numeric_only is not False:
            raise NotImplementedError(
                "numeric_only is not currently supported."
            )

        def func(x):
            return getattr(x, "quantile")(q=q, interpolation=interpolation)

        return self.agg(func)

    @_performance_tracking
    def collect(self):
        """Get a list of all the values for each column in each group."""
        _deprecate_collect()
        return self.agg(list)

    @_performance_tracking
    def unique(self):
        """Get a list of the unique values for each column in each group."""
        return self.agg("unique")

    @_performance_tracking
    def diff(self, periods=1, axis=0):
        """Get the difference between the values in each group.

        Parameters
        ----------
        periods : int, default 1
            Periods to shift for calculating difference,
            accepts negative values.
        axis : {0 or 'index', 1 or 'columns'}, default 0
            Take difference over rows (0) or columns (1).
            Only row-wise (0) shift is supported.

        Returns
        -------
        Series or DataFrame
            First differences of the Series or DataFrame.
        """

        if not axis == 0:
            raise NotImplementedError("Only axis=0 is supported.")

        values = self.obj.__class__._from_data(
            self.grouping.values._data, self.obj.index
        )
        return values - self.shift(periods=periods)

    def _scan_fill(self, method: str, limit: int) -> DataFrameOrSeries:
        """Internal implementation for `ffill` and `bfill`"""
        values = self.grouping.values
        result = self.obj._from_data(
            dict(
                zip(
                    values._column_names,
                    self._groupby.replace_nulls([*values._columns], method),
                )
            )
        )
        result = self._mimic_pandas_order(result)
        return result._copy_type_metadata(values)

    def ffill(self, limit=None):
        """Forward fill NA values.

        Parameters
        ----------
        limit : int, default None
            Unsupported
        """

        if limit is not None:
            raise NotImplementedError("Does not support limit param yet.")

        return self._scan_fill("ffill", limit)

    def bfill(self, limit=None):
        """Backward fill NA values.

        Parameters
        ----------
        limit : int, default None
            Unsupported
        """
        if limit is not None:
            raise NotImplementedError("Does not support limit param yet.")

        return self._scan_fill("bfill", limit)

    @_performance_tracking
    def fillna(
        self,
        value=None,
        method=None,
        axis=0,
        inplace=False,
        limit=None,
        downcast=None,
    ):
        """Fill NA values using the specified method.

        Parameters
        ----------
        value : scalar, dict
            Value to use to fill the holes. Cannot be specified with method.
        method : { 'bfill', 'ffill', None}, default None
            Method to use for filling holes in reindexed Series

            - ffill: propagate last valid observation forward to next valid
            - bfill: use next valid observation to fill gap
        axis : {0 or 'index', 1 or 'columns'}
            Unsupported
        inplace : bool, default False
            If `True`, fill inplace. Note: this will modify other views on this
            object.
        limit : int, default None
            Unsupported
        downcast : dict, default None
            Unsupported

        Returns
        -------
        DataFrame or Series
        """
        warnings.warn(
            "groupby fillna is deprecated and "
            "will be removed in a future version. Use groupby ffill "
            "or groupby bfill for forward or backward filling instead.",
            FutureWarning,
        )
        if inplace:
            raise NotImplementedError("Does not support inplace yet.")
        if limit is not None:
            raise NotImplementedError("Does not support limit param yet.")
        if downcast is not None:
            raise NotImplementedError("Does not support downcast yet.")
        if not axis == 0:
            raise NotImplementedError("Only support axis == 0.")

        if value is None and method is None:
            raise ValueError("Must specify a fill 'value' or 'method'.")
        if value is not None and method is not None:
            raise ValueError("Cannot specify both 'value' and 'method'.")

        if method is not None:
            if method not in {"ffill", "bfill"}:
                raise ValueError("Method can only be of 'ffill', 'bfill'.")
            return getattr(self, method, limit)()

        values = self.obj.__class__._from_data(
            self.grouping.values._data, self.obj.index
        )
        return values.fillna(
            value=value, inplace=inplace, axis=axis, limit=limit
        )

    @_performance_tracking
    def shift(
        self,
        periods=1,
        freq=None,
        axis=0,
        fill_value=None,
        suffix: str | None = None,
    ):
        """
        Shift each group by ``periods`` positions.

        Parameters
        ----------
        periods : int, default 1
            Number of periods to shift.
        freq : str, unsupported
        axis : 0, axis to shift
            Shift direction. Only row-wise shift is supported
        fill_value : scalar or list of scalars, optional
            The scalar value to use for newly introduced missing values. Can be
            specified with `None`, a single value or multiple values:

            - `None` (default): sets all indeterminable values to null.
            - Single value: fill all shifted columns with this value. Should
              match the data type of all columns.
            - List of values: fill shifted columns with corresponding value in
              the list. The length of the list should match the number of
              columns shifted. Each value should match the data type of the
              column to fill.
        suffix : str, optional
            A string to add to each shifted column if there are multiple periods.
            Ignored otherwise.
            Currently not supported.

        Returns
        -------
        Series or DataFrame
            Object shifted within each group.

        .. pandas-compat::
            :meth:`pandas.core.groupby.DataFrameGroupBy.shift`,
             :meth:`pandas.core.groupby.SeriesGroupBy.shift`

            Parameter ``freq`` is unsupported.
        """

        if freq is not None:
            raise NotImplementedError("Parameter freq is unsupported.")

        if not axis == 0:
            raise NotImplementedError("Only axis=0 is supported.")

        if suffix is not None:
            raise NotImplementedError("shift is not currently supported.")

        values = self.grouping.values
        if is_list_like(fill_value):
            if len(fill_value) != len(values._data):
                raise ValueError(
                    "Mismatched number of columns and values to fill."
                )
        else:
            fill_value = [fill_value] * len(values._data)

        result = self.obj.__class__._from_data(
            dict(
                zip(
                    values._column_names,
                    self._groupby.shift(
                        [*values._columns], periods, fill_value
                    )[0],
                )
            )
        )
        result = self._mimic_pandas_order(result)
        return result._copy_type_metadata(values)

    @_performance_tracking
    def pct_change(
        self,
        periods=1,
        fill_method=no_default,
        axis=0,
        limit=no_default,
        freq=None,
    ):
        """
        Calculates the percent change between sequential elements
        in the group.

        Parameters
        ----------
        periods : int, default 1
            Periods to shift for forming percent change.
        fill_method : str, default 'ffill'
            How to handle NAs before computing percent changes.

            .. deprecated:: 24.04
                All options of `fill_method` are deprecated
                except `fill_method=None`.
        limit : int, optional
            The number of consecutive NAs to fill before stopping.
            Not yet implemented.

            .. deprecated:: 24.04
                `limit` is deprecated.
        freq : str, optional
            Increment to use from time series API.
            Not yet implemented.

        Returns
        -------
        Series or DataFrame
            Percentage changes within each group
        """
        if not axis == 0:
            raise NotImplementedError("Only axis=0 is supported.")
        if limit is not no_default:
            raise NotImplementedError("limit parameter not supported yet.")
        if freq is not None:
            raise NotImplementedError("freq parameter not supported yet.")
        elif fill_method not in {no_default, None, "ffill", "bfill"}:
            raise ValueError(
                "fill_method must be one of 'ffill', or" "'bfill'."
            )

        if fill_method not in (no_default, None) or limit is not no_default:
            # Do not remove until pandas 3.0 support is added.
            assert (
                PANDAS_LT_300
            ), "Need to drop after pandas-3.0 support is added."
            warnings.warn(
                "The 'fill_method' keyword being not None and the 'limit' "
                f"keywords in {type(self).__name__}.pct_change are "
                "deprecated and will be removed in a future version. "
                "Either fill in any non-leading NA values prior "
                "to calling pct_change or specify 'fill_method=None' "
                "to not fill NA values.",
                FutureWarning,
            )

        if fill_method in (no_default, None):
            fill_method = "ffill"
        if limit is no_default:
            limit = None

        with warnings.catch_warnings():
            warnings.simplefilter("ignore")
            filled = self.fillna(method=fill_method, limit=limit)

        fill_grp = filled.groupby(self.grouping)
        shifted = fill_grp.shift(periods=periods, freq=freq)
        return (filled / shifted) - 1

    def _mimic_pandas_order(
        self, result: DataFrameOrSeries
    ) -> DataFrameOrSeries:
        """Given a groupby result from libcudf, reconstruct the row orders
        matching that of pandas. This also adds appropriate indices.
        """
        # TODO: copy metadata after this method is a common pattern, should
        # merge in this method.

        # This function is used to reorder the results of scan-based
        # groupbys which have the same output size as input size.
        # However, if the grouping key has NAs and dropna=True, the
        # result coming back from libcudf has null_count few rows than
        # the input, so we must produce an ordering from the full
        # input range.
        _, _, (ordering,) = self._groupby.groups(
            [as_column(range(0, len(self.obj)))]
        )
        if self._dropna and any(
            c.has_nulls(include_nan=True) > 0
            for c in self.grouping._key_columns
        ):
            # Scan aggregations with null/nan keys put nulls in the
            # corresponding output rows in pandas, to do that here
            # expand the result by reindexing.
            ri = cudf.RangeIndex(0, len(self.obj))
<<<<<<< HEAD
            result.index = cudf.Index(ordering)
=======
            result.index = cudf.Index._from_column(ordering)
>>>>>>> 949f1719
            # This reorders and expands
            result = result.reindex(ri)
        else:
            # Just reorder according to the groupings
            result = result.take(ordering.argsort())
        # Now produce the actual index we first thought of
        result.index = self.obj.index
        return result

    def ohlc(self):
        """
        Compute open, high, low and close values of a group, excluding missing values.

        Currently not implemented.
        """
        raise NotImplementedError("ohlc is currently not implemented")

    @property
    def plot(self):
        """
        Make plots of a grouped Series or DataFrame.

        Currently not implemented.
        """
        raise NotImplementedError("plot is currently not implemented")

    def resample(self, rule, *args, include_groups: bool = True, **kwargs):
        """
        Provide resampling when using a TimeGrouper.

        Currently not implemented.
        """
        raise NotImplementedError("resample is currently not implemented")

    def take(self, indices):
        """
        Return the elements in the given *positional* indices in each group.

        Currently not implemented.
        """
        raise NotImplementedError("take is currently not implemented")

    def filter(self, func, dropna: bool = True, *args, **kwargs):
        """
        Filter elements from groups that don't satisfy a criterion.

        Currently not implemented.
        """
        raise NotImplementedError("filter is currently not implemented")

    def expanding(self, *args, **kwargs):
        """
        Return an expanding grouper, providing expanding
        functionality per group.

        Currently not implemented.
        """
        raise NotImplementedError("expanding is currently not implemented")

    def ewm(self, *args, **kwargs):
        """
        Return an ewm grouper, providing ewm functionality per group.

        Currently not implemented.
        """
        raise NotImplementedError("expanding is currently not implemented")

    def any(self, skipna: bool = True):
        """
        Return True if any value in the group is truthful, else False.

        Currently not implemented.
        """
        raise NotImplementedError("any is currently not implemented")

    def all(self, skipna: bool = True):
        """
        Return True if all values in the group are truthful, else False.

        Currently not implemented.
        """
        raise NotImplementedError("all is currently not implemented")


class DataFrameGroupBy(GroupBy, GetAttrGetItemMixin):
    obj: "cudf.core.dataframe.DataFrame"

    _PROTECTED_KEYS = frozenset(("obj",))

    def _reduce_numeric_only(self, op: str):
        columns = list(
            name
            for name in self.obj._data.names
            if (
                is_numeric_dtype(self.obj._data[name].dtype)
                and name not in self.grouping.names
            )
        )
        return self[columns].agg(op)

    def __getitem__(self, key):
        return self.obj[key].groupby(
            by=self.grouping.keys,
            dropna=self._dropna,
            sort=self._sort,
            group_keys=self._group_keys,
            as_index=self._as_index,
        )

    def value_counts(
        self,
        subset=None,
        normalize: bool = False,
        sort: bool = True,
        ascending: bool = False,
        dropna: bool = True,
    ) -> DataFrameOrSeries:
        """
        Return a Series or DataFrame containing counts of unique rows.

        Parameters
        ----------
        subset : list-like, optional
            Columns to use when counting unique combinations.
        normalize : bool, default False
            Return proportions rather than frequencies.
        sort : bool, default True
            Sort by frequencies.
        ascending : bool, default False
            Sort in ascending order.
        dropna : bool, default True
            Don't include counts of rows that contain NA values.

        Returns
        -------
        Series or DataFrame
            Series if the groupby as_index is True, otherwise DataFrame.

        See Also
        --------
        Series.value_counts: Equivalent method on Series.
        DataFrame.value_counts: Equivalent method on DataFrame.
        SeriesGroupBy.value_counts: Equivalent method on SeriesGroupBy.

        Notes
        -----
        - If the groupby as_index is True then the returned Series will have a
          MultiIndex with one level per input column.
        - If the groupby as_index is False then the returned DataFrame will
          have an additional column with the value_counts. The column is
          labelled 'count' or 'proportion', depending on the ``normalize``
          parameter.

        By default, rows that contain any NA values are omitted from
        the result.

        By default, the result will be in descending order so that the
        first element of each group is the most frequently-occurring row.

        Examples
        --------
        >>> import cudf
        >>> df = cudf.DataFrame({
        ...    'gender': ['male', 'male', 'female', 'male', 'female', 'male'],
        ...    'education': ['low', 'medium', 'high', 'low', 'high', 'low'],
        ...    'country': ['US', 'FR', 'US', 'FR', 'FR', 'FR']
        ... })

        >>> df
                gender  education   country
        0       male    low         US
        1       male    medium      FR
        2       female  high        US
        3       male    low         FR
        4       female  high        FR
        5       male    low         FR

        >>> df.groupby('gender').value_counts()
        gender  education  country
        female  high       FR         1
                           US         1
        male    low        FR         2
                           US         1
                medium     FR         1
        Name: count, dtype: int64

        >>> df.groupby('gender').value_counts(ascending=True)
        gender  education  country
        female  high       FR         1
                           US         1
        male    low        US         1
                medium     FR         1
                low        FR         2
        Name: count, dtype: int64

        >>> df.groupby('gender').value_counts(normalize=True)
        gender  education  country
        female  high       FR         0.50
                           US         0.50
        male    low        FR         0.50
                           US         0.25
                medium     FR         0.25
        Name: proportion, dtype: float64

        >>> df.groupby('gender', as_index=False).value_counts()
           gender education country  count
        0  female      high      FR      1
        1  female      high      US      1
        2    male       low      FR      2
        3    male       low      US      1
        4    male    medium      FR      1

        >>> df.groupby('gender', as_index=False).value_counts(normalize=True)
           gender education country  proportion
        0  female      high      FR        0.50
        1  female      high      US        0.50
        2    male       low      FR        0.50
        3    male       low      US        0.25
        4    male    medium      FR        0.25
        """

        df = cudf.DataFrame.copy(self.obj)
        groupings = self.grouping.names
        name = "proportion" if normalize else "count"

        if subset is None:
            subset = [i for i in df._column_names if i not in groupings]
        # Check subset exists in dataframe
        elif set(subset) - set(df._column_names):
            raise ValueError(
                f"Keys {set(subset) - set(df._column_names)} in subset "
                f"do not exist in the DataFrame."
            )
        # Catch case where groupby and subset share an element
        elif set(subset) & set(groupings):
            raise ValueError(
                f"Keys {set(subset) & set(groupings)} in subset "
                "cannot be in the groupby column keys."
            )

        df["__placeholder"] = 1
        result = (
            df.groupby(groupings + list(subset), dropna=dropna)[
                "__placeholder"
            ]
            .count()
            .sort_index()
            .astype(np.int64)
        )

        if normalize:
            levels = list(range(len(groupings), result.index.nlevels))
            result /= result.groupby(
                result.index.droplevel(levels),
            ).transform("sum")

        if sort:
            result = result.sort_values(ascending=ascending).sort_index(
                level=range(len(groupings)), sort_remaining=False
            )

        if not self._as_index:
            if name in df._column_names:
                raise ValueError(
                    f"Column label '{name}' is duplicate of result column"
                )
            result.name = name
            result = result.to_frame().reset_index()
        else:
            result.name = name

        return result

    @_performance_tracking
    def corr(
        self, method="pearson", min_periods=1, numeric_only: bool = False
    ):
        """
        Compute pairwise correlation of columns, excluding NA/null values.

        Parameters
        ----------
        method: {"pearson", "kendall", "spearman"} or callable,
            default "pearson". Currently only the pearson correlation
            coefficient is supported.

        min_periods: int, optional
            Minimum number of observations required per pair of columns
            to have a valid result.

        Returns
        -------
        DataFrame
            Correlation matrix.

        Examples
        --------
        >>> import cudf
        >>> gdf = cudf.DataFrame({
        ...             "id": ["a", "a", "a", "b", "b", "b", "c", "c", "c"],
        ...             "val1": [5, 4, 6, 4, 8, 7, 4, 5, 2],
        ...             "val2": [4, 5, 6, 1, 2, 9, 8, 5, 1],
        ...             "val3": [4, 5, 6, 1, 2, 9, 8, 5, 1]})
        >>> gdf
           id  val1  val2  val3
        0  a     5     4     4
        1  a     4     5     5
        2  a     6     6     6
        3  b     4     1     1
        4  b     8     2     2
        5  b     7     9     9
        6  c     4     8     8
        7  c     5     5     5
        8  c     2     1     1
        >>> gdf.groupby("id").corr(method="pearson")
                    val1      val2      val3
        id
        a   val1  1.000000  0.500000  0.500000
            val2  0.500000  1.000000  1.000000
            val3  0.500000  1.000000  1.000000
        b   val1  1.000000  0.385727  0.385727
            val2  0.385727  1.000000  1.000000
            val3  0.385727  1.000000  1.000000
        c   val1  1.000000  0.714575  0.714575
            val2  0.714575  1.000000  1.000000
            val3  0.714575  1.000000  1.000000
        """

        if method != "pearson":
            raise NotImplementedError(
                "Only pearson correlation is currently supported"
            )
        if numeric_only is not False:
            raise NotImplementedError(
                "numeric_only is currently not supported."
            )

        return self._cov_or_corr(
            lambda x: x.corr(method, min_periods), "Correlation"
        )

    def hist(
        self,
        column=None,
        by=None,
        grid: bool = True,
        xlabelsize: int | None = None,
        xrot: float | None = None,
        ylabelsize: int | None = None,
        yrot: float | None = None,
        ax=None,
        sharex: bool = False,
        sharey: bool = False,
        figsize: tuple[float, float] | None = None,
        layout: tuple[int, int] | None = None,
        bins: int | abc.Sequence[int] = 10,
        backend: str | None = None,
        legend: bool = False,
        **kwargs,
    ):
        raise NotImplementedError("hist is not currently implemented")

    def boxplot(
        self,
        subplots: bool = True,
        column=None,
        fontsize: int | None = None,
        rot: int = 0,
        grid: bool = True,
        ax=None,
        figsize: tuple[float, float] | None = None,
        layout=None,
        sharex: bool = False,
        sharey: bool = True,
        backend=None,
        **kwargs,
    ):
        raise NotImplementedError("boxplot is not currently implemented")


DataFrameGroupBy.__doc__ = groupby_doc_template.format(ret="")


class SeriesGroupBy(GroupBy):
    obj: "cudf.core.series.Series"

    def agg(self, func, *args, engine=None, engine_kwargs=None, **kwargs):
        result = super().agg(
            func, *args, engine=engine, engine_kwargs=engine_kwargs, **kwargs
        )

        # downcast the result to a Series:
        if len(result._data):
            if result.shape[1] == 1 and not is_list_like(func):
                return result.iloc[:, 0]

        # drop the first level if we have a multiindex
        if result._data.nlevels > 1:
            result.columns = result._data.to_pandas_index().droplevel(0)

        return result

    aggregate = agg

    def apply(self, func, *args, **kwargs):
        result = super().apply(func, *args, **kwargs)

        # apply Series name to result
        result.name = self.obj.name

        return result

    @property
    def dtype(self) -> pd.Series:
        raise NotImplementedError("dtype is currently not implemented.")

    def hist(
        self,
        by=None,
        ax=None,
        grid: bool = True,
        xlabelsize: int | None = None,
        xrot: float | None = None,
        ylabelsize: int | None = None,
        yrot: float | None = None,
        figsize: tuple[float, float] | None = None,
        bins: int | abc.Sequence[int] = 10,
        backend: str | None = None,
        legend: bool = False,
        **kwargs,
    ):
        raise NotImplementedError("hist is currently not implemented.")

    @property
    def is_monotonic_increasing(self) -> cudf.Series:
        """
        Return whether each group's values are monotonically increasing.

        Currently not implemented
        """
        raise NotImplementedError(
            "is_monotonic_increasing is currently not implemented."
        )

    @property
    def is_monotonic_decreasing(self) -> cudf.Series:
        """
        Return whether each group's values are monotonically decreasing.

        Currently not implemented
        """
        raise NotImplementedError(
            "is_monotonic_decreasing is currently not implemented."
        )

    def nlargest(
        self, n: int = 5, keep: Literal["first", "last", "all"] = "first"
    ) -> cudf.Series:
        """
        Return the largest n elements.

        Currently not implemented
        """
        raise NotImplementedError("nlargest is currently not implemented.")

    def nsmallest(
        self, n: int = 5, keep: Literal["first", "last", "all"] = "first"
    ) -> cudf.Series:
        """
        Return the smallest n elements.

        Currently not implemented
        """
        raise NotImplementedError("nsmallest is currently not implemented.")

    def value_counts(
        self,
        normalize: bool = False,
        sort: bool = True,
        ascending: bool = False,
        bins=None,
        dropna: bool = True,
    ) -> cudf.Series | cudf.DataFrame:
        raise NotImplementedError("value_counts is currently not implemented.")

    def corr(
        self,
        other: cudf.Series,
        method: str = "pearson",
        min_periods: int | None = None,
    ) -> cudf.Series:
        raise NotImplementedError("corr is currently not implemented.")


SeriesGroupBy.__doc__ = groupby_doc_template.format(ret="")


# TODO: should we define this as a dataclass instead?
class Grouper:
    def __init__(
        self, key=None, level=None, freq=None, closed=None, label=None
    ):
        if key is not None and level is not None:
            raise ValueError("Grouper cannot specify both key and level")
        if (key, level) == (None, None) and not freq:
            raise ValueError("Grouper must specify either key or level")
        self.key = key
        self.level = level
        self.freq = freq
        self.closed = closed
        self.label = label


class _Grouping(Serializable):
    def __init__(self, obj, by=None, level=None):
        self._obj = obj
        self._key_columns = []
        self.names = []

        # Need to keep track of named key columns
        # to support `as_index=False` correctly
        self._named_columns = []
        self._handle_by_or_level(by, level)

        if len(obj) and not len(self._key_columns):
            raise ValueError("No group keys passed")

    def _handle_by_or_level(self, by=None, level=None):
        if level is not None:
            if by is not None:
                raise ValueError("Cannot specify both by and level")
            level_list = level if isinstance(level, list) else [level]
            for level in level_list:
                self._handle_level(level)
        else:
            by_list = by if isinstance(by, list) else [by]

            for by in by_list:
                if callable(by):
                    self._handle_callable(by)
                elif isinstance(by, cudf.Series):
                    self._handle_series(by)
                elif isinstance(by, cudf.BaseIndex):
                    self._handle_index(by)
                elif isinstance(by, abc.Mapping):
                    self._handle_mapping(by)
                elif isinstance(by, Grouper):
                    self._handle_grouper(by)
                elif isinstance(by, pd.Series):
                    self._handle_series(cudf.Series.from_pandas(by))
                elif isinstance(by, pd.Index):
                    self._handle_index(cudf.Index.from_pandas(by))
                else:
                    try:
                        self._handle_label(by)
                    except (KeyError, TypeError):
                        self._handle_misc(by)

    @property
    def keys(self):
        """Return grouping key columns as index"""
        nkeys = len(self._key_columns)

        if nkeys == 0:
            return cudf.Index([], name=None)
        elif nkeys > 1:
            return cudf.MultiIndex._from_data(
                dict(zip(range(nkeys), self._key_columns))
            )._set_names(self.names)
        else:
            return cudf.Index._from_column(
                self._key_columns[0], name=self.names[0]
            )

    @property
    def values(self) -> cudf.core.frame.Frame:
        """Return value columns as a frame.

        Note that in aggregation, value columns can be arbitrarily
        specified. While this method returns all non-key columns from `obj` as
        a frame.

        This is mainly used in transform-like operations.
        """
        # If the key columns are in `obj`, filter them out
        value_column_names = [
            x for x in self._obj._data.names if x not in self._named_columns
        ]
        value_columns = self._obj._data.select_by_label(value_column_names)
        return self._obj.__class__._from_data(value_columns)

    def _handle_callable(self, by):
        by = by(self._obj.index)
        self.__init__(self._obj, by)

    def _handle_series(self, by):
        by = by._align_to_index(self._obj.index, how="right")
        self._key_columns.append(by._column)
        self.names.append(by.name)

    def _handle_index(self, by):
        self._key_columns.extend(by._data.columns)
        self.names.extend(by._data.names)

    def _handle_mapping(self, by):
        by = cudf.Series(by.values(), index=by.keys())
        self._handle_series(by)

    def _handle_label(self, by):
        try:
            self._key_columns.append(self._obj._data[by])
        except KeyError as e:
            # `by` can be index name(label) too.
            if by in self._obj.index.names:
                self._key_columns.append(self._obj.index._data[by])
            else:
                raise e
        self.names.append(by)
        self._named_columns.append(by)

    def _handle_grouper(self, by):
        if by.freq:
            self._handle_frequency_grouper(by)
        elif by.key:
            self._handle_label(by.key)
        else:
            self._handle_level(by.level)

    def _handle_frequency_grouper(self, by):
        raise NotImplementedError()

    def _handle_level(self, by):
        level_values = self._obj.index.get_level_values(by)
        self._key_columns.append(level_values._values)
        self.names.append(level_values.name)

    def _handle_misc(self, by):
        by = cudf.core.column.as_column(by)
        if len(by) != len(self._obj):
            raise ValueError("Grouper and object must have same length")
        self._key_columns.append(by)
        self.names.append(None)

    def serialize(self):
        header = {}
        frames = []
        header["names"] = pickle.dumps(self.names)
        header["_named_columns"] = pickle.dumps(self._named_columns)
        column_header, column_frames = cudf.core.column.serialize_columns(
            self._key_columns
        )
        header["columns"] = column_header
        frames.extend(column_frames)
        return header, frames

    @classmethod
    def deserialize(cls, header, frames):
        names = pickle.loads(header["names"])
        _named_columns = pickle.loads(header["_named_columns"])
        key_columns = cudf.core.column.deserialize_columns(
            header["columns"], frames
        )
        out = _Grouping.__new__(_Grouping)
        out.names = names
        out._named_columns = _named_columns
        out._key_columns = key_columns
        return out

    def copy(self, deep=True):
        out = _Grouping.__new__(_Grouping)
        out.names = copy.deepcopy(self.names)
        out._named_columns = copy.deepcopy(self._named_columns)
        out._key_columns = [col.copy(deep=deep) for col in self._key_columns]
        return out


def _is_multi_agg(aggs):
    """
    Returns True if more than one aggregation is performed
    on any of the columns as specified in `aggs`.
    """
    if isinstance(aggs, abc.Mapping):
        return any(is_list_like(agg) for agg in aggs.values())
    if is_list_like(aggs):
        return True
    return False<|MERGE_RESOLUTION|>--- conflicted
+++ resolved
@@ -547,11 +547,7 @@
         )
 
     @_performance_tracking
-<<<<<<< HEAD
-    def agg(self, func, *args, engine=None, engine_kwargs=None, **kwargs):
-=======
     def agg(self, func=None, *args, engine=None, engine_kwargs=None, **kwargs):
->>>>>>> 949f1719
         """
         Apply aggregation(s) to the groups.
 
@@ -651,18 +647,10 @@
             raise NotImplementedError(
                 "Passing args to func is currently not supported."
             )
-<<<<<<< HEAD
-        if kwargs:
-            raise NotImplementedError(
-                "Passing kwargs to func is currently not supported."
-            )
-        column_names, columns, normalized_aggs = self._normalize_aggs(func)
-=======
 
         column_names, columns, normalized_aggs = self._normalize_aggs(
             func, **kwargs
         )
->>>>>>> 949f1719
         orig_dtypes = tuple(c.dtype for c in columns)
 
         # Note: When there are no key columns, the below produces
@@ -2594,11 +2582,7 @@
             # corresponding output rows in pandas, to do that here
             # expand the result by reindexing.
             ri = cudf.RangeIndex(0, len(self.obj))
-<<<<<<< HEAD
-            result.index = cudf.Index(ordering)
-=======
             result.index = cudf.Index._from_column(ordering)
->>>>>>> 949f1719
             # This reorders and expands
             result = result.reindex(ri)
         else:
