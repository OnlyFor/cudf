# Copyright (c) 2018-2024, NVIDIA CORPORATION.

from __future__ import annotations

import functools
import inspect
import itertools
import numbers
import os
import pickle
import re
import sys
import textwrap
import warnings
from collections import abc, defaultdict
from collections.abc import Iterator
from typing import (
    Any,
    Callable,
    Dict,
    List,
    Literal,
    MutableMapping,
    Optional,
    Set,
    Tuple,
    Union,
    cast,
)

import cupy
import numba
import numpy as np
import pandas as pd
import pyarrow as pa
from nvtx import annotate
from pandas._config import get_option
from pandas.core.dtypes.common import is_float, is_integer
from pandas.io.formats import console
from pandas.io.formats.printing import pprint_thing
from typing_extensions import Self, assert_never

import cudf
import cudf.core.common
from cudf import _lib as libcudf
from cudf._typing import ColumnLike, Dtype, NotImplementedType
from cudf.api.extensions import no_default
from cudf.api.types import (
    _is_scalar_or_zero_d_array,
    is_bool_dtype,
    is_datetime_dtype,
    is_dict_like,
    is_dtype_equal,
    is_list_like,
    is_numeric_dtype,
    is_object_dtype,
    is_scalar,
    is_string_dtype,
)
from cudf.core import column, df_protocol, indexing_utils, reshape
from cudf.core._compat import PANDAS_GE_200
from cudf.core.abc import Serializable
from cudf.core.column import (
    CategoricalColumn,
    ColumnBase,
    as_column,
    build_categorical_column,
    build_column,
    column_empty,
    concat_columns,
)
from cudf.core.column_accessor import ColumnAccessor
from cudf.core.copy_types import BooleanMask
from cudf.core.groupby.groupby import DataFrameGroupBy, groupby_doc_template
from cudf.core.index import BaseIndex, RangeIndex, _index_from_data, as_index
from cudf.core.indexed_frame import (
    IndexedFrame,
    _FrameIndexer,
    _get_label_range_or_mask,
    _indices_from_labels,
    doc_reset_index_template,
)
from cudf.core.join import Merge, MergeSemi
from cudf.core.missing import NA
from cudf.core.multiindex import MultiIndex
from cudf.core.resample import DataFrameResampler
from cudf.core.series import Series
from cudf.core.udf.row_function import _get_row_kernel
from cudf.errors import MixedTypeError
from cudf.utils import applyutils, docutils, ioutils, queryutils
from cudf.utils.docutils import copy_docstring
from cudf.utils.dtypes import (
    can_convert_to_column,
    cudf_dtype_from_pydata_dtype,
    find_common_type,
    is_column_like,
    min_scalar_type,
    numeric_normalize_types,
)
from cudf.utils.nvtx_annotation import _cudf_nvtx_annotate
from cudf.utils.utils import GetAttrGetItemMixin, _external_only_api

_cupy_nan_methods_map = {
    "min": "nanmin",
    "max": "nanmax",
    "sum": "nansum",
    "prod": "nanprod",
    "product": "nanprod",
    "mean": "nanmean",
    "std": "nanstd",
    "var": "nanvar",
}

_numeric_reduction_ops = (
    "mean",
    "min",
    "max",
    "sum",
    "product",
    "prod",
    "std",
    "var",
    "kurtosis",
    "kurt",
    "skew",
)


def _shape_mismatch_error(x, y):
    raise ValueError(
        f"shape mismatch: value array of shape {x} "
        f"could not be broadcast to indexing result of "
        f"shape {y}"
    )


class _DataFrameIndexer(_FrameIndexer):
    def __getitem__(self, arg):
        if (
            isinstance(self._frame.index, MultiIndex)
            or self._frame._data.multiindex
        ):
            # This try/except block allows the use of pandas-like
            # tuple arguments into MultiIndex dataframes.
            try:
                return self._getitem_tuple_arg(arg)
            except (TypeError, KeyError, IndexError, ValueError):
                return self._getitem_tuple_arg((arg, slice(None)))
        else:
            if not isinstance(arg, tuple):
                arg = (arg, slice(None))
            return self._getitem_tuple_arg(arg)

    def __setitem__(self, key, value):
        if not isinstance(key, tuple):
            key = (key, slice(None))
        return self._setitem_tuple_arg(key, value)

    @_cudf_nvtx_annotate
    def _can_downcast_to_series(self, df, arg):
        """
        This method encapsulates the logic used
        to determine whether or not the result of a loc/iloc
        operation should be "downcasted" from a DataFrame to a
        Series
        """
        if isinstance(df, cudf.Series):
            return False
        nrows, ncols = df.shape
        if nrows == 1:
            if type(arg[0]) is slice:
                if not is_scalar(arg[1]):
                    return False
            elif (is_list_like(arg[0]) or is_column_like(arg[0])) and (
                is_list_like(arg[1])
                or is_column_like(arg[0])
                or type(arg[1]) is slice
            ):
                return False
            else:
                if is_bool_dtype(as_column(arg[0]).dtype) and not isinstance(
                    arg[1], slice
                ):
                    return True
            dtypes = df.dtypes.values.tolist()
            all_numeric = all(is_numeric_dtype(t) for t in dtypes)
            if all_numeric or (
                len(dtypes) and all(t == dtypes[0] for t in dtypes)
            ):
                return True
            if isinstance(arg[1], tuple):
                return True
        if ncols == 1:
            if type(arg[1]) is slice:
                return False
            if isinstance(arg[1], tuple):
                return len(arg[1]) == df._data.nlevels
            if not (is_list_like(arg[1]) or is_column_like(arg[1])):
                return True
        return False

    @_cudf_nvtx_annotate
    def _downcast_to_series(self, df, arg):
        """
        "Downcast" from a DataFrame to a Series
        based on Pandas indexing rules
        """
        nrows, ncols = df.shape
        # determine the axis along which the Series is taken:
        if nrows == 1 and ncols == 1:
            if is_scalar(arg[0]) and (
                is_scalar(arg[1])
                or (df._data.multiindex and arg[1] in df._column_names)
            ):
                return df[df._column_names[0]].iloc[0]
            elif not is_scalar(arg[0]):
                axis = 1
            else:
                axis = 0

        elif nrows == 1:
            axis = 0
        elif ncols == 1:
            axis = 1
        else:
            raise ValueError("Cannot downcast DataFrame selection to Series")

        # take series along the axis:
        if axis == 1:
            return df[df._data.names[0]]
        else:
            if df._num_columns > 0:
                dtypes = df.dtypes.values.tolist()
                normalized_dtype = np.result_type(*dtypes)
                for name, col in df._data.items():
                    df[name] = col.astype(normalized_dtype)

            sr = df.T
            return sr[sr._data.names[0]]


class _DataFrameLocIndexer(_DataFrameIndexer):
    """
    For selection by label.
    """

    @_cudf_nvtx_annotate
    def _getitem_scalar(self, arg):
        return self._frame[arg[1]].loc[arg[0]]

    @_cudf_nvtx_annotate
    def _getitem_tuple_arg(self, arg):
        from uuid import uuid4

        # Step 1: Gather columns
        if isinstance(arg, tuple):
            columns_df = self._frame._get_columns_by_label(arg[1])
            columns_df._index = self._frame._index
        else:
            columns_df = self._frame

        # Step 2: Gather rows
        if isinstance(columns_df.index, MultiIndex):
            if isinstance(arg, (MultiIndex, pd.MultiIndex)):
                if isinstance(arg, pd.MultiIndex):
                    arg = MultiIndex.from_pandas(arg)

                indices = _indices_from_labels(columns_df, arg)
                return columns_df.take(indices)

            else:
                if isinstance(arg, tuple):
                    row_arg = arg[0]
                elif is_scalar(arg):
                    row_arg = (arg,)
                else:
                    row_arg = arg
                result = columns_df.index._get_row_major(columns_df, row_arg)
                if (
                    len(result) == 1
                    and isinstance(arg, tuple)
                    and len(arg) > 1
                    and is_scalar(arg[1])
                ):
                    return result._data.columns[0].element_indexing(0)
                return result
        else:
            if isinstance(arg[0], slice):
                out = _get_label_range_or_mask(
                    columns_df.index, arg[0].start, arg[0].stop, arg[0].step
                )
                if isinstance(out, slice):
                    df = columns_df._slice(out)
                else:
                    df = columns_df._apply_boolean_mask(
                        BooleanMask.from_column_unchecked(
                            cudf.core.column.as_column(out)
                        )
                    )
            else:
                tmp_arg = arg
                if is_scalar(arg[0]):
                    # If a scalar, there is possibility of having duplicates.
                    # Join would get all the duplicates. So, converting it to
                    # an array kind.
                    if cudf.get_option("mode.pandas_compatible"):
                        if any(
                            c.dtype != columns_df._columns[0].dtype
                            for c in columns_df._columns
                        ):
                            raise TypeError(
                                "All columns need to be of same type, please "
                                "typecast to common dtype."
                            )
                    tmp_arg = ([tmp_arg[0]], tmp_arg[1])
                if len(tmp_arg[0]) == 0:
                    return columns_df._empty_like(keep_index=True)
                tmp_arg = (
                    as_column(
                        tmp_arg[0],
                        dtype=self._frame.index.dtype
                        if isinstance(
                            self._frame.index.dtype, cudf.CategoricalDtype
                        )
                        else None,
                    ),
                    tmp_arg[1],
                )

                if is_bool_dtype(tmp_arg[0].dtype):
                    df = columns_df._apply_boolean_mask(
                        BooleanMask(tmp_arg[0], len(columns_df))
                    )
                else:
                    tmp_col_name = str(uuid4())
                    cantor_name = "_" + "_".join(
                        map(str, columns_df._data.names)
                    )
                    if columns_df._data.multiindex:
                        # column names must be appropriate length tuples
                        extra = tuple(
                            "" for _ in range(columns_df._data.nlevels - 1)
                        )
                        tmp_col_name = (tmp_col_name, *extra)
                        cantor_name = (cantor_name, *extra)
                    other_df = DataFrame(
                        {
                            tmp_col_name: column.as_column(
                                range(len(tmp_arg[0]))
                            )
                        },
                        index=as_index(tmp_arg[0]),
                    )
                    columns_df[cantor_name] = column.as_column(
                        range(len(columns_df))
                    )
                    df = other_df.join(columns_df, how="inner")
                    # as join is not assigning any names to index,
                    # update it over here
                    df.index.name = columns_df.index.name
                    df = df.sort_values(by=[tmp_col_name, cantor_name])
                    df.drop(columns=[tmp_col_name, cantor_name], inplace=True)
                    # There were no indices found
                    if len(df) == 0:
                        raise KeyError(arg)

        # Step 3: Downcast
        if self._can_downcast_to_series(df, arg):
            return self._downcast_to_series(df, arg)
        return df

    @_cudf_nvtx_annotate
    def _setitem_tuple_arg(self, key, value):
        if (
            isinstance(self._frame.index, MultiIndex)
            or self._frame._data.multiindex
        ):
            raise NotImplementedError(
                "Setting values using df.loc[] not supported on "
                "DataFrames with a MultiIndex"
            )

        try:
            columns_df = self._frame._get_columns_by_label(key[1])
        except KeyError:
            if not self._frame.empty and isinstance(key[0], slice):
                pos_range = _get_label_range_or_mask(
                    self._frame.index, key[0].start, key[0].stop, key[0].step
                )
                idx = self._frame.index[pos_range]
            elif self._frame.empty and isinstance(key[0], slice):
                idx = None
            else:
                if is_scalar(key[0]):
                    arr = [key[0]]
                else:
                    arr = key[0]
                idx = cudf.Index(arr)
            if is_scalar(value):
                length = len(idx) if idx is not None else 1
                value = as_column(value, length=length)

            new_col = cudf.Series(value, index=idx)
            if not self._frame.empty:
                new_col = new_col._align_to_index(
                    self._frame.index, how="right"
                )

            if self._frame.empty:
                self._frame.index = (
                    idx if idx is not None else cudf.RangeIndex(len(new_col))
                )
            self._frame._data.insert(key[1], new_col)
        else:
            if is_scalar(value):
                for col in columns_df._column_names:
                    self._frame[col].loc[key[0]] = value

            elif isinstance(value, cudf.DataFrame):
                if value.shape != self._frame.loc[key[0]].shape:
                    _shape_mismatch_error(
                        value.shape,
                        self._frame.loc[key[0]].shape,
                    )
                value_column_names = set(value._column_names)
                scatter_map = _indices_from_labels(self._frame, key[0])
                for col in columns_df._column_names:
                    columns_df[col][scatter_map] = (
                        value._data[col] if col in value_column_names else NA
                    )

            else:
                value = cupy.asarray(value)
                if cupy.ndim(value) == 2:
                    # If the inner dimension is 1, it's broadcastable to
                    # all columns of the dataframe.
                    indexed_shape = columns_df.loc[key[0]].shape
                    if value.shape[1] == 1:
                        if value.shape[0] != indexed_shape[0]:
                            _shape_mismatch_error(value.shape, indexed_shape)
                        for i, col in enumerate(columns_df._column_names):
                            self._frame[col].loc[key[0]] = value[:, 0]
                    else:
                        if value.shape != indexed_shape:
                            _shape_mismatch_error(value.shape, indexed_shape)
                        for i, col in enumerate(columns_df._column_names):
                            self._frame[col].loc[key[0]] = value[:, i]
                else:
                    # handle cases where value is 1d object:
                    # If the key on column axis is a scalar, we indexed
                    # a single column; The 1d value should assign along
                    # the columns.
                    if is_scalar(key[1]):
                        for col in columns_df._column_names:
                            self._frame[col].loc[key[0]] = value
                    # Otherwise, there are two situations. The key on row axis
                    # can be a scalar or 1d. In either of the situation, the
                    # ith element in value corresponds to the ith row in
                    # the indexed object.
                    # If the key is 1d, a broadcast will happen.
                    else:
                        for i, col in enumerate(columns_df._column_names):
                            self._frame[col].loc[key[0]] = value[i]


class _DataFrameIlocIndexer(_DataFrameIndexer):
    """
    For selection by index.
    """

    _frame: DataFrame

    def __getitem__(self, arg):
        row_key, (
            col_is_scalar,
            column_names,
        ) = indexing_utils.destructure_dataframe_iloc_indexer(arg, self._frame)
        row_spec = indexing_utils.parse_row_iloc_indexer(
            row_key, len(self._frame)
        )
        ca = self._frame._data
        index = self._frame.index
        if col_is_scalar:
            s = Series._from_data(
                data=ColumnAccessor(
                    {key: ca._data[key] for key in column_names},
                    multiindex=ca.multiindex,
                    level_names=ca.level_names,
                ),
                index=index,
            )
            return s._getitem_preprocessed(row_spec)
        if column_names != list(self._frame._column_names):
            frame = self._frame._from_data(
                data=ColumnAccessor(
                    {key: ca._data[key] for key in column_names},
                    multiindex=ca.multiindex,
                    level_names=ca.level_names,
                ),
                index=index,
            )
        else:
            frame = self._frame
        if isinstance(row_spec, indexing_utils.MapIndexer):
            return frame._gather(row_spec.key, keep_index=True)
        elif isinstance(row_spec, indexing_utils.MaskIndexer):
            return frame._apply_boolean_mask(row_spec.key, keep_index=True)
        elif isinstance(row_spec, indexing_utils.SliceIndexer):
            return frame._slice(row_spec.key)
        elif isinstance(row_spec, indexing_utils.ScalarIndexer):
            result = frame._gather(row_spec.key, keep_index=True)
            # Attempt to turn into series.
            try:
                # Behaviour difference from pandas, which will merrily
                # turn any heterogeneous set of columns into a series if
                # you only ask for one row.
                new_name = result.index[0]
                result = Series._concat(
                    [result[name] for name in column_names],
                    index=result.keys(),
                )
                result.name = new_name
                return result
            except TypeError:
                # Couldn't find a common type, Hence:
                # Raise in pandas compatibility mode,
                # or just return a 1xN dataframe otherwise
                if cudf.get_option("mode.pandas_compatible"):
                    raise TypeError(
                        "All columns need to be of same type, please "
                        "typecast to common dtype."
                    )
                return result
        elif isinstance(row_spec, indexing_utils.EmptyIndexer):
            return frame._empty_like(keep_index=True)
        assert_never(row_spec)

    @_cudf_nvtx_annotate
    def _setitem_tuple_arg(self, key, value):
        columns_df = self._frame._from_data(
            self._frame._data.select_by_index(key[1]), self._frame._index
        )

        if is_scalar(value):
            for col in columns_df._column_names:
                self._frame[col].iloc[key[0]] = value

        elif isinstance(value, cudf.DataFrame):
            if value.shape != self._frame.iloc[key[0]].shape:
                _shape_mismatch_error(
                    value.shape,
                    self._frame.loc[key[0]].shape,
                )
            value_column_names = set(value._column_names)
            for col in columns_df._column_names:
                columns_df[col][key[0]] = (
                    value._data[col] if col in value_column_names else NA
                )

        else:
            # TODO: consolidate code path with identical counterpart
            # in `_DataFrameLocIndexer._setitem_tuple_arg`
            value = cupy.asarray(value)
            if cupy.ndim(value) == 2:
                indexed_shape = columns_df.iloc[key[0]].shape
                if value.shape[1] == 1:
                    if value.shape[0] != indexed_shape[0]:
                        _shape_mismatch_error(value.shape, indexed_shape)
                    for i, col in enumerate(columns_df._column_names):
                        self._frame[col].iloc[key[0]] = value[:, 0]
                else:
                    if value.shape != indexed_shape:
                        _shape_mismatch_error(value.shape, indexed_shape)
                    for i, col in enumerate(columns_df._column_names):
                        self._frame._data[col][key[0]] = value[:, i]
            else:
                if is_scalar(key[1]):
                    for col in columns_df._column_names:
                        self._frame[col].iloc[key[0]] = value
                else:
                    for i, col in enumerate(columns_df._column_names):
                        self._frame[col].iloc[key[0]] = value[i]


class DataFrame(IndexedFrame, Serializable, GetAttrGetItemMixin):
    """
    A GPU Dataframe object.

    Parameters
    ----------
    data : array-like, Iterable, dict, or DataFrame.
        Dict can contain Series, arrays, constants, or list-like objects.
    index : Index or array-like
        Index to use for resulting frame. Will default to
        RangeIndex if no indexing information part of input data and
        no index provided.
    columns : Index or array-like
        Column labels to use for resulting frame.
        Will default to RangeIndex (0, 1, 2, …, n) if no column
        labels are provided.
    dtype : dtype, default None
        Data type to force. Only a single dtype is allowed.
        If None, infer.
    nan_as_null : bool, Default True
        If ``None``/``True``, converts ``np.nan`` values to
        ``null`` values.
        If ``False``, leaves ``np.nan`` values as is.

    Examples
    --------
    Build dataframe with ``__setitem__``:

    >>> import cudf
    >>> df = cudf.DataFrame()
    >>> df['key'] = [0, 1, 2, 3, 4]
    >>> df['val'] = [float(i + 10) for i in range(5)]  # insert column
    >>> df
       key   val
    0    0  10.0
    1    1  11.0
    2    2  12.0
    3    3  13.0
    4    4  14.0

    Build DataFrame via dict of columns:

    >>> import numpy as np
    >>> from datetime import datetime, timedelta
    >>> t0 = datetime.strptime('2018-10-07 12:00:00', '%Y-%m-%d %H:%M:%S')
    >>> n = 5
    >>> df = cudf.DataFrame({
    ...     'id': np.arange(n),
    ...     'datetimes': np.array(
    ...     [(t0+ timedelta(seconds=x)) for x in range(n)])
    ... })
    >>> df
        id            datetimes
    0    0  2018-10-07 12:00:00
    1    1  2018-10-07 12:00:01
    2    2  2018-10-07 12:00:02
    3    3  2018-10-07 12:00:03
    4    4  2018-10-07 12:00:04

    Build DataFrame via list of rows as tuples:

    >>> df = cudf.DataFrame([
    ...     (5, "cats", "jump", np.nan),
    ...     (2, "dogs", "dig", 7.5),
    ...     (3, "cows", "moo", -2.1, "occasionally"),
    ... ])
    >>> df
       0     1     2     3             4
    0  5  cats  jump  <NA>          <NA>
    1  2  dogs   dig   7.5          <NA>
    2  3  cows   moo  -2.1  occasionally

    Convert from a Pandas DataFrame:

    >>> import pandas as pd
    >>> pdf = pd.DataFrame({'a': [0, 1, 2, 3],'b': [0.1, 0.2, None, 0.3]})
    >>> pdf
       a    b
    0  0  0.1
    1  1  0.2
    2  2  NaN
    3  3  0.3
    >>> df = cudf.from_pandas(pdf)
    >>> df
       a     b
    0  0   0.1
    1  1   0.2
    2  2  <NA>
    3  3   0.3
    """

    _PROTECTED_KEYS = frozenset(("_data", "_index"))
    _accessors: Set[Any] = set()
    _loc_indexer_type = _DataFrameLocIndexer
    _iloc_indexer_type = _DataFrameIlocIndexer
    _groupby = DataFrameGroupBy
    _resampler = DataFrameResampler

    @_cudf_nvtx_annotate
    def __init__(
        self, data=None, index=None, columns=None, dtype=None, nan_as_null=True
    ):
        super().__init__()

        if isinstance(columns, (Series, cudf.BaseIndex)):
            columns = columns.to_pandas()

        if isinstance(data, (DataFrame, pd.DataFrame)):
            if isinstance(data, pd.DataFrame):
                data = self.from_pandas(data, nan_as_null=nan_as_null)

            if index is not None:
                if not data.index.equals(index):
                    data = data.reindex(index)
                    index = data._index
                else:
                    index = as_index(index)
            else:
                index = data._index

            self._index = index

            if columns is not None:
                self._data = data._data
                self._reindex(
                    column_names=columns, index=index, deep=False, inplace=True
                )
                if isinstance(
                    columns, (range, pd.RangeIndex, cudf.RangeIndex)
                ):
                    self._data.rangeindex = True
            else:
                self._data = data._data
                self._data.rangeindex = True
        elif isinstance(data, (cudf.Series, pd.Series)):
            if isinstance(data, pd.Series):
                data = cudf.Series.from_pandas(data, nan_as_null=nan_as_null)

            # Series.name is not None and Series.name in columns
            #   -> align
            # Series.name is not None and Series.name not in columns
            #   -> return empty DataFrame
            # Series.name is None and no columns
            #   -> return 1 column DataFrame
            # Series.name is None and columns
            #   -> return 1 column DataFrame if len(columns) in {0, 1}
            if data.name is None and columns is not None:
                if len(columns) > 1:
                    raise ValueError(
                        "Length of columns must be less than 2 if "
                        f"{type(data).__name__}.name is None."
                    )
                name = columns[0]
            else:
                name = data.name or 0
            self._init_from_dict_like(
                {name: data},
                index=index,
                columns=columns,
                nan_as_null=nan_as_null,
            )
        elif data is None:
            if index is None:
                self._index = RangeIndex(0)
            else:
                self._index = as_index(index)
            if columns is not None:
                rangeindex = isinstance(
                    columns, (range, pd.RangeIndex, cudf.RangeIndex)
                )
                label_dtype = getattr(columns, "dtype", None)
                self._data = ColumnAccessor(
                    {
                        k: column.column_empty(
                            len(self), dtype="object", masked=True
                        )
                        for k in columns
                    },
                    level_names=tuple(columns.names)
                    if isinstance(columns, pd.Index)
                    else None,
                    rangeindex=rangeindex,
                    label_dtype=label_dtype,
                )
        elif isinstance(data, ColumnAccessor):
            raise TypeError(
                "Use cudf.Series._from_data for constructing a Series from "
                "ColumnAccessor"
            )
        elif hasattr(data, "__cuda_array_interface__"):
            arr_interface = data.__cuda_array_interface__

            # descr is an optional field of the _cuda_ary_iface_
            if "descr" in arr_interface:
                if len(arr_interface["descr"]) == 1:
                    new_df = self._from_arrays(
                        data, index=index, columns=columns
                    )
                else:
                    new_df = self.from_records(
                        data, index=index, columns=columns
                    )
            else:
                new_df = self._from_arrays(data, index=index, columns=columns)

            self._data = new_df._data
            self._index = new_df._index
            self._check_data_index_length_match()
        elif hasattr(data, "__array_interface__"):
            arr_interface = data.__array_interface__
            if len(arr_interface["descr"]) == 1:
                # not record arrays
                new_df = self._from_arrays(data, index=index, columns=columns)
            else:
                new_df = self.from_records(data, index=index, columns=columns)
            self._data = new_df._data
            self._index = new_df._index
            self._check_data_index_length_match()
        else:
            if isinstance(data, Iterator):
                data = list(data)
            if is_list_like(data):
                if len(data) > 0 and is_scalar(data[0]):
                    if columns is not None:
                        label_dtype = getattr(columns, "dtype", None)
                        data = dict(zip(columns, [data]))
                        rangeindex = isinstance(
                            columns, (range, pd.RangeIndex, cudf.RangeIndex)
                        )
                    else:
                        data = dict(enumerate([data]))
                        rangeindex = True
                        label_dtype = None
                    new_df = DataFrame(data=data, index=index)

                    self._data = new_df._data
                    self._index = new_df._index
                    self._data._level_names = (
                        tuple(columns.names)
                        if isinstance(columns, pd.Index)
                        else self._data._level_names
                    )
                    self._data.rangeindex = rangeindex
                    self._data.label_dtype = (
                        cudf.dtype(label_dtype)
                        if label_dtype is not None
                        else None
                    )
                elif len(data) > 0 and isinstance(data[0], Series):
                    self._init_from_series_list(
                        data=data, columns=columns, index=index
                    )
                else:
                    self._init_from_list_like(
                        data, index=index, columns=columns
                    )
                self._check_data_index_length_match()
            else:
                if not is_dict_like(data):
                    raise TypeError("data must be list or dict-like")

                self._init_from_dict_like(
                    data, index=index, columns=columns, nan_as_null=nan_as_null
                )
                self._check_data_index_length_match()

        if dtype:
            self._data = self.astype(dtype)._data

        self._data.multiindex = self._data.multiindex or isinstance(
            columns, pd.MultiIndex
        )

    @_cudf_nvtx_annotate
    def _init_from_series_list(self, data, columns, index):
        if index is None:
            # When `index` is `None`, the final index of
            # resulting dataframe will be union of
            # all Series's names.
            final_index = as_index(_get_union_of_series_names(data))
        else:
            # When an `index` is passed, the final index of
            # resulting dataframe will be whatever
            # index passed, but will need
            # shape validations - explained below
            data_length = len(data)
            index_length = len(index)
            if data_length != index_length:
                # If the passed `index` length doesn't match
                # length of Series objects in `data`, we must
                # check if `data` can be duplicated/expanded
                # to match the length of index. For that we
                # check if the length of index is a factor
                # of length of data.
                #
                # 1. If yes, we extend data
                # until length of data is equal to length of index.
                # 2. If no, we throw an error stating the
                # shape of resulting `data` and `index`

                # Simple example
                # >>> import pandas as pd
                # >>> s = pd.Series([1, 2, 3])
                # >>> pd.DataFrame([s], index=['a', 'b'])
                #    0  1  2
                # a  1  2  3
                # b  1  2  3
                # >>> pd.DataFrame([s], index=['a', 'b', 'c'])
                #    0  1  2
                # a  1  2  3
                # b  1  2  3
                # c  1  2  3
                if index_length % data_length == 0:
                    initial_data = data
                    data = []
                    for _ in range(int(index_length / data_length)):
                        data.extend([o for o in initial_data])
                else:
                    raise ValueError(
                        f"Length of values ({data_length}) does "
                        f"not match length of index ({index_length})"
                    )

            final_index = as_index(index)

        series_lengths = list(map(len, data))
        data = numeric_normalize_types(*data)
        if series_lengths.count(series_lengths[0]) == len(series_lengths):
            # Calculating the final dataframe columns by
            # getting union of all `index` of the Series objects.
            final_columns = _get_union_of_indices([d.index for d in data])
            if isinstance(final_columns, cudf.RangeIndex):
                self._data.rangeindex = True

            for idx, series in enumerate(data):
                if not series.index.is_unique:
                    raise ValueError(
                        "Reindexing only valid with uniquely valued Index "
                        "objects"
                    )
                if not series.index.equals(final_columns):
                    series = series.reindex(final_columns)
                self._data[idx] = column.as_column(series._column)

            # Setting `final_columns` to self._index so
            # that the resulting `transpose` will be have
            # columns set to `final_columns`
            self._index = as_index(final_columns)

            transpose = self.T
        else:
            with warnings.catch_warnings():
                warnings.simplefilter("ignore", FutureWarning)
                concat_df = cudf.concat(data, axis=1)

            cols = concat_df._data.to_pandas_index()
            if cols.dtype == "object":
                concat_df.columns = cols.astype("str")

            transpose = concat_df.T

        transpose._index = final_index
        self._data = transpose._data
        self._index = transpose._index

        # If `columns` is passed, the result dataframe
        # contain a dataframe with only the
        # specified `columns` in the same order.
        if columns is not None:
            for col_name in columns:
                if col_name not in self._data:
                    self._data[col_name] = column.column_empty(
                        row_count=len(self), dtype=None, masked=True
                    )
            self._data._level_names = (
                tuple(columns.names)
                if isinstance(columns, pd.Index)
                else self._data._level_names
            )
            self._data = self._data.select_by_label(columns)
            self._data.rangeindex = isinstance(
                columns, (range, cudf.RangeIndex, pd.RangeIndex)
            )
        else:
            self._data.rangeindex = True

    @_cudf_nvtx_annotate
    def _init_from_list_like(self, data, index=None, columns=None):
        if index is None:
            index = RangeIndex(start=0, stop=len(data))
        else:
            index = as_index(index)

        self._index = as_index(index)
        # list-of-dicts case
        if len(data) > 0 and isinstance(data[0], dict):
            data = DataFrame.from_pandas(pd.DataFrame(data))
            self._data = data._data
        # interval in a list
        elif len(data) > 0 and isinstance(data[0], pd.Interval):
            data = DataFrame.from_pandas(pd.DataFrame(data))
            self._data = data._data
        elif any(
            not isinstance(col, (abc.Iterable, abc.Sequence)) for col in data
        ):
            raise TypeError("Inputs should be an iterable or sequence.")
        elif len(data) > 0 and not can_convert_to_column(data[0]):
            raise ValueError("Must pass 2-d input.")
        else:
            if (
                len(data) > 0
                and columns is None
                and isinstance(data[0], tuple)
                and hasattr(data[0], "_fields")
            ):
                # pandas behavior is to use the fields from the first
                # namedtuple as the column names
                columns = data[0]._fields

            data = list(itertools.zip_longest(*data))

            if columns is not None and len(data) == 0:
                data = [
                    cudf.core.column.column_empty(row_count=0, dtype=None)
                    for _ in columns
                ]

            for col_name, col in enumerate(data):
                self._data[col_name] = column.as_column(col)
            self._data.rangeindex = True

        if columns is not None:
            if len(columns) != len(data):
                raise ValueError(
                    f"Shape of passed values is ({len(index)}, {len(data)}), "
                    f"indices imply ({len(index)}, {len(columns)})."
                )

            self.columns = columns
            self._data.rangeindex = isinstance(
                columns, (range, pd.RangeIndex, cudf.RangeIndex)
            )
            self._data.label_dtype = getattr(columns, "dtype", None)

    @_cudf_nvtx_annotate
    def _init_from_dict_like(
        self, data, index=None, columns=None, nan_as_null=None
    ):
        label_dtype = None
        if columns is not None:
            label_dtype = getattr(columns, "dtype", None)
            # remove all entries in data that are not in columns,
            # inserting new empty columns for entries in columns that
            # are not in data
            if any(c in data for c in columns):
                # Let the downstream logic determine the length of the
                # empty columns here
                empty_column = lambda: None  # noqa: E731
            else:
                # If keys is empty, none of the data keys match the
                # columns, so we need to create an empty DataFrame. To
                # match pandas, the size of the dataframe must match
                # the provided index, so we need to return a masked
                # array of nulls if an index is given.
                empty_column = functools.partial(
                    cudf.core.column.column_empty,
                    row_count=(0 if index is None else len(index)),
                    dtype=None,
                    masked=index is not None,
                )

            data = {
                c: data[c] if c in data else empty_column() for c in columns
            }

        data, index = self._align_input_series_indices(data, index=index)

        if index is None:
            num_rows = 0
            if data:
                keys, values, lengths = zip(
                    *(
                        (k, v, 1)
                        if is_scalar(v)
                        else (
                            k,
                            vc := as_column(v, nan_as_null=nan_as_null),
                            len(vc),
                        )
                        for k, v in data.items()
                    )
                )
                data = dict(zip(keys, values))
                try:
                    (num_rows,) = (set(lengths) - {1}) or {1}
                except ValueError:
                    raise ValueError("All arrays must be the same length")

            self._index = RangeIndex(0, num_rows)
        else:
            self._index = as_index(index)

        if len(data):
            self._data.multiindex = True
            for i, col_name in enumerate(data):
                self._data.multiindex = self._data.multiindex and isinstance(
                    col_name, tuple
                )
                self._insert(
                    i,
                    col_name,
                    data[col_name],
                    nan_as_null=nan_as_null,
                )
        self._data._level_names = (
            tuple(columns.names)
            if isinstance(columns, pd.Index)
            else self._data._level_names
        )
        self._data.label_dtype = label_dtype

    @classmethod
    def _from_data(
        cls,
        data: MutableMapping,
        index: Optional[BaseIndex] = None,
        columns: Any = None,
    ) -> DataFrame:
        out = super()._from_data(data=data, index=index)
        if columns is not None:
            out.columns = columns
        return out

    @staticmethod
    @_cudf_nvtx_annotate
    def _align_input_series_indices(data, index):
        data = data.copy()

        input_series = [
            Series(val)
            for val in data.values()
            if isinstance(val, (pd.Series, Series, dict))
        ]

        if input_series:
            if index is not None:
                aligned_input_series = [
                    sr._align_to_index(index, how="right", sort=False)
                    for sr in input_series
                ]

            else:
                aligned_input_series = cudf.core.series._align_indices(
                    input_series
                )
                index = aligned_input_series[0].index

            for name, val in data.items():
                if isinstance(val, (pd.Series, Series, dict)):
                    data[name] = aligned_input_series.pop(0)

        return data, index

    # The `constructor*` properties are used by `dask` (and `dask_cudf`)
    @property
    def _constructor(self):
        return DataFrame

    @property
    def _constructor_sliced(self):
        return Series

    @property
    def _constructor_expanddim(self):
        raise NotImplementedError(
            "_constructor_expanddim not supported for DataFrames!"
        )

    def serialize(self):
        header, frames = super().serialize()

        header["index"], index_frames = self._index.serialize()
        header["index_frame_count"] = len(index_frames)
        # For backwards compatibility with older versions of cuDF, index
        # columns are placed before data columns.
        frames = index_frames + frames

        return header, frames

    @classmethod
    def deserialize(cls, header, frames):
        index_nframes = header["index_frame_count"]
        obj = super().deserialize(
            header, frames[header["index_frame_count"] :]
        )

        idx_typ = pickle.loads(header["index"]["type-serialized"])
        index = idx_typ.deserialize(header["index"], frames[:index_nframes])
        obj._index = index

        return obj

    @property
    @_cudf_nvtx_annotate
    def shape(self):
        """Returns a tuple representing the dimensionality of the DataFrame."""
        return self._num_rows, self._num_columns

    @property
    def dtypes(self):
        """
        Return the dtypes in this object.

        Returns
        -------
        pandas.Series
            The data type of each column.

        Examples
        --------
        >>> import cudf
        >>> import pandas as pd
        >>> df = cudf.DataFrame({'float': [1.0],
        ...                    'int': [1],
        ...                    'datetime': [pd.Timestamp('20180310')],
        ...                    'string': ['foo']})
        >>> df
           float  int   datetime string
        0    1.0    1 2018-03-10    foo
        >>> df.dtypes
        float              float64
        int                  int64
        datetime    datetime64[us]
        string              object
        dtype: object
        """
        return pd.Series(self._dtypes, dtype="object")

    @property
    def ndim(self):
        """Dimension of the data. DataFrame ndim is always 2."""
        return 2

    def __dir__(self):
        # Add the columns of the DataFrame to the dir output.
        o = set(dir(type(self)))
        o.update(self.__dict__)
        o.update(
            c
            for c in self._column_names
            if isinstance(c, str) and c.isidentifier()
        )
        return list(o)

    def __setattr__(self, key, col):
        try:
            # Preexisting attributes may be set. We cannot rely on checking the
            # `_PROTECTED_KEYS` because we must also allow for settable
            # properties, and we must call object.__getattribute__ to bypass
            # the `__getitem__` behavior inherited from `GetAttrGetItemMixin`.
            object.__getattribute__(self, key)
        except AttributeError:
            if key not in self._PROTECTED_KEYS:
                try:
                    # Check key existence.
                    self[key]
                    # If a column already exists, set it.
                    self[key] = col
                    return
                except KeyError:
                    pass

            # Set a new attribute that is not already a column.
            super().__setattr__(key, col)

        except RuntimeError as e:
            # TODO: This allows setting properties that are marked as forbidden
            # for internal usage. It is necessary because the __getattribute__
            # call in the try block will trigger the error. We should see if
            # setting these variables can also always be disabled
            if "External-only API" not in str(e):
                raise
            super().__setattr__(key, col)
        else:
            super().__setattr__(key, col)

    @_cudf_nvtx_annotate
    def __getitem__(self, arg):
        """
        If *arg* is a ``str`` or ``int`` type, return the column Series.
        If *arg* is a ``slice``, return a new DataFrame with all columns
        sliced to the specified range.
        If *arg* is an ``array`` containing column names, return a new
        DataFrame with the corresponding columns.
        If *arg* is a ``dtype.bool array``, return the rows marked True

        Examples
        --------
        >>> df = cudf.DataFrame({
        ...     'a': list(range(10)),
        ...     'b': list(range(10)),
        ...     'c': list(range(10)),
        ... })

        Get first 4 rows of all columns.

        >>> df[:4]
           a  b  c
        0  0  0  0
        1  1  1  1
        2  2  2  2
        3  3  3  3

        Get last 5 rows of all columns.

        >>> df[-5:]
           a  b  c
        5  5  5  5
        6  6  6  6
        7  7  7  7
        8  8  8  8
        9  9  9  9

        Get columns a and c.

        >>> df[['a', 'c']]
           a  c
        0  0  0
        1  1  1
        2  2  2
        3  3  3
        4  4  4
        5  5  5
        6  6  6
        7  7  7
        8  8  8
        9  9  9

        Return the rows specified in the boolean mask.

        >>> df[[True, False, True, False, True,
        ...     False, True, False, True, False]]
           a  b  c
        0  0  0  0
        2  2  2  2
        4  4  4  4
        6  6  6  6
        8  8  8  8
        """
        if _is_scalar_or_zero_d_array(arg) or isinstance(arg, tuple):
            return self._get_columns_by_label(arg, downcast=True)

        elif isinstance(arg, slice):
            return self._slice(arg)

        elif can_convert_to_column(arg):
            mask = arg
            if is_list_like(mask):
                dtype = None
                if len(mask) == 0 and not PANDAS_GE_200:
                    # An explicit dtype is needed to avoid pandas
                    # warnings from empty sets of columns. This
                    # shouldn't be needed in pandas 2.0, we don't
                    # need to specify a dtype when we know we're not
                    # trying to match any columns so the default is fine.
                    dtype = "float64"
                mask = pd.Series(mask, dtype=dtype)
            if mask.dtype == "bool":
                return self._apply_boolean_mask(BooleanMask(mask, len(self)))
            else:
                return self._get_columns_by_label(mask)
        elif isinstance(arg, DataFrame):
            return self.where(arg)
        else:
            raise TypeError(
                f"__getitem__ on type {type(arg)} is not supported"
            )

    @_cudf_nvtx_annotate
    def __setitem__(self, arg, value):
        """Add/set column by *arg or DataFrame*"""
        if isinstance(arg, DataFrame):
            # not handling set_item where arg = df & value = df
            if isinstance(value, DataFrame):
                raise TypeError(
                    f"__setitem__ with arg = {type(value)} and "
                    f"value = {type(arg)} is not supported"
                )
            else:
                for col_name in self._data:
                    scatter_map = arg._data[col_name]
                    if is_scalar(value):
                        self._data[col_name][scatter_map] = value
                    else:
                        self._data[col_name][scatter_map] = column.as_column(
                            value
                        )[scatter_map]
        elif is_scalar(arg) or isinstance(arg, tuple):
            if isinstance(value, DataFrame):
                _setitem_with_dataframe(
                    input_df=self,
                    replace_df=value,
                    input_cols=[arg],
                    mask=None,
                )
            else:
                if arg in self._data:
                    if not is_scalar(value) and len(self) == 0:
                        if isinstance(value, (pd.Series, Series)):
                            self._index = as_index(value.index)
                        elif len(value) > 0:
                            self._index = RangeIndex(start=0, stop=len(value))
                        value = column.as_column(value)
                        new_data = self._data.__class__()
                        for key in self._data:
                            if key == arg:
                                new_data[key] = value
                            else:
                                new_data[key] = column.column_empty_like(
                                    self._data[key],
                                    masked=True,
                                    newsize=len(value),
                                )

                        self._data = new_data
                        return
                    elif isinstance(value, (pd.Series, Series)):
                        value = Series(value)._align_to_index(
                            self._index,
                            how="right",
                            sort=False,
                            allow_non_unique=True,
                        )
                    if is_scalar(value):
                        self._data[arg] = column.full(len(self), value)
                    else:
                        value = as_column(value)
                        self._data[arg] = value
                else:
                    # disc. with pandas here
                    # pandas raises key error here
                    self.insert(len(self._data), arg, value)

        elif can_convert_to_column(arg):
            mask = arg
            if is_list_like(mask):
                mask = np.array(mask)

            if mask.dtype == "bool":
                mask = column.as_column(arg)

                if isinstance(value, DataFrame):
                    _setitem_with_dataframe(
                        input_df=self,
                        replace_df=value,
                        input_cols=None,
                        mask=mask,
                    )
                else:
                    if not is_scalar(value):
                        value = column.as_column(value)[mask]
                    for col_name in self._data:
                        self._data[col_name][mask] = value
            else:
                if isinstance(value, (cupy.ndarray, np.ndarray)):
                    _setitem_with_dataframe(
                        input_df=self,
                        replace_df=cudf.DataFrame(value),
                        input_cols=arg,
                        mask=None,
                        ignore_index=True,
                    )
                elif isinstance(value, DataFrame):
                    _setitem_with_dataframe(
                        input_df=self,
                        replace_df=value,
                        input_cols=arg,
                        mask=None,
                    )
                else:
                    for col in arg:
                        if is_scalar(value):
                            self._data[col] = column.full(
                                size=len(self), fill_value=value
                            )
                        else:
                            self._data[col] = column.as_column(value)

        else:
            raise TypeError(
                f"__setitem__ on type {type(arg)} is not supported"
            )

    def __delitem__(self, name):
        self._drop_column(name)

    @_cudf_nvtx_annotate
    def memory_usage(self, index=True, deep=False):
        mem_usage = [col.memory_usage for col in self._data.columns]
        names = [str(name) for name in self._data.names]
        if index:
            mem_usage.append(self._index.memory_usage())
            names.append("Index")
        return Series._from_data(
            data={None: as_column(mem_usage)},
            index=as_index(names),
        )

    @_cudf_nvtx_annotate
    def __array_function__(self, func, types, args, kwargs):
        if "out" in kwargs or not all(
            issubclass(t, (Series, DataFrame)) for t in types
        ):
            return NotImplemented

        try:
            if func.__name__ in {"any", "all"}:
                # NumPy default for `axis` is
                # different from `cudf`/`pandas`
                # hence need this special handling.
                kwargs.setdefault("axis", None)
            if cudf_func := getattr(self.__class__, func.__name__, None):
                out = cudf_func(*args, **kwargs)
                # The dot product of two DataFrames returns an array in pandas.
                if (
                    func is np.dot
                    and isinstance(args[0], (DataFrame, pd.DataFrame))
                    and isinstance(args[1], (DataFrame, pd.DataFrame))
                ):
                    return out.values
                return out
        except Exception:
            # The rare instance where a "silent" failure is preferable. Except
            # in the (highly unlikely) case that some other library
            # interoperates with cudf objects, the result will be that numpy
            # raises a TypeError indicating that the operation is not
            # implemented, which is much friendlier than an arbitrary internal
            # cudf error.
            pass
        return NotImplemented

    # The _get_numeric_data method is necessary for dask compatibility.
    @_cudf_nvtx_annotate
    def _get_numeric_data(self):
        """Return a dataframe with only numeric data types"""
        columns = [
            c
            for c, dt in self.dtypes.items()
            if dt != object and not isinstance(dt, cudf.CategoricalDtype)
        ]
        return self[columns]

    @_cudf_nvtx_annotate
    def assign(self, **kwargs: Union[Callable[[Self], Any], Any]):
        """
        Assign columns to DataFrame from keyword arguments.

        Parameters
        ----------
        **kwargs: dict mapping string column names to values
            The value for each key can either be a literal column (or
            something that can be converted to a column), or
            a callable of one argument that will be given the
            dataframe as an argument and should return the new column
            (without modifying the input argument).
            Columns are added in-order, so callables can refer to
            column names constructed in the assignment.

        Examples
        --------
        >>> import cudf
        >>> df = cudf.DataFrame()
        >>> df = df.assign(a=[0, 1, 2], b=[3, 4, 5])
        >>> df
           a  b
        0  0  3
        1  1  4
        2  2  5
        """
        new_df = self.copy(deep=False)
        for k, v in kwargs.items():
            new_df[k] = v(new_df) if callable(v) else v
        return new_df

    @classmethod
    @_cudf_nvtx_annotate
    def _concat(
        cls, objs, axis=0, join="outer", ignore_index=False, sort=False
    ):
        # flag to indicate at least one empty input frame also has an index
        empty_has_index = False
        # length of output frame's RangeIndex if all input frames are empty,
        # and at least one has an index
        result_index_length = 0
        # the number of empty input frames
        num_empty_input_frames = 0

        # flag to indicate if all DataFrame's have
        # RangeIndex as their index
        are_all_range_index = False

        for i, obj in enumerate(objs):
            # shallow-copy the input DFs in case the same DF instance
            # is concatenated with itself
            objs[i] = obj.copy(deep=False)

            # If ignore_index is true, determine if
            # all or some objs are empty(and have index).
            # 1. If all objects are empty(and have index), we
            # should set the index separately using RangeIndex.
            # 2. If some objects are empty(and have index), we
            # create empty columns later while populating `columns`
            # variable. Detailed explanation of second case before
            # allocation of `columns` variable below.
            if ignore_index and obj.empty:
                num_empty_input_frames += 1
                result_index_length += len(obj)
                empty_has_index = empty_has_index or len(obj) > 0

            are_all_range_index = (
                True if i == 0 else are_all_range_index
            ) and isinstance(obj.index, cudf.RangeIndex)

        if join == "inner":
            sets_of_column_names = [set(obj._column_names) for obj in objs]

            intersecting_columns = functools.reduce(
                set.intersection, sets_of_column_names
            )
            union_of_columns = functools.reduce(
                set.union, sets_of_column_names
            )
            non_intersecting_columns = union_of_columns.symmetric_difference(
                intersecting_columns
            )

            # Get an ordered list of the intersecting columns to preserve input
            # order, which is promised by pandas for inner joins.
            ordered_intersecting_columns = [
                name
                for obj in objs
                for name in obj._column_names
                if name in intersecting_columns
            ]

            names = dict.fromkeys(ordered_intersecting_columns).keys()

            if axis == 0:
                if ignore_index and (
                    num_empty_input_frames > 0
                    or len(intersecting_columns) == 0
                ):
                    # When ignore_index is True and if there is
                    # at least 1 empty dataframe and no
                    # intersecting columns are present, an empty dataframe
                    # needs to be returned just with an Index.
                    empty_has_index = True
                    num_empty_input_frames = len(objs)
                    result_index_length = sum(len(obj) for obj in objs)

                # remove columns not present in all objs
                for obj in objs:
                    obj.drop(
                        columns=non_intersecting_columns,
                        inplace=True,
                        errors="ignore",
                    )
        elif join == "outer":
            # Get a list of the unique table column names
            names = [name for f in objs for name in f._column_names]
            names = dict.fromkeys(names).keys()

        else:
            raise ValueError(
                "Only can inner (intersect) or outer (union) when joining"
                "the other axis"
            )

        if sort:
            try:
                # Sorted always returns a list, but will fail to sort if names
                # include different types that are not comparable.
                names = sorted(names)
            except TypeError:
                # For pandas compatibility, we also try to handle the case
                # where some column names are strings and others are ints. Just
                # assume that everything that isn't a str is numerical, we
                # can't sort anything else.
                try:
                    str_names = sorted(n for n in names if isinstance(n, str))
                    non_str_names = sorted(
                        n for n in names if not isinstance(n, str)
                    )
                    names = non_str_names + str_names
                except TypeError:
                    names = list(names)
        else:
            names = list(names)

        # Combine the index and table columns for each Frame into a list of
        # [...index_cols, ...table_cols].
        #
        # If any of the input frames have a non-empty index, include these
        # columns in the list of columns to concatenate, even if the input
        # frames are empty and `ignore_index=True`.
        columns = [
            (
                []
                if are_all_range_index
                or (ignore_index and not empty_has_index)
                else list(f._index._data.columns)
            )
            + [f._data[name] if name in f._data else None for name in names]
            for f in objs
        ]

        # Get a list of the combined index and table column indices
        indices = list(range(functools.reduce(max, map(len, columns))))
        # The position of the first table column in each
        # combined index + table columns list
        first_data_column_position = len(indices) - len(names)

        # Get the non-null columns and their dtypes
        non_null_cols, dtypes = _get_non_null_cols_and_dtypes(indices, columns)

        # Infer common dtypes between numeric columns
        # and combine CategoricalColumn categories
        categories = _find_common_dtypes_and_categories(non_null_cols, dtypes)

        # Cast all columns to a common dtype, assign combined categories,
        # and back-fill missing columns with all-null columns
        _cast_cols_to_common_dtypes(indices, columns, dtypes, categories)

        # Construct input tables with the index and data columns in the same
        # order. This strips the given index/column names and replaces the
        # names with their integer positions in the `cols` list
        tables = []
        for cols in columns:
            table_index = None
            if 1 == first_data_column_position:
                table_index = cudf.core.index.as_index(cols[0])
            elif first_data_column_position > 1:
                table_index = DataFrame._from_data(
                    data=dict(
                        zip(
                            indices[:first_data_column_position],
                            cols[:first_data_column_position],
                        )
                    )
                )
            tables.append(
                DataFrame._from_data(
                    data=dict(
                        zip(
                            indices[first_data_column_position:],
                            cols[first_data_column_position:],
                        )
                    ),
                    index=table_index,
                )
            )

        # Concatenate the Tables
        out = cls._from_data(
            *libcudf.concat.concat_tables(
                tables, ignore_index=ignore_index or are_all_range_index
            )
        )

        # If ignore_index is True, all input frames are empty, and at
        # least one input frame has an index, assign a new RangeIndex
        # to the result frame.
        if empty_has_index and num_empty_input_frames == len(objs):
            out._index = cudf.RangeIndex(result_index_length)
        elif are_all_range_index and not ignore_index:
            out._index = cudf.core.index.Index._concat(
                [o._index for o in objs]
            )

        # Reassign the categories for any categorical table cols
        _reassign_categories(
            categories, out._data, indices[first_data_column_position:]
        )

        # Reassign the categories for any categorical index cols
        if not isinstance(out._index, cudf.RangeIndex):
            _reassign_categories(
                categories,
                out._index._data,
                indices[:first_data_column_position],
            )
            if not isinstance(out._index, MultiIndex) and isinstance(
                out._index._values.dtype, cudf.CategoricalDtype
            ):
                out = out.set_index(
                    cudf.core.index.as_index(out.index._values)
                )
        for name, col in out._data.items():
            out._data[name] = col._with_type_metadata(
                tables[0]._data[name].dtype
            )

        # Reassign index and column names
        if objs[0]._data.multiindex:
            out._set_column_names_like(objs[0])
        else:
            out.columns = names
        if not ignore_index:
            out._index.name = objs[0]._index.name
            out._index.names = objs[0]._index.names

        return out

    def astype(
        self,
        dtype,
        copy: bool = False,
        errors: Literal["raise", "ignore"] = "raise",
    ):
        if is_dict_like(dtype):
            if len(set(dtype.keys()) - set(self._data.names)) > 0:
                raise KeyError(
                    "Only a column name can be used for the "
                    "key in a dtype mappings argument."
                )
        else:
            dtype = {cc: dtype for cc in self._data.names}
        return super().astype(dtype, copy, errors)

    def _clean_renderable_dataframe(self, output):
        """
        This method takes in partial/preprocessed dataframe
        and returns correct representation of it with correct
        dimensions (rows x columns)
        """

        max_rows = get_option("display.max_rows")
        min_rows = get_option("display.min_rows")
        max_cols = get_option("display.max_columns")
        max_colwidth = get_option("display.max_colwidth")
        show_dimensions = get_option("display.show_dimensions")
        if get_option("display.expand_frame_repr"):
            width, _ = console.get_console_size()
        else:
            width = None

        output = output.to_pandas().to_string(
            max_rows=max_rows,
            min_rows=min_rows,
            max_cols=max_cols,
            line_width=width,
            max_colwidth=max_colwidth,
            show_dimensions=show_dimensions,
        )

        lines = output.split("\n")

        if lines[-1].startswith("["):
            lines = lines[:-1]
            lines.append(
                "[%d rows x %d columns]" % (len(self), len(self._data.names))
            )
        return "\n".join(lines)

    def _clean_nulls_from_dataframe(self, df):
        """
        This function converts all ``null`` values to ``<NA>`` for
        representation as a string in `__repr__`.

        Since we utilize Pandas `__repr__` at all places in our code
        for formatting purposes, we convert columns to `str` dtype for
        filling with `<NA>` values.
        """
        for col in df._data:
            if isinstance(
                df._data[col].dtype, (cudf.StructDtype, cudf.ListDtype)
            ):
                # TODO we need to handle this
                pass
            elif df._data[col].has_nulls():
                fill_value = (
                    str(cudf.NaT)
                    if isinstance(
                        df._data[col],
                        (
                            cudf.core.column.DatetimeColumn,
                            cudf.core.column.TimeDeltaColumn,
                        ),
                    )
                    else str(cudf.NA)
                )

                df[col] = df._data[col].astype("str").fillna(fill_value)
            else:
                df[col] = df._data[col]

        return df

    def _get_renderable_dataframe(self):
        """
        Takes rows and columns from pandas settings or estimation from size.
        pulls quadrants based off of some known parameters then style for
        multiindex as well producing an efficient representative string
        for printing with the dataframe.
        """
        max_rows = pd.options.display.max_rows
        nrows = np.max([len(self) if max_rows is None else max_rows, 1])
        if pd.options.display.max_rows == 0:
            nrows = len(self)
        ncols = (
            pd.options.display.max_columns
            if pd.options.display.max_columns
            else pd.options.display.width / 2
        )

        if len(self) <= nrows and len(self._data.names) <= ncols:
            output = self.copy(deep=False)
        elif self.empty and len(self.index) > 0:
            max_seq_items = pd.options.display.max_seq_items
            # In case of Empty DataFrame with index, Pandas prints
            # first `pd.options.display.max_seq_items` index values
            # followed by ... To obtain ... at the end of index list,
            # adding 1 extra value.
            # If `pd.options.display.max_seq_items` is None,
            # entire sequence/Index is to be printed.
            # Note : Pandas truncates the dimensions at the end of
            # the resulting dataframe when `display.show_dimensions`
            # is set to truncate. Hence to display the dimensions we
            # need to extract maximum of `max_seq_items` and `nrows`
            # and have 1 extra value for ... to show up in the output
            # string.
            if max_seq_items is not None:
                output = self.head(max(max_seq_items, nrows) + 1)
            else:
                output = self.copy(deep=False)
        else:
            left_cols = len(self._data.names)
            right_cols = 0
            upper_rows = len(self)
            lower_rows = 0
            if len(self) > nrows and nrows > 0:
                upper_rows = int(nrows / 2.0) + 1
                lower_rows = upper_rows + (nrows % 2)
            if len(self._data.names) > ncols:
                right_cols = len(self._data.names) - int(ncols / 2.0)
                # adjust right columns for output if multiindex.
                right_cols = (
                    right_cols - 1
                    if isinstance(self.index, MultiIndex)
                    else right_cols
                )
                left_cols = int(ncols / 2.0) + 1
            if right_cols > 0:
                # Pick ncols - left_cols number of columns
                # from the right side/from the end.
                right_cols = -(int(ncols) - left_cols + 1)
            else:
                # If right_cols is 0 or negative, it means
                # self has lesser number of columns than ncols.
                # Hence assign len(self._data.names) which
                # will result in empty `*_right` quadrants.
                # This is because `*_left` quadrants will
                # contain all columns.
                right_cols = len(self._data.names)

            upper_left = self.head(upper_rows).iloc[:, :left_cols]
            upper_right = self.head(upper_rows).iloc[:, right_cols:]
            lower_left = self.tail(lower_rows).iloc[:, :left_cols]
            lower_right = self.tail(lower_rows).iloc[:, right_cols:]

            with warnings.catch_warnings():
                warnings.simplefilter("ignore", FutureWarning)
                upper = cudf.concat([upper_left, upper_right], axis=1)
                lower = cudf.concat([lower_left, lower_right], axis=1)
                output = cudf.concat([upper, lower])

        output = self._clean_nulls_from_dataframe(output)
        output._index = output._index._clean_nulls_from_index()

        return output

    @_cudf_nvtx_annotate
    def __repr__(self):
        output = self._get_renderable_dataframe()
        return self._clean_renderable_dataframe(output)

    @_cudf_nvtx_annotate
    def _repr_html_(self):
        lines = (
            self._get_renderable_dataframe()
            .to_pandas()
            ._repr_html_()
            .split("\n")
        )
        if lines[-2].startswith("<p>"):
            lines = lines[:-2]
            lines.append(
                "<p>%d rows × %d columns</p>"
                % (len(self), len(self._data.names))
            )
            lines.append("</div>")
        return "\n".join(lines)

    @_cudf_nvtx_annotate
    def _repr_latex_(self):
        return self._get_renderable_dataframe().to_pandas()._repr_latex_()

    @_cudf_nvtx_annotate
    def _get_columns_by_label(
        self, labels, *, downcast=False
    ) -> Self | Series:
        """
        Return columns of dataframe by `labels`

        If downcast is True, try and downcast from a DataFrame to a Series
        """
        ca = self._data.select_by_label(labels)
        if downcast:
            if is_scalar(labels):
                nlevels = 1
            elif isinstance(labels, tuple):
                nlevels = len(labels)
            if self._data.multiindex is False or nlevels == self._data.nlevels:
                out = self._constructor_sliced._from_data(
                    ca, index=self.index, name=labels
                )
                return out
        out = self.__class__._from_data(
            ca, index=self.index, columns=ca.to_pandas_index()
        )
        return out

    def _make_operands_and_index_for_binop(
        self,
        other: Any,
        fn: str,
        fill_value: Any = None,
        reflect: bool = False,
        can_reindex: bool = False,
    ) -> Tuple[
        Union[
            Dict[Optional[str], Tuple[ColumnBase, Any, bool, Any]],
            NotImplementedType,
        ],
        Optional[BaseIndex],
        bool,
    ]:
        lhs, rhs = self._data, other
        index = self._index
        fill_requires_key = False
        left_default: Any = False
        equal_columns = False
        can_use_self_column_name = True

        if _is_scalar_or_zero_d_array(other):
            rhs = {name: other for name in self._data}
            equal_columns = True
        elif isinstance(other, Series):
            if (
                not can_reindex
                and fn in cudf.utils.utils._EQUALITY_OPS
                and (
                    not self._data.to_pandas_index().equals(
                        other.index.to_pandas()
                    )
                )
            ):
                raise ValueError(
                    "Can only compare DataFrame & Series objects "
                    "whose columns & index are same respectively, "
                    "please reindex."
                )
            rhs = dict(zip(other.index.to_pandas(), other.values_host))
            # For keys in right but not left, perform binops between NaN (not
            # NULL!) and the right value (result is NaN).
            left_default = as_column(np.nan, length=len(self))
            equal_columns = other.index.to_pandas().equals(
                self._data.to_pandas_index()
            )
            can_use_self_column_name = (
                equal_columns
                or list(other._index._data.names) == self._data._level_names
            )
        elif isinstance(other, DataFrame):
            if (
                not can_reindex
                and fn in cudf.utils.utils._EQUALITY_OPS
                and (
                    not self.index.equals(other.index)
                    or not self._data.to_pandas_index().equals(
                        other._data.to_pandas_index()
                    )
                )
            ):
                raise ValueError(
                    "Can only compare identically-labeled DataFrame objects"
                )
            new_lhs, new_rhs = _align_indices(self, other)
            index = new_lhs._index
            lhs, rhs = new_lhs._data, new_rhs._data
            fill_requires_key = True
            # For DataFrame-DataFrame ops, always default to operating against
            # the fill value.
            left_default = fill_value
            equal_columns = self._column_names == other._column_names
            can_use_self_column_name = (
                equal_columns
                or self._data._level_names == other._data._level_names
            )
        elif isinstance(other, (dict, abc.Mapping)):
            # Need to fail early on host mapping types because we ultimately
            # convert everything to a dict.
            return NotImplemented, None, True

        if not isinstance(rhs, (dict, abc.Mapping)):
            return NotImplemented, None, True

        operands = {
            k: (
                v,
                rhs.get(k, fill_value),
                reflect,
                fill_value if (not fill_requires_key or k in rhs) else None,
            )
            for k, v in lhs.items()
        }

        if left_default is not False:
            for k, v in rhs.items():
                if k not in lhs:
                    operands[k] = (left_default, v, reflect, None)

        if not equal_columns:
            if isinstance(other, DataFrame):
                column_names_list = self._data.to_pandas_index().join(
                    other._data.to_pandas_index(), how="outer"
                )
            elif isinstance(other, Series):
                column_names_list = self._data.to_pandas_index().join(
                    other.index.to_pandas(), how="outer"
                )
            else:
                raise ValueError("other must be a DataFrame or Series.")

            sorted_dict = {key: operands[key] for key in column_names_list}
            return sorted_dict, index, can_use_self_column_name
        return operands, index, can_use_self_column_name

    @classmethod
    @_cudf_nvtx_annotate
    def from_dict(
        cls,
        data: dict,
        orient: str = "columns",
        dtype: Optional[Dtype] = None,
        columns: Optional[list] = None,
    ) -> DataFrame:
        """
        Construct DataFrame from dict of array-like or dicts.
        Creates DataFrame object from dictionary by columns or by index
        allowing dtype specification.

        Parameters
        ----------
        data : dict
            Of the form {field : array-like} or {field : dict}.
        orient : {'columns', 'index', 'tight'}, default 'columns'
            The "orientation" of the data. If the keys of the passed dict
            should be the columns of the resulting DataFrame, pass 'columns'
            (default). Otherwise if the keys should be rows, pass 'index'.
            If 'tight', assume a dict with keys ['index', 'columns', 'data',
            'index_names', 'column_names'].
        dtype : dtype, default None
            Data type to force, otherwise infer.
        columns : list, default None
            Column labels to use when ``orient='index'``. Raises a ``ValueError``
            if used with ``orient='columns'`` or ``orient='tight'``.

        Returns
        -------
        DataFrame

        See Also
        --------
        DataFrame.from_records : DataFrame from structured ndarray, sequence
            of tuples or dicts, or DataFrame.
        DataFrame : DataFrame object creation using constructor.
        DataFrame.to_dict : Convert the DataFrame to a dictionary.

        Examples
        --------
        By default the keys of the dict become the DataFrame columns:

        >>> import cudf
        >>> data = {'col_1': [3, 2, 1, 0], 'col_2': ['a', 'b', 'c', 'd']}
        >>> cudf.DataFrame.from_dict(data)
           col_1 col_2
        0      3     a
        1      2     b
        2      1     c
        3      0     d

        Specify ``orient='index'`` to create the DataFrame using dictionary
        keys as rows:

        >>> data = {'row_1': [3, 2, 1, 0], 'row_2': [10, 11, 12, 13]}
        >>> cudf.DataFrame.from_dict(data, orient='index')
                0   1   2   3
        row_1   3   2   1   0
        row_2  10  11  12  13

        When using the 'index' orientation, the column names can be
        specified manually:

        >>> cudf.DataFrame.from_dict(data, orient='index',
        ...                          columns=['A', 'B', 'C', 'D'])
                A   B   C   D
        row_1   3   2   1   0
        row_2  10  11  12  13

        Specify ``orient='tight'`` to create the DataFrame using a 'tight'
        format:

        >>> data = {'index': [('a', 'b'), ('a', 'c')],
        ...         'columns': [('x', 1), ('y', 2)],
        ...         'data': [[1, 3], [2, 4]],
        ...         'index_names': ['n1', 'n2'],
        ...         'column_names': ['z1', 'z2']}
        >>> cudf.DataFrame.from_dict(data, orient='tight')
        z1     x  y
        z2     1  2
        n1 n2
        a  b   1  3
           c   2  4
        """  # noqa: E501

        orient = orient.lower()
        if orient == "index":
            if len(data) > 0 and isinstance(
                next(iter(data.values())), (cudf.Series, cupy.ndarray)
            ):
                result = cls(data).T
                result.columns = columns
                if dtype is not None:
                    result = result.astype(dtype)
                return result
            else:
                return cls.from_pandas(
                    pd.DataFrame.from_dict(
                        data=data,
                        orient=orient,
                        dtype=dtype,
                        columns=columns,
                    )
                )
        elif orient == "columns":
            if columns is not None:
                raise ValueError(
                    "Cannot use columns parameter with orient='columns'"
                )
            return cls(data, columns=None, dtype=dtype)
        elif orient == "tight":
            if columns is not None:
                raise ValueError(
                    "Cannot use columns parameter with orient='right'"
                )

            index = _from_dict_create_index(
                data["index"], data["index_names"], cudf
            )
            columns = _from_dict_create_index(
                data["columns"], data["column_names"], pd
            )
            return cls(data["data"], index=index, columns=columns, dtype=dtype)
        else:
            raise ValueError(
                "Expected 'index', 'columns' or 'tight' for orient "
                f"parameter. Got '{orient}' instead"
            )

    @_cudf_nvtx_annotate
    def to_dict(
        self,
        orient: str = "dict",
        into: type[dict] = dict,
    ) -> dict | list[dict]:
        """
        Convert the DataFrame to a dictionary.

        The type of the key-value pairs can be customized with the parameters
        (see below).

        Parameters
        ----------
        orient : str {'dict', 'list', 'series', 'split', 'tight', 'records', 'index'}
            Determines the type of the values of the dictionary.

            - 'dict' (default) : dict like {column -> {index -> value}}
            - 'list' : dict like {column -> [values]}
            - 'series' : dict like {column -> Series(values)}
            - 'split' : dict like
              {'index' -> [index], 'columns' -> [columns], 'data' -> [values]}
            - 'tight' : dict like
              {'index' -> [index], 'columns' -> [columns], 'data' -> [values],
              'index_names' -> [index.names], 'column_names' -> [column.names]}
            - 'records' : list like
              [{column -> value}, ... , {column -> value}]
            - 'index' : dict like {index -> {column -> value}}

            Abbreviations are allowed. `s` indicates `series` and `sp`
            indicates `split`.

        into : class, default dict
            The collections.abc.Mapping subclass used for all Mappings
            in the return value.  Can be the actual class or an empty
            instance of the mapping type you want.  If you want a
            collections.defaultdict, you must pass it initialized.

        Returns
        -------
        dict, list or collections.abc.Mapping
            Return a collections.abc.Mapping object representing the DataFrame.
            The resulting transformation depends on the `orient` parameter.

        See Also
        --------
        DataFrame.from_dict: Create a DataFrame from a dictionary.
        DataFrame.to_json: Convert a DataFrame to JSON format.

        Examples
        --------
        >>> import cudf
        >>> df = cudf.DataFrame({'col1': [1, 2],
        ...                      'col2': [0.5, 0.75]},
        ...                     index=['row1', 'row2'])
        >>> df
              col1  col2
        row1     1  0.50
        row2     2  0.75
        >>> df.to_dict()
        {'col1': {'row1': 1, 'row2': 2}, 'col2': {'row1': 0.5, 'row2': 0.75}}

        You can specify the return orientation.

        >>> df.to_dict('series')
        {'col1': row1    1
                 row2    2
        Name: col1, dtype: int64,
        'col2': row1    0.50
                row2    0.75
        Name: col2, dtype: float64}

        >>> df.to_dict('split')
        {'index': ['row1', 'row2'], 'columns': ['col1', 'col2'],
         'data': [[1, 0.5], [2, 0.75]]}

        >>> df.to_dict('records')
        [{'col1': 1, 'col2': 0.5}, {'col1': 2, 'col2': 0.75}]

        >>> df.to_dict('index')
        {'row1': {'col1': 1, 'col2': 0.5}, 'row2': {'col1': 2, 'col2': 0.75}}

        >>> df.to_dict('tight')
        {'index': ['row1', 'row2'], 'columns': ['col1', 'col2'],
         'data': [[1, 0.5], [2, 0.75]], 'index_names': [None], 'column_names': [None]}

        You can also specify the mapping type.

        >>> from collections import OrderedDict, defaultdict
        >>> df.to_dict(into=OrderedDict)
        OrderedDict([('col1', OrderedDict([('row1', 1), ('row2', 2)])),
                     ('col2', OrderedDict([('row1', 0.5), ('row2', 0.75)]))])

        If you want a `defaultdict`, you need to initialize it:

        >>> dd = defaultdict(list)
        >>> df.to_dict('records', into=dd)
        [defaultdict(<class 'list'>, {'col1': 1, 'col2': 0.5}),
         defaultdict(<class 'list'>, {'col1': 2, 'col2': 0.75})]
        """  # noqa: E501
        orient = orient.lower()

        if orient == "series":
            # Special case needed to avoid converting
            # cudf.Series objects into pd.Series
            if not inspect.isclass(into):
                cons = type(into)  # type: ignore[assignment]
                if isinstance(into, defaultdict):
                    cons = functools.partial(cons, into.default_factory)
            elif issubclass(into, abc.Mapping):
                cons = into  # type: ignore[assignment]
                if issubclass(into, defaultdict):
                    raise TypeError(
                        "to_dict() only accepts initialized defaultdicts"
                    )
            else:
                raise TypeError(f"unsupported type: {into}")
            return cons(self.items())  # type: ignore[misc]

        return self.to_pandas().to_dict(orient=orient, into=into)

    @_cudf_nvtx_annotate
    def scatter_by_map(
        self, map_index, map_size=None, keep_index=True, debug: bool = False
    ):
        """Scatter to a list of dataframes.

        Uses map_index to determine the destination
        of each row of the original DataFrame.

        Parameters
        ----------
        map_index : Series, str or list-like
            Scatter assignment for each row
        map_size : int
            Length of output list. Must be >= uniques in map_index
        keep_index : bool
            Conserve original index values for each row

        Returns
        -------
        A list of cudf.DataFrame objects.

        Raises
        ------
        ValueError
            If the map_index has invalid entries (not all in [0,
            num_partitions)).
        """
        # map_index might be a column name or array,
        # make it a Column
        if isinstance(map_index, str):
            map_index = self._data[map_index]
        elif isinstance(map_index, cudf.Series):
            map_index = map_index._column
        else:
            map_index = as_column(map_index)

        # Convert float to integer
        if map_index.dtype.kind == "f":
            map_index = map_index.astype(np.int32)

        # Convert string or categorical to integer
        if isinstance(map_index, cudf.core.column.StringColumn):
            cat_index = cast(
                cudf.core.column.CategoricalColumn,
                map_index.as_categorical_column("category"),
            )
            map_index = cat_index.codes
            warnings.warn(
                "Using StringColumn for map_index in scatter_by_map. "
                "Use an integer array/column for better performance."
            )
        elif isinstance(map_index, cudf.core.column.CategoricalColumn):
            map_index = map_index.codes
            warnings.warn(
                "Using CategoricalColumn for map_index in scatter_by_map. "
                "Use an integer array/column for better performance."
            )

        if debug and map_size is not None:
            count = map_index.distinct_count()
            if map_size < count:
                raise ValueError(
                    f"ERROR: map_size must be >= {count} (got {map_size})."
                )

        partitioned_columns, output_offsets = libcudf.partitioning.partition(
            [*(self._index._columns if keep_index else ()), *self._columns],
            map_index,
            map_size,
        )
        partitioned = self._from_columns_like_self(
            partitioned_columns,
            column_names=self._column_names,
            index_names=list(self._index_names) if keep_index else None,
        )

        # due to the split limitation mentioned
        # here: https://github.com/rapidsai/cudf/issues/4607
        # we need to remove first & last elements in offsets.
        # TODO: Remove this after the above issue is fixed.
        output_offsets = output_offsets[1:-1]

        result = partitioned._split(output_offsets, keep_index=keep_index)

        if map_size:
            result += [
                self._empty_like(keep_index)
                for _ in range(map_size - len(result))
            ]

        return result

    @_cudf_nvtx_annotate
    def update(
        self,
        other,
        join="left",
        overwrite=True,
        filter_func=None,
        errors="ignore",
    ):
        """
        Modify a DataFrame in place using non-NA values from another DataFrame.

        Aligns on indices. There is no return value.

        Parameters
        ----------
        other : DataFrame, or object coercible into a DataFrame
            Should have at least one matching index/column label with the
            original DataFrame. If a Series is passed, its name attribute must
            be set, and that will be used as the column name to align with the
            original DataFrame.

        join : {'left'}, default 'left'
            Only left join is implemented, keeping the index and
            columns of the original object.

        overwrite : {True, False}, default True
            How to handle non-NA values for overlapping keys:
            True: overwrite original DataFrame's values with values from other.
            False: only update values that are NA in the original DataFrame.

        filter_func : None
            filter_func is not supported yet
            Return True for values that should be updated.S

        errors : {'raise', 'ignore'}, default 'ignore'
            If 'raise', will raise a ValueError if the DataFrame and other
            both contain non-NA data in the same place.


        Returns
        -------
        None : method directly changes calling object

        Raises
        ------
        ValueError
            - When ``errors`` = 'raise' and there's overlapping non-NA data.
            - When ``errors`` is not either 'ignore' or 'raise'

        NotImplementedError
            - If ``join`` != 'left'
        """
        # TODO: Support other joins
        if join != "left":
            raise NotImplementedError("Only left join is supported")
        if errors not in {"ignore", "raise"}:
            raise ValueError(
                "The parameter errors must be either 'ignore' or 'raise'"
            )
        if filter_func is not None:
            raise NotImplementedError("filter_func is not supported yet")

        if not isinstance(other, DataFrame):
            other = DataFrame(other)

        self_cols = self._data.to_pandas_index()
        if not self_cols.equals(other._data.to_pandas_index()):
            other = other.reindex(self_cols, axis=1)
        if not self.index.equals(other.index):
            other = other.reindex(self.index, axis=0)

        source_df = self.copy(deep=False)
        for col in source_df._column_names:
            this = source_df[col]
            that = other[col]

            if errors == "raise":
                mask_this = that.notna()
                mask_that = this.notna()
                if (mask_this & mask_that).any():
                    raise ValueError("Data overlaps.")

            if overwrite:
                mask = that.isna()
            else:
                mask = this.notna()

            # don't overwrite columns unnecessarily
            if mask.all():
                continue
            source_df[col] = source_df[col].where(mask, that)

        self._mimic_inplace(source_df, inplace=True)

    @_cudf_nvtx_annotate
    def __iter__(self):
        return iter(self._column_names)

    @_cudf_nvtx_annotate
    def __contains__(self, item):
        # This must check against containment in the pandas Index and not
        # self._column_names to handle NA, None, nan, etc. correctly.
        return item in self._data.to_pandas_index()

    @_cudf_nvtx_annotate
    def items(self):
        """Iterate over column names and series pairs"""
        for k in self:
            yield (k, self[k])

    @_cudf_nvtx_annotate
    def equals(self, other):
        ret = super().equals(other)
        # If all other checks matched, validate names.
        if ret:
            for self_name, other_name in zip(
                self._data.names, other._data.names
            ):
                if self_name != other_name:
                    ret = False
                    break
        return ret

    @property
    def iat(self):
        """
        Alias for ``DataFrame.iloc``; provided for compatibility with Pandas.
        """
        return self.iloc

    @property
    def at(self):
        """
        Alias for ``DataFrame.loc``; provided for compatibility with Pandas.
        """
        return self.loc

    @property  # type: ignore
    @_external_only_api(
        "Use _column_names instead, or _data.to_pandas_index() if a pandas "
        "index is absolutely necessary. For checking if the columns are a "
        "MultiIndex, use _data.multiindex."
    )
    @_cudf_nvtx_annotate
    def columns(self):
        """Returns a tuple of columns"""
        return self._data.to_pandas_index()

    @columns.setter  # type: ignore
    @_cudf_nvtx_annotate
    def columns(self, columns):
        if isinstance(columns, cudf.BaseIndex):
            columns = columns.to_pandas()
        if columns is None:
            columns = pd.Index(range(len(self._data.columns)))
        is_multiindex = isinstance(columns, pd.MultiIndex)

        if isinstance(columns, (Series, cudf.Index, ColumnBase)):
            columns = pd.Index(columns.to_numpy(), tupleize_cols=is_multiindex)
        elif not isinstance(columns, pd.Index):
            columns = pd.Index(columns, tupleize_cols=is_multiindex)

        if not len(columns) == len(self._data.names):
            raise ValueError(
                f"Length mismatch: expected {len(self._data.names)} elements, "
                f"got {len(columns)} elements"
            )

        self._set_column_names(columns, is_multiindex, columns.names)

    def _set_column_names(self, names, multiindex=False, level_names=None):
        data = dict(zip(names, self._data.columns))
        if len(names) != len(data):
            raise ValueError("Duplicate column names are not allowed")

        self._data = ColumnAccessor(
            data,
            multiindex=multiindex,
            level_names=level_names,
        )

    def _set_column_names_like(self, other):
        self._set_column_names(
            other._data.names, other._data.multiindex, other._data.level_names
        )

    @_cudf_nvtx_annotate
    def reindex(
        self,
        labels=None,
        index=None,
        columns=None,
        axis=None,
        method=None,
        copy=True,
        level=None,
        fill_value=NA,
        limit=None,
        tolerance=None,
    ):
        """
        Conform DataFrame to new index. Places NA/NaN in locations
        having no value in the previous index. A new object is produced
        unless the new index is equivalent to the current one and copy=False.

        Parameters
        ----------
        labels : Index, Series-convertible, optional, default None
            New labels / index to conform the axis specified by ``axis`` to.
        index : Index, Series-convertible, optional, default None
            The index labels specifying the index to conform to.
        columns : array-like, optional, default None
            The column labels specifying the columns to conform to.
        axis : Axis to target.
            Can be either the axis name
            (``index``, ``columns``) or number (0, 1).
        method : Not supported
        copy : boolean, default True
            Return a new object, even if the passed indexes are the same.
        level : Not supported
        fill_value : Value to use for missing values.
            Defaults to ``NA``, but can be any "compatible" value.
        limit : Not supported
        tolerance : Not supported

        Returns
        -------
        DataFrame with changed index.

        Examples
        --------
        ``DataFrame.reindex`` supports two calling conventions
        * ``(index=index_labels, columns=column_labels, ...)``
        * ``(labels, axis={'index', 'columns'}, ...)``
        We _highly_ recommend using keyword arguments to clarify your intent.

        Create a dataframe with some fictional data.

        >>> index = ['Firefox', 'Chrome', 'Safari', 'IE10', 'Konqueror']
        >>> df = cudf.DataFrame({'http_status': [200, 200, 404, 404, 301],
        ...                    'response_time': [0.04, 0.02, 0.07, 0.08, 1.0]},
        ...                      index=index)
        >>> df
                http_status  response_time
        Firefox            200           0.04
        Chrome             200           0.02
        Safari             404           0.07
        IE10               404           0.08
        Konqueror          301           1.00
        >>> new_index = ['Safari', 'Iceweasel', 'Comodo Dragon', 'IE10',
        ...              'Chrome']
        >>> df.reindex(new_index)
                    http_status response_time
        Safari                404          0.07
        Iceweasel            <NA>          <NA>
        Comodo Dragon        <NA>          <NA>
        IE10                  404          0.08
        Chrome                200          0.02

        .. pandas-compat::
            **DataFrame.reindex**

            Note: One difference from Pandas is that ``NA`` is used for rows
            that do not match, rather than ``NaN``. One side effect of this is
            that the column ``http_status`` retains an integer dtype in cuDF
            where it is cast to float in Pandas.

        We can fill in the missing values by
        passing a value to the keyword ``fill_value``.

        >>> df.reindex(new_index, fill_value=0)
                    http_status  response_time
        Safari                 404           0.07
        Iceweasel                0           0.00
        Comodo Dragon            0           0.00
        IE10                   404           0.08
        Chrome                 200           0.02

        We can also reindex the columns.

        >>> df.reindex(columns=['http_status', 'user_agent'])
                http_status user_agent
        Firefox            200       <NA>
        Chrome             200       <NA>
        Safari             404       <NA>
        IE10               404       <NA>
        Konqueror          301       <NA>

        Or we can use "axis-style" keyword arguments

        >>> df.reindex(columns=['http_status', 'user_agent'])
                http_status user_agent
        Firefox            200       <NA>
        Chrome             200       <NA>
        Safari             404       <NA>
        IE10               404       <NA>
        Konqueror          301       <NA>
        """

        if labels is None and index is None and columns is None:
            return self.copy(deep=copy)

        # pandas simply ignores the labels keyword if it is provided in
        # addition to index and columns, but it prohibits the axis arg.
        if (index is not None or columns is not None) and axis is not None:
            raise TypeError(
                "Cannot specify both 'axis' and any of 'index' or 'columns'."
            )

        axis = 0 if axis is None else self._get_axis_from_axis_arg(axis)
        if axis == 0:
            if index is None:
                index = labels
        else:
            if columns is None:
                columns = labels
        if columns is None:
            df = self
        else:
            columns = as_index(columns)
            intersection = self._data.to_pandas_index().intersection(
                columns.to_pandas()
            )
            df = self.loc[:, intersection]

        return df._reindex(
            column_names=columns,
            dtypes=self._dtypes,
            deep=copy,
            index=index,
            inplace=False,
            fill_value=fill_value,
        )

    @_cudf_nvtx_annotate
    def set_index(
        self,
        keys,
        drop=True,
        append=False,
        inplace=False,
        verify_integrity=False,
    ):
        """Return a new DataFrame with a new index

        Parameters
        ----------
        keys : Index, Series-convertible, label-like, or list
            Index : the new index.
            Series-convertible : values for the new index.
            Label-like : Label of column to be used as index.
            List : List of items from above.
        drop : boolean, default True
            Whether to drop corresponding column for str index argument
        append : boolean, default True
            Whether to append columns to the existing index,
            resulting in a MultiIndex.
        inplace : boolean, default False
            Modify the DataFrame in place (do not create a new object).
        verify_integrity : boolean, default False
            Check for duplicates in the new index.

        Examples
        --------
        >>> df = cudf.DataFrame({
        ...     "a": [1, 2, 3, 4, 5],
        ...     "b": ["a", "b", "c", "d","e"],
        ...     "c": [1.0, 2.0, 3.0, 4.0, 5.0]
        ... })
        >>> df
           a  b    c
        0  1  a  1.0
        1  2  b  2.0
        2  3  c  3.0
        3  4  d  4.0
        4  5  e  5.0

        Set the index to become the 'b' column:

        >>> df.set_index('b')
           a    c
        b
        a  1  1.0
        b  2  2.0
        c  3  3.0
        d  4  4.0
        e  5  5.0

        Create a MultiIndex using columns 'a' and 'b':

        >>> df.set_index(["a", "b"])
               c
        a b
        1 a  1.0
        2 b  2.0
        3 c  3.0
        4 d  4.0
        5 e  5.0

        Set new Index instance as index:

        >>> df.set_index(cudf.RangeIndex(10, 15))
            a  b    c
        10  1  a  1.0
        11  2  b  2.0
        12  3  c  3.0
        13  4  d  4.0
        14  5  e  5.0

        Setting `append=True` will combine current index with column `a`:

        >>> df.set_index("a", append=True)
             b    c
          a
        0 1  a  1.0
        1 2  b  2.0
        2 3  c  3.0
        3 4  d  4.0
        4 5  e  5.0

        `set_index` supports `inplace` parameter too:

        >>> df.set_index("a", inplace=True)
        >>> df
           b    c
        a
        1  a  1.0
        2  b  2.0
        3  c  3.0
        4  d  4.0
        5  e  5.0
        """

        if not isinstance(keys, list):
            keys = [keys]

        # Preliminary type check
        col_not_found = []
        columns_to_add = []
        names = []
        to_drop = []
        for col in keys:
            # Is column label
            if is_scalar(col) or isinstance(col, tuple):
                if col in self._column_names:
                    columns_to_add.append(self[col])
                    names.append(col)
                    if drop:
                        to_drop.append(col)
                else:
                    col_not_found.append(col)
            else:
                # Try coerce into column
                if not is_column_like(col):
                    try:
                        col = as_column(col)
                    except TypeError:
                        msg = f"{col} cannot be converted to column-like."
                        raise TypeError(msg)
                if isinstance(col, (MultiIndex, pd.MultiIndex)):
                    col = (
                        cudf.from_pandas(col)
                        if isinstance(col, pd.MultiIndex)
                        else col
                    )
                    cols = [col._data[x] for x in col._data]
                    columns_to_add.extend(cols)
                    names.extend(col.names)
                else:
                    if isinstance(col, (pd.RangeIndex, cudf.RangeIndex)):
                        # Corner case: RangeIndex does not need to instantiate
                        columns_to_add.append(col)
                    else:
                        # For pandas obj, convert to gpu obj
                        columns_to_add.append(as_column(col))
                    if isinstance(
                        col, (cudf.Series, cudf.Index, pd.Series, pd.Index)
                    ):
                        names.append(col.name)
                    else:
                        names.append(None)

        if col_not_found:
            raise KeyError(f"None of {col_not_found} are in the columns")

        if append:
            idx_cols = [self.index._data[x] for x in self.index._data]
            if isinstance(self.index, MultiIndex):
                idx_names = self.index.names
            else:
                idx_names = [self.index.name]
            columns_to_add = idx_cols + columns_to_add
            names = idx_names + names

        if len(columns_to_add) == 0:
            raise ValueError("No valid columns to be added to index.")
        elif (
            len(columns_to_add) == 1
            and len(keys) == 1
            and not isinstance(keys[0], (cudf.MultiIndex, pd.MultiIndex))
        ):
            idx = cudf.Index(columns_to_add[0], name=names[0])
        else:
            idx = MultiIndex._from_data(
                {i: col for i, col in enumerate(columns_to_add)}
            )
            idx.names = names

        if not isinstance(idx, BaseIndex):
            raise ValueError("Parameter index should be type `Index`.")

        df = self if inplace else self.copy(deep=True)

        if verify_integrity and not idx.is_unique:
            raise ValueError(f"Values in Index are not unique: {idx}")

        if to_drop:
            df.drop(columns=to_drop, inplace=True)

        df.index = idx
        return df if not inplace else None

    @_cudf_nvtx_annotate
    def where(self, cond, other=None, inplace=False):
        from cudf.core._internals.where import (
            _check_and_cast_columns_with_other,
            _make_categorical_like,
        )

        # First process the condition.
        if isinstance(cond, Series):
            cond = self._from_data_like_self(
                {name: cond._column for name in self._column_names},
            )
        elif hasattr(cond, "__cuda_array_interface__"):
            cond = DataFrame(
                cond, columns=self._column_names, index=self.index
            )
        elif (
            hasattr(cond, "__array_interface__")
            and cond.__array_interface__["shape"] != self.shape
        ):
            raise ValueError("conditional must be same shape as self")
        elif not isinstance(cond, DataFrame):
            cond = cudf.DataFrame(cond)

        if set(self._column_names).intersection(set(cond._column_names)):
            if not self.index.equals(cond.index):
                cond = cond.reindex(self.index)
        else:
            if cond.shape != self.shape:
                raise ValueError(
                    "Array conditional must be same shape as self"
                )
            # Setting `self` column names to `cond` as it has no column names.
            cond._set_column_names_like(self)

        # If other was provided, process that next.
        if isinstance(other, DataFrame):
            other_cols = [other._data[col] for col in self._column_names]
        elif cudf.api.types.is_scalar(other):
            other_cols = [other] * len(self._column_names)
        elif isinstance(other, cudf.Series):
            other_cols = other.to_pandas()
        else:
            other_cols = other

        if len(self._columns) != len(other_cols):
            raise ValueError(
                """Replacement list length or number of data columns
                should be equal to number of columns of self"""
            )

        out = {}
        for (name, col), other_col in zip(self._data.items(), other_cols):
            col, other_col = _check_and_cast_columns_with_other(
                source_col=col,
                other=other_col,
                inplace=inplace,
            )

            if cond_col := cond._data.get(name):
                result = cudf._lib.copying.copy_if_else(
                    col, other_col, cond_col
                )

                out[name] = _make_categorical_like(result, self._data[name])
            else:
                out_mask = cudf._lib.null_mask.create_null_mask(
                    len(col),
                    state=cudf._lib.null_mask.MaskState.ALL_NULL,
                )
                out[name] = col.set_mask(out_mask)

        return self._mimic_inplace(
            self._from_data_like_self(out), inplace=inplace
        )

    @docutils.doc_apply(
        doc_reset_index_template.format(
            klass="DataFrame",
            argument="",
            return_type="DataFrame or None",
            return_doc="",
            example="""
        >>> df = cudf.DataFrame([('bird', 389.0),
        ...                    ('bird', 24.0),
        ...                    ('mammal', 80.5),
        ...                    ('mammal', np.nan)],
        ...                   index=['falcon', 'parrot', 'lion', 'monkey'],
        ...                   columns=('class', 'max_speed'))
        >>> df
                 class max_speed
        falcon    bird     389.0
        parrot    bird      24.0
        lion    mammal      80.5
        monkey  mammal      <NA>
        >>> df.reset_index()
            index   class max_speed
        0  falcon    bird     389.0
        1  parrot    bird      24.0
        2    lion  mammal      80.5
        3  monkey  mammal      <NA>
        >>> df.reset_index(drop=True)
            class max_speed
        0    bird     389.0
        1    bird      24.0
        2  mammal      80.5
        3  mammal      <NA>

        You can also use ``reset_index`` with MultiIndex.

        >>> index = cudf.MultiIndex.from_tuples([('bird', 'falcon'),
        ...                                     ('bird', 'parrot'),
        ...                                     ('mammal', 'lion'),
        ...                                     ('mammal', 'monkey')],
        ...                                     names=['class', 'name'])
        >>> df = cudf.DataFrame([(389.0, 'fly'),
        ...                      ( 24.0, 'fly'),
        ...                      ( 80.5, 'run'),
        ...                      (np.nan, 'jump')],
        ...                      index=index,
        ...                      columns=('speed', 'type'))
        >>> df
                       speed  type
        class  name
        bird   falcon  389.0   fly
               parrot   24.0   fly
        mammal lion     80.5   run
               monkey   <NA>  jump
        >>> df.reset_index(level='class')
                 class  speed  type
        name
        falcon    bird  389.0   fly
        parrot    bird   24.0   fly
        lion    mammal   80.5   run
        monkey  mammal   <NA>  jump
        """,
        )
    )
    def reset_index(
        self, level=None, drop=False, inplace=False, col_level=0, col_fill=""
    ):
        return self._mimic_inplace(
            DataFrame._from_data(
                *self._reset_index(
                    level=level,
                    drop=drop,
                    col_level=col_level,
                    col_fill=col_fill,
                )
            ),
            inplace=inplace,
        )

    @_cudf_nvtx_annotate
    def insert(self, loc, name, value, nan_as_null=None):
        """Add a column to DataFrame at the index specified by loc.

        Parameters
        ----------
        loc : int
            location to insert by index, cannot be greater then num columns + 1
        name : number or string
            name or label of column to be inserted
        value : Series or array-like
        nan_as_null : bool, Default None
            If ``None``/``True``, converts ``np.nan`` values to
            ``null`` values.
            If ``False``, leaves ``np.nan`` values as is.
        """
        return self._insert(
            loc=loc,
            name=name,
            value=value,
            nan_as_null=nan_as_null,
            ignore_index=False,
        )

    @_cudf_nvtx_annotate
    def _insert(self, loc, name, value, nan_as_null=None, ignore_index=True):
        """
        Same as `insert`, with additional `ignore_index` param.

        ignore_index : bool, default True
            If True, there will be no index equality check & reindexing
            happening.
            If False, a reindexing operation is performed if
            `value.index` is not equal to `self.index`.
        """
        if name in self._data:
            raise NameError(f"duplicated column name {name}")

        num_cols = len(self._data)
        if loc < 0:
            loc += num_cols + 1

        if not (0 <= loc <= num_cols):
            raise ValueError(
                f"insert location must be within range "
                f"{-(num_cols + 1) * (num_cols > 0)}, "
                f"{num_cols * (num_cols > 0)}"
            )

        # TODO: This check is currently necessary because
        # _is_scalar_or_zero_d_array below will treat a length 1 pd.Categorical
        # as a scalar and attempt to use column.full, which can't handle it.
        # Maybe _is_scalar_or_zero_d_array should be changed, or maybe we just
        # shouldn't support pd.Categorical at all, but those changes will at
        # least require a deprecation cycle because we currently support
        # inserting a pd.Categorical.
        if isinstance(value, pd.Categorical):
            value = cudf.core.column.categorical.pandas_categorical_as_column(
                value
            )

        if _is_scalar_or_zero_d_array(value):
            value = column.full(
                len(self),
                value,
                "str" if libcudf.scalar._is_null_host_scalar(value) else None,
            )

        if len(self) == 0:
            if isinstance(value, (pd.Series, Series)):
                if not ignore_index:
                    self._index = as_index(value.index)
            elif len(value) > 0:
                self._index = RangeIndex(start=0, stop=len(value))
                new_data = self._data.__class__()
                if num_cols != 0:
                    for col_name in self._data:
                        new_data[col_name] = column.column_empty_like(
                            self._data[col_name],
                            masked=True,
                            newsize=len(value),
                        )
                self._data = new_data
        elif isinstance(value, (pd.Series, Series)):
            value = Series(value, nan_as_null=nan_as_null)
            if not ignore_index:
                value = value._align_to_index(
                    self._index, how="right", sort=False
                )

        value = column.as_column(value, nan_as_null=nan_as_null)

        self._data.insert(name, value, loc=loc)

    @property  # type:ignore
    @_cudf_nvtx_annotate
    def axes(self):
        """
        Return a list representing the axes of the DataFrame.

        DataFrame.axes returns a list of two elements:
        element zero is the row index and element one is the columns.

        Examples
        --------
        >>> import cudf
        >>> cdf1 = cudf.DataFrame()
        >>> cdf1["key"] = [0,0,1,1]
        >>> cdf1["k2"] = [1,2,2,3]
        >>> cdf1["val"] = [1,2,3,4]
        >>> cdf1["temp"] = [-1,2,2,3]
        >>> cdf1.axes
        [RangeIndex(start=0, stop=4, step=1),
            Index(['key', 'k2', 'val', 'temp'], dtype='object')]

        """
        return [self._index, self._data.to_pandas_index()]

    def diff(self, periods=1, axis=0):
        """
        First discrete difference of element.

        Calculates the difference of a DataFrame element compared with another
        element in the DataFrame (default is element in previous row).

        Parameters
        ----------
        periods : int, default 1
            Periods to shift for calculating difference,
            accepts negative values.
        axis : {0 or 'index', 1 or 'columns'}, default 0
            Take difference over rows (0) or columns (1).
            Only row-wise (0) shift is supported.

        Returns
        -------
        DataFrame
            First differences of the DataFrame.

        Examples
        --------
        >>> import cudf
        >>> gdf = cudf.DataFrame({'a': [1, 2, 3, 4, 5, 6],
        ...                       'b': [1, 1, 2, 3, 5, 8],
        ...                       'c': [1, 4, 9, 16, 25, 36]})
        >>> gdf
           a  b   c
        0  1  1   1
        1  2  1   4
        2  3  2   9
        3  4  3  16
        4  5  5  25
        5  6  8  36
        >>> gdf.diff(periods=2)
              a     b     c
        0  <NA>  <NA>  <NA>
        1  <NA>  <NA>  <NA>
        2     2     1     8
        3     2     2    12
        4     2     3    16
        5     2     5    20

        .. pandas-compat::
            **DataFrame.diff**

            Diff currently only supports numeric dtype columns.
        """
        if not is_integer(periods):
            if not (is_float(periods) and periods.is_integer()):
                raise ValueError("periods must be an integer")
            periods = int(periods)

        axis = self._get_axis_from_axis_arg(axis)
        if axis != 0:
            raise NotImplementedError("Only axis=0 is supported.")

        if abs(periods) > len(self):
            df = cudf.DataFrame._from_data(
                {
                    name: column_empty(len(self), dtype=dtype, masked=True)
                    for name, dtype in zip(self._column_names, self.dtypes)
                }
            )
            return df

        return self - self.shift(periods=periods)

    @_cudf_nvtx_annotate
    def drop_duplicates(
        self,
        subset=None,
        keep="first",
        inplace=False,
        ignore_index=False,
    ):
        """
        Return DataFrame with duplicate rows removed.

        Considering certain columns is optional. Indexes, including time
        indexes are ignored.

        Parameters
        ----------
        subset : column label or sequence of labels, optional
            Only consider certain columns for identifying duplicates, by
            default use all of the columns.
        keep : {'first', 'last', ``False``}, default 'first'
            Determines which duplicates (if any) to keep.
            - 'first' : Drop duplicates except for the first occurrence.
            - 'last' : Drop duplicates except for the last occurrence.
            - ``False`` : Drop all duplicates.
        inplace : bool, default ``False``
            Whether to drop duplicates in place or to return a copy.
        ignore_index : bool, default ``False``
            If True, the resulting axis will be labeled 0, 1, ..., n - 1.

        Returns
        -------
        DataFrame or None
            DataFrame with duplicates removed or None if ``inplace=True``.

        See Also
        --------
        DataFrame.value_counts: Count unique combinations of columns.

        Examples
        --------
        Consider a dataset containing ramen ratings.

        >>> import cudf
        >>> df = cudf.DataFrame({
        ...     'brand': ['Yum Yum', 'Yum Yum', 'Indomie', 'Indomie', 'Indomie'],
        ...     'style': ['cup', 'cup', 'cup', 'pack', 'pack'],
        ...     'rating': [4, 4, 3.5, 15, 5]
        ... })
        >>> df
             brand style  rating
        0  Yum Yum   cup     4.0
        1  Yum Yum   cup     4.0
        2  Indomie   cup     3.5
        3  Indomie  pack    15.0
        4  Indomie  pack     5.0

        By default, it removes duplicate rows based on all columns.

        >>> df.drop_duplicates()
             brand style  rating
        0  Yum Yum   cup     4.0
        2  Indomie   cup     3.5
        3  Indomie  pack    15.0
        4  Indomie  pack     5.0

        To remove duplicates on specific column(s), use ``subset``.

        >>> df.drop_duplicates(subset=['brand'])
             brand style  rating
        0  Yum Yum   cup     4.0
        2  Indomie   cup     3.5

        To remove duplicates and keep last occurrences, use ``keep``.

        >>> df.drop_duplicates(subset=['brand', 'style'], keep='last')
             brand style  rating
        1  Yum Yum   cup     4.0
        2  Indomie   cup     3.5
        4  Indomie  pack     5.0
        """  # noqa: E501
        outdf = super().drop_duplicates(
            subset=subset,
            keep=keep,
            ignore_index=ignore_index,
        )

        return self._mimic_inplace(outdf, inplace=inplace)

    @_cudf_nvtx_annotate
    def pop(self, item):
        """Return a column and drop it from the DataFrame."""
        popped = self[item]
        del self[item]
        return popped

    @_cudf_nvtx_annotate
    def rename(
        self,
        mapper=None,
        index=None,
        columns=None,
        axis=0,
        copy=True,
        inplace=False,
        level=None,
        errors="ignore",
    ):
        """Alter column and index labels.

        Function / dict values must be unique (1-to-1). Labels not contained in
        a dict / Series will be left as-is. Extra labels listed don't throw an
        error.

        ``DataFrame.rename`` supports two calling conventions:
            - ``(index=index_mapper, columns=columns_mapper, ...)``
            - ``(mapper, axis={0/'index' or 1/'column'}, ...)``

        We highly recommend using keyword arguments to clarify your intent.

        Parameters
        ----------
        mapper : dict-like or function, default None
            optional dict-like or functions transformations to apply to
            the index/column values depending on selected ``axis``.
        index : dict-like, default None
            Optional dict-like transformations to apply to the index axis'
            values. Does not support functions for axis 0 yet.
        columns : dict-like or function, default None
            optional dict-like or functions transformations to apply to
            the columns axis' values.
        axis : int, default 0
            Axis to rename with mapper.
            0 or 'index' for index
            1  or 'columns' for columns
        copy : boolean, default True
            Also copy underlying data
        inplace : boolean, default False
            Return new DataFrame.  If True, assign columns without copy
        level : int or level name, default None
            In case of a MultiIndex, only rename labels in the specified level.
        errors : {'raise', 'ignore', 'warn'}, default 'ignore'
            *Only 'ignore' supported*
            Control raising of exceptions on invalid data for provided dtype.

            -   ``raise`` : allow exceptions to be raised
            -   ``ignore`` : suppress exceptions. On error return original
                object.
            -   ``warn`` : prints last exceptions as warnings and
                return original object.

        Returns
        -------
        DataFrame

        Examples
        --------
        >>> import cudf
        >>> df = cudf.DataFrame({"A": [1, 2, 3], "B": [4, 5, 6]})
        >>> df
           A  B
        0  1  4
        1  2  5
        2  3  6

        Rename columns using a mapping:

        >>> df.rename(columns={"A": "a", "B": "c"})
           a  c
        0  1  4
        1  2  5
        2  3  6

        Rename index using a mapping:

        >>> df.rename(index={0: 10, 1: 20, 2: 30})
            A  B
        10  1  4
        20  2  5
        30  3  6

        .. pandas-compat::
            **DataFrame.rename**

            * Not Supporting: level

            Rename will not overwrite column names. If a list with
            duplicates is passed, column names will be postfixed
            with a number.
        """
        if errors != "ignore":
            raise NotImplementedError(
                "Only errors='ignore' is currently supported"
            )

        if mapper is None and index is None and columns is None:
            return self.copy(deep=copy)

        index = mapper if index is None and axis in (0, "index") else index
        columns = (
            mapper if columns is None and axis in (1, "columns") else columns
        )

        if index:
            if (
<<<<<<< HEAD
                any(type(item) == str for item in index.values())
                and type(self.index._values) != cudf.core.column.StringColumn
=======
                any(isinstance(item, str) for item in index.values())
                and type(self.index) != cudf.StringIndex
>>>>>>> a0c637f5
            ):
                raise NotImplementedError(
                    "Implicit conversion of index to "
                    "mixed type is not yet supported."
                )

            if level is not None and isinstance(self.index, MultiIndex):
                out_index = self.index.copy(deep=copy)
                out_index.get_level_values(level).to_frame().replace(
                    to_replace=list(index.keys()),
                    value=list(index.values()),
                    inplace=True,
                )
                out = DataFrame(index=out_index)
            else:
                to_replace = list(index.keys())
                vals = list(index.values())
                is_all_na = vals.count(None) == len(vals)

                try:
                    index_data = {
                        name: col.find_and_replace(to_replace, vals, is_all_na)
                        for name, col in self.index._data.items()
                    }
                except OverflowError:
                    index_data = self.index._data.copy(deep=True)

                out = DataFrame(index=_index_from_data(index_data))
        else:
            out = DataFrame(index=self.index)

        if columns:
            out._data = self._data.rename_levels(mapper=columns, level=level)
        else:
            out._data = self._data.copy(deep=copy)

        if inplace:
            self._data = out._data
        else:
            return out.copy(deep=copy)

    @_cudf_nvtx_annotate
    def add_prefix(self, prefix):
        out = self.copy(deep=True)
        out.columns = [
            prefix + col_name for col_name in list(self._data.keys())
        ]
        return out

    @_cudf_nvtx_annotate
    def add_suffix(self, suffix):
        out = self.copy(deep=True)
        out.columns = [
            col_name + suffix for col_name in list(self._data.keys())
        ]
        return out

    @_cudf_nvtx_annotate
    def agg(self, aggs, axis=None):
        """
        Aggregate using one or more operations over the specified axis.

        Parameters
        ----------
        aggs : Iterable (set, list, string, tuple or dict)
            Function to use for aggregating data. Accepted types are:
             * string name, e.g. ``"sum"``
             * list of functions, e.g. ``["sum", "min", "max"]``
             * dict of axis labels specified operations per column,
               e.g. ``{"a": "sum"}``

        axis : not yet supported

        Returns
        -------
        Aggregation Result : ``Series`` or ``DataFrame``
            When ``DataFrame.agg`` is called with single agg,
            ``Series`` is returned.
            When ``DataFrame.agg`` is called with several aggs,
            ``DataFrame`` is returned.

        .. pandas-compat::
            **DataFrame.agg**

            * Not supporting: ``axis``, ``*args``, ``**kwargs``

        """
        dtypes = [self[col].dtype for col in self._column_names]
        common_dtype = find_common_type(dtypes)
        if not is_bool_dtype(common_dtype) and any(
            is_bool_dtype(dtype) for dtype in dtypes
        ):
            raise MixedTypeError("Cannot create a column with mixed types")

        if any(is_string_dtype(dt) for dt in dtypes):
            raise NotImplementedError(
                "DataFrame.agg() is not supported for "
                "frames containing string columns"
            )

        if axis == 0 or axis is not None:
            raise NotImplementedError("axis not implemented yet")

        if isinstance(aggs, abc.Iterable) and not isinstance(
            aggs, (str, dict)
        ):
            result = DataFrame()
            # TODO : Allow simultaneous pass for multi-aggregation as
            # a future optimization
            for agg in aggs:
                result[agg] = getattr(self, agg)()
            return result.T.sort_index(axis=1, ascending=True)

        elif isinstance(aggs, str):
            if not hasattr(self, aggs):
                raise AttributeError(
                    f"{aggs} is not a valid function for "
                    f"'DataFrame' object"
                )
            result = DataFrame()
            result[aggs] = getattr(self, aggs)()
            result = result.iloc[:, 0]
            result.name = None
            return result

        elif isinstance(aggs, dict):
            cols = aggs.keys()
            if any(callable(val) for val in aggs.values()):
                raise NotImplementedError(
                    "callable parameter is not implemented yet"
                )
            elif all(isinstance(val, str) for val in aggs.values()):
                res = {}
                for key, value in aggs.items():
                    col = self[key]
                    if not hasattr(col, value):
                        raise AttributeError(
                            f"{value} is not a valid function for "
                            f"'Series' object"
                        )
                    res[key] = getattr(col, value)()
                result = cudf.Series(list(res.values()), index=res.keys())
            elif all(isinstance(val, abc.Iterable) for val in aggs.values()):
                idxs = set()
                for val in aggs.values():
                    if isinstance(val, str):
                        idxs.add(val)
                    elif isinstance(val, abc.Iterable):
                        idxs.update(val)
                idxs = sorted(list(idxs))
                for agg in idxs:
                    if agg is callable:
                        raise NotImplementedError(
                            "callable parameter is not implemented yet"
                        )
                result = DataFrame(index=idxs, columns=cols)
                for key in aggs.keys():
                    col = self[key]
                    col_empty = column_empty(
                        len(idxs), dtype=col.dtype, masked=True
                    )
                    ans = cudf.Series(data=col_empty, index=idxs)
                    if isinstance(aggs.get(key), abc.Iterable):
                        # TODO : Allow simultaneous pass for multi-aggregation
                        # as a future optimization
                        for agg in aggs.get(key):
                            if not hasattr(col, agg):
                                raise AttributeError(
                                    f"{agg} is not a valid function for "
                                    f"'Series' object"
                                )
                            ans[agg] = getattr(col, agg)()
                    elif isinstance(aggs.get(key), str):
                        if not hasattr(col, aggs.get(key)):
                            raise AttributeError(
                                f"{aggs.get(key)} is not a valid function for "
                                f"'Series' object"
                            )
                        ans[aggs.get(key)] = getattr(col, agg)()
                    result[key] = ans
            else:
                raise ValueError("values of dict must be a string or list")

            return result

        elif callable(aggs):
            raise NotImplementedError(
                "callable parameter is not implemented yet"
            )

        else:
            raise ValueError("argument must be a string, list or dict")

    @_cudf_nvtx_annotate
    def nlargest(self, n, columns, keep="first"):
        """Return the first *n* rows ordered by *columns* in descending order.

        Return the first *n* rows with the largest values in *columns*, in
        descending order. The columns that are not specified are returned as
        well, but not used for ordering.

        Parameters
        ----------
        n : int
            Number of rows to return.
        columns : label or list of labels
            Column label(s) to order by.
        keep : {'first', 'last'}, default 'first'
            Where there are duplicate values:

            - `first` : prioritize the first occurrence(s)
            - `last` : prioritize the last occurrence(s)

        Returns
        -------
        DataFrame
            The first `n` rows ordered by the given columns in descending
            order.

        Examples
        --------
        >>> import cudf
        >>> df = cudf.DataFrame({'population': [59000000, 65000000, 434000,
        ...                                   434000, 434000, 337000, 11300,
        ...                                   11300, 11300],
        ...                    'GDP': [1937894, 2583560 , 12011, 4520, 12128,
        ...                            17036, 182, 38, 311],
        ...                    'alpha-2': ["IT", "FR", "MT", "MV", "BN",
        ...                                "IS", "NR", "TV", "AI"]},
        ...                   index=["Italy", "France", "Malta",
        ...                          "Maldives", "Brunei", "Iceland",
        ...                          "Nauru", "Tuvalu", "Anguilla"])
        >>> df
                  population      GDP alpha-2
        Italy       59000000  1937894      IT
        France      65000000  2583560      FR
        Malta         434000    12011      MT
        Maldives      434000     4520      MV
        Brunei        434000    12128      BN
        Iceland       337000    17036      IS
        Nauru          11300      182      NR
        Tuvalu         11300       38      TV
        Anguilla       11300      311      AI
        >>> df.nlargest(3, 'population')
                population      GDP alpha-2
        France    65000000  2583560      FR
        Italy     59000000  1937894      IT
        Malta       434000    12011      MT
        >>> df.nlargest(3, 'population', keep='last')
                population      GDP alpha-2
        France    65000000  2583560      FR
        Italy     59000000  1937894      IT
        Brunei      434000    12128      BN

        .. pandas-compat::
            **DataFrame.nlargest**

            - Only a single column is supported in *columns*
        """
        return self._n_largest_or_smallest(True, n, columns, keep)

    def nsmallest(self, n, columns, keep="first"):
        """Return the first *n* rows ordered by *columns* in ascending order.

        Return the first *n* rows with the smallest values in *columns*, in
        ascending order. The columns that are not specified are returned as
        well, but not used for ordering.

        Parameters
        ----------
        n : int
            Number of items to retrieve.
        columns : list or str
            Column name or names to order by.
        keep : {'first', 'last'}, default 'first'
            Where there are duplicate values:

            - ``first`` : take the first occurrence.
            - ``last`` : take the last occurrence.

        Returns
        -------
        DataFrame

        Examples
        --------
        >>> import cudf
        >>> df = cudf.DataFrame({'population': [59000000, 65000000, 434000,
        ...                                   434000, 434000, 337000, 337000,
        ...                                   11300, 11300],
        ...                    'GDP': [1937894, 2583560 , 12011, 4520, 12128,
        ...                            17036, 182, 38, 311],
        ...                    'alpha-2': ["IT", "FR", "MT", "MV", "BN",
        ...                                "IS", "NR", "TV", "AI"]},
        ...                   index=["Italy", "France", "Malta",
        ...                          "Maldives", "Brunei", "Iceland",
        ...                          "Nauru", "Tuvalu", "Anguilla"])
        >>> df
                  population      GDP alpha-2
        Italy       59000000  1937894      IT
        France      65000000  2583560      FR
        Malta         434000    12011      MT
        Maldives      434000     4520      MV
        Brunei        434000    12128      BN
        Iceland       337000    17036      IS
        Nauru         337000      182      NR
        Tuvalu         11300       38      TV
        Anguilla       11300      311      AI

        In the following example, we will use ``nsmallest`` to select the
        three rows having the smallest values in column "population".

        >>> df.nsmallest(3, 'population')
                  population    GDP alpha-2
        Tuvalu         11300     38      TV
        Anguilla       11300    311      AI
        Iceland       337000  17036      IS

        When using ``keep='last'``, ties are resolved in reverse order:

        >>> df.nsmallest(3, 'population', keep='last')
                  population  GDP alpha-2
        Anguilla       11300  311      AI
        Tuvalu         11300   38      TV
        Nauru         337000  182      NR

        .. pandas-compat::
            **DataFrame.nsmallest**

            - Only a single column is supported in *columns*
        """
        return self._n_largest_or_smallest(False, n, columns, keep)

    @_cudf_nvtx_annotate
    def swaplevel(self, i=-2, j=-1, axis=0):
        """
        Swap level i with level j.
        Calling this method does not change the ordering of the values.

        Parameters
        ----------
        i : int or str, default -2
            First level of index to be swapped.
        j : int or str, default -1
            Second level of index to be swapped.
        axis : The axis to swap levels on.
            0 or 'index' for row-wise, 1 or 'columns' for column-wise.

        Examples
        --------
        >>> import cudf
        >>> midx = cudf.MultiIndex(levels=[['llama', 'cow', 'falcon'],
        ...   ['speed', 'weight', 'length'],['first','second']],
        ...   codes=[[0, 0, 0, 1, 1, 1, 2, 2, 2], [0, 1, 2, 0, 1, 2, 0, 1, 2],
        ...             [0, 0, 0, 0, 0, 0, 1, 1, 1]])
        >>> cdf = cudf.DataFrame(index=midx, columns=['big', 'small'],
        ...  data=[[45, 30], [200, 100], [1.5, 1], [30, 20],
        ...         [250, 150], [1.5, 0.8], [320, 250], [1, 0.8], [0.3, 0.2]])

        >>> cdf
                                     big  small
             llama  speed  first    45.0   30.0
                    weight first   200.0  100.0
                    length first     1.5    1.0
             cow    speed  first    30.0   20.0
                    weight first   250.0  150.0
                    length first     1.5    0.8
             falcon speed  second  320.0  250.0
                    weight second    1.0    0.8
                    length second    0.3    0.2

        >>> cdf.swaplevel()
                                     big  small
             llama  first  speed    45.0   30.0
                           weight  200.0  100.0
                           length    1.5    1.0
             cow    first  speed    30.0   20.0
                           weight  250.0  150.0
                           length    1.5    0.8
             falcon second speed   320.0  250.0
                           weight    1.0    0.8
                           length    0.3    0.2
        """
        result = self.copy()

        # To get axis number
        axis = self._get_axis_from_axis_arg(axis)

        if axis == 0:
            if not isinstance(result.index, MultiIndex):
                raise TypeError("Can only swap levels on a hierarchical axis.")
            result.index = result.index.swaplevel(i, j)
        else:
            if not result._data.multiindex:
                raise TypeError("Can only swap levels on a hierarchical axis.")
            result._data = result._data.swaplevel(i, j)

        return result

    @_cudf_nvtx_annotate
    def transpose(self):
        """Transpose index and columns.

        Returns
        -------
        a new (ncol x nrow) dataframe. self is (nrow x ncol)

        .. pandas-compat::
            **DataFrame.transpose, DataFrame.T**

            Not supporting *copy* because default and only behavior is
            copy=True
        """

        index = self._data.to_pandas_index()
        columns = self.index.copy(deep=False)
        if self._num_columns == 0 or self._num_rows == 0:
            return DataFrame(index=index, columns=columns)

        # No column from index is transposed with libcudf.
        source_columns = [*self._columns]
        source_dtype = source_columns[0].dtype
        if isinstance(source_dtype, cudf.CategoricalDtype):
            if any(
                not isinstance(c.dtype, cudf.CategoricalDtype)
                for c in source_columns
            ):
                raise ValueError("Columns must all have the same dtype")
            cats = list(c.categories for c in source_columns)
            cats = cudf.core.column.concat_columns(cats).unique()
            source_columns = [
                col._set_categories(cats, is_unique=True).codes
                for col in source_columns
            ]

        if any(c.dtype != source_columns[0].dtype for c in source_columns):
            raise ValueError("Columns must all have the same dtype")

        result_columns = libcudf.transpose.transpose(source_columns)

        if isinstance(source_dtype, cudf.CategoricalDtype):
            result_columns = [
                codes._with_type_metadata(
                    cudf.core.dtypes.CategoricalDtype(categories=cats)
                )
                for codes in result_columns
            ]
        else:
            result_columns = [
                result_column._with_type_metadata(source_dtype)
                for result_column in result_columns
            ]

        # Set the old column names as the new index
        result = self.__class__._from_data(
            {i: col for i, col in enumerate(result_columns)},
            index=as_index(index),
        )
        # Set the old index as the new column names
        result.columns = columns
        return result

    T = property(transpose, doc=transpose.__doc__)

    @_cudf_nvtx_annotate
    def melt(self, **kwargs):
        """Unpivots a DataFrame from wide format to long format,
        optionally leaving identifier variables set.

        Parameters
        ----------
        frame : DataFrame
        id_vars : tuple, list, or ndarray, optional
            Column(s) to use as identifier variables.
            default: None
        value_vars : tuple, list, or ndarray, optional
            Column(s) to unpivot.
            default: all columns that are not set as `id_vars`.
        var_name : scalar
            Name to use for the `variable` column.
            default: frame.columns.name or 'variable'
        value_name : str
            Name to use for the `value` column.
            default: 'value'

        Returns
        -------
        out : DataFrame
            Melted result
        """
        from cudf.core.reshape import melt

        return melt(self, **kwargs)

    @_cudf_nvtx_annotate
    def merge(
        self,
        right,
        on=None,
        left_on=None,
        right_on=None,
        left_index=False,
        right_index=False,
        how="inner",
        sort=False,
        lsuffix=None,
        rsuffix=None,
        indicator=False,
        suffixes=("_x", "_y"),
    ):
        """Merge GPU DataFrame objects by performing a database-style join
        operation by columns or indexes.

        Parameters
        ----------
        right : DataFrame
        on : label or list; defaults to None
            Column or index level names to join on. These must be found in
            both DataFrames.

            If on is None and not merging on indexes then
            this defaults to the intersection of the columns
            in both DataFrames.
        how : {'left', 'outer', 'inner', 'leftsemi', 'leftanti'}, \
            default 'inner'
            Type of merge to be performed.

            - left : use only keys from left frame, similar to a SQL left
              outer join.
            - right : not supported.
            - outer : use union of keys from both frames, similar to a SQL
              full outer join.
            - inner : use intersection of keys from both frames, similar to
              a SQL inner join.
            - leftsemi : similar to ``inner`` join, but only returns columns
               from the left dataframe and ignores all columns from the
               right dataframe.
            - leftanti : returns only rows columns from the left dataframe
              for non-matched records. This is exact opposite to ``leftsemi``
              join.
        left_on : label or list, or array-like
            Column or index level names to join on in the left DataFrame.
            Can also be an array or list of arrays of the length of the
            left DataFrame. These arrays are treated as if they are columns.
        right_on : label or list, or array-like
            Column or index level names to join on in the right DataFrame.
            Can also be an array or list of arrays of the length of the
            right DataFrame. These arrays are treated as if they are columns.
        left_index : bool, default False
            Use the index from the left DataFrame as the join key(s).
        right_index : bool, default False
            Use the index from the right DataFrame as the join key.
        sort : bool, default False
            Sort the resulting dataframe by the columns that were merged on,
            starting from the left.
        suffixes: Tuple[str, str], defaults to ('_x', '_y')
            Suffixes applied to overlapping column names on the left and right
            sides

        Returns
        -------
            merged : DataFrame

        Examples
        --------
        >>> import cudf
        >>> df_a = cudf.DataFrame()
        >>> df_a['key'] = [0, 1, 2, 3, 4]
        >>> df_a['vals_a'] = [float(i + 10) for i in range(5)]
        >>> df_b = cudf.DataFrame()
        >>> df_b['key'] = [1, 2, 4]
        >>> df_b['vals_b'] = [float(i+10) for i in range(3)]
        >>> df_merged = df_a.merge(df_b, on=['key'], how='left')
        >>> df_merged.sort_values('key')  # doctest: +SKIP
           key  vals_a  vals_b
        3    0    10.0
        0    1    11.0    10.0
        1    2    12.0    11.0
        4    3    13.0
        2    4    14.0    12.0

        **Merging on categorical variables is only allowed in certain cases**

        Categorical variable typecasting logic depends on both `how`
        and the specifics of the categorical variables to be merged.
        Merging categorical variables when only one side is ordered
        is ambiguous and not allowed. Merging when both categoricals
        are ordered is allowed, but only when the categories are
        exactly equal and have equal ordering, and will result in the
        common dtype.
        When both sides are unordered, the result categorical depends
        on the kind of join:
        - For inner joins, the result will be the intersection of the
        categories
        - For left or right joins, the result will be the left or
        right dtype respectively. This extends to semi and anti joins.
        - For outer joins, the result will be the union of categories
        from both sides.

        .. pandas-compat::
            **DataFrame.merge**

            DataFrames merges in cuDF result in non-deterministic row
            ordering.
        """
        if indicator:
            raise NotImplementedError(
                "Only indicator=False is currently supported"
            )

        if lsuffix or rsuffix:
            raise ValueError(
                "The lsuffix and rsuffix keywords have been replaced with the "
                "``suffixes=`` keyword.  "
                "Please provide the following instead: \n\n"
                "    suffixes=('%s', '%s')"
                % (lsuffix or "_x", rsuffix or "_y")
            )
        else:
            lsuffix, rsuffix = suffixes

        lhs, rhs = self, right
        merge_cls = Merge
        if how == "right":
            # Merge doesn't support right, so just swap
            how = "left"
            lhs, rhs = right, self
            left_on, right_on = right_on, left_on
            left_index, right_index = right_index, left_index
            suffixes = (suffixes[1], suffixes[0])
        elif how in {"leftsemi", "leftanti"}:
            merge_cls = MergeSemi

        return merge_cls(
            lhs,
            rhs,
            on=on,
            left_on=left_on,
            right_on=right_on,
            left_index=left_index,
            right_index=right_index,
            how=how,
            sort=sort,
            indicator=indicator,
            suffixes=suffixes,
        ).perform_merge()

    @_cudf_nvtx_annotate
    def join(
        self,
        other,
        on=None,
        how="left",
        lsuffix="",
        rsuffix="",
        sort=False,
    ):
        """Join columns with other DataFrame on index or on a key column.

        Parameters
        ----------
        other : DataFrame
        how : str
            Only accepts "left", "right", "inner", "outer"
        lsuffix, rsuffix : str
            The suffices to add to the left (*lsuffix*) and right (*rsuffix*)
            column names when avoiding conflicts.
        sort : bool
            Set to True to ensure sorted ordering.

        Returns
        -------
        joined : DataFrame

        .. pandas-compat::
            **DataFrame.join**

            - *other* must be a single DataFrame for now.
            - *on* is not supported yet due to lack of multi-index support.
        """
        if on is not None:
            raise NotImplementedError("The on parameter is not yet supported")

        df = self.merge(
            other,
            left_index=True,
            right_index=True,
            how=how,
            suffixes=(lsuffix, rsuffix),
            sort=sort,
        )
        df.index.name = (
            None if self.index.name != other.index.name else self.index.name
        )
        return df

    @_cudf_nvtx_annotate
    @docutils.doc_apply(
        groupby_doc_template.format(
            ret=textwrap.dedent(
                """
                Returns
                -------
                DataFrameGroupBy
                    Returns a DataFrameGroupBy object that contains
                    information about the groups.
                """
            )
        )
    )
    def groupby(
        self,
        by=None,
        axis=0,
        level=None,
        as_index=True,
        sort=no_default,
        group_keys=False,
        squeeze=False,
        observed=True,
        dropna=True,
    ):
        return super().groupby(
            by,
            axis,
            level,
            as_index,
            sort,
            group_keys,
            squeeze,
            observed,
            dropna,
        )

    def query(self, expr, local_dict=None):
        """
        Query with a boolean expression using Numba to compile a GPU kernel.

        See pandas.DataFrame.query.

        Parameters
        ----------
        expr : str
            A boolean expression. Names in expression refer to columns.
            `index` can be used instead of index name, but this is not
            supported for MultiIndex.

            Names starting with `@` refer to Python variables.

            An output value will be `null` if any of the input values are
            `null` regardless of expression.

        local_dict : dict
            Containing the local variable to be used in query.

        Returns
        -------
        filtered : DataFrame

        Examples
        --------
        >>> df = cudf.DataFrame({
        ...     "a": [1, 2, 2],
        ...     "b": [3, 4, 5],
        ... })
        >>> expr = "(a == 2 and b == 4) or (b == 3)"
        >>> df.query(expr)
           a  b
        0  1  3
        1  2  4

        DateTime conditionals:

        >>> import numpy as np
        >>> import datetime
        >>> df = cudf.DataFrame()
        >>> data = np.array(['2018-10-07', '2018-10-08'], dtype='datetime64')
        >>> df['datetimes'] = data
        >>> search_date = datetime.datetime.strptime('2018-10-08', '%Y-%m-%d')
        >>> df.query('datetimes==@search_date')
           datetimes
        1 2018-10-08

        Using local_dict:

        >>> import numpy as np
        >>> import datetime
        >>> df = cudf.DataFrame()
        >>> data = np.array(['2018-10-07', '2018-10-08'], dtype='datetime64')
        >>> df['datetimes'] = data
        >>> search_date2 = datetime.datetime.strptime('2018-10-08', '%Y-%m-%d')
        >>> df.query('datetimes==@search_date',
        ...          local_dict={'search_date': search_date2})
           datetimes
        1 2018-10-08

        .. pandas-compat::
            **DataFrame.query**

            One difference from pandas is that ``query`` currently only
            supports numeric, datetime, timedelta, or bool dtypes.
        """
        # can't use `annotate` decorator here as we inspect the calling
        # environment.
        with annotate("DATAFRAME_QUERY", color="purple", domain="cudf_python"):
            if local_dict is None:
                local_dict = {}

            if self.empty:
                return self.copy()

            if not isinstance(local_dict, dict):
                raise TypeError(
                    f"local_dict type: expected dict but found "
                    f"{type(local_dict)}"
                )

            # Get calling environment
            callframe = inspect.currentframe().f_back
            callenv = {
                "locals": callframe.f_locals,
                "globals": callframe.f_globals,
                "local_dict": local_dict,
            }
            # Run query
            boolmask = queryutils.query_execute(self, expr, callenv)
            return self._apply_boolean_mask(
                BooleanMask.from_column_unchecked(boolmask)
            )

    @_cudf_nvtx_annotate
    def apply(
        self, func, axis=1, raw=False, result_type=None, args=(), **kwargs
    ):
        """
        Apply a function along an axis of the DataFrame.
        ``apply`` relies on Numba to JIT compile ``func``.
        Thus the allowed operations within ``func`` are limited to `those
        supported by the CUDA Python Numba target
        <https://numba.readthedocs.io/en/stable/cuda/cudapysupported.html>`__.
        For more information, see the `cuDF guide to user defined functions
        <https://docs.rapids.ai/api/cudf/stable/user_guide/guide-to-udfs.html>`__.

        Some string functions and methods are supported. Refer to the guide
        to UDFs for details.

        Parameters
        ----------
        func : function
            Function to apply to each row.
        axis : {0 or 'index', 1 or 'columns'}, default 0
            Axis along which the function is applied.
            - 0 or 'index': apply function to each column (not yet supported).
            - 1 or 'columns': apply function to each row.
        raw: bool, default False
            Not yet supported
        result_type: {'expand', 'reduce', 'broadcast', None}, default None
            Not yet supported
        args: tuple
            Positional arguments to pass to func in addition to the dataframe.

        Examples
        --------
        Simple function of a single variable which could be NA:

        >>> def f(row):
        ...     if row['a'] is cudf.NA:
        ...             return 0
        ...     else:
        ...             return row['a'] + 1
        ...
        >>> df = cudf.DataFrame({'a': [1, cudf.NA, 3]})
        >>> df.apply(f, axis=1)
        0    2
        1    0
        2    4
        dtype: int64

        Function of multiple variables will operate in
        a null aware manner:

        >>> def f(row):
        ...     return row['a'] - row['b']
        ...
        >>> df = cudf.DataFrame({
        ...     'a': [1, cudf.NA, 3, cudf.NA],
        ...     'b': [5, 6, cudf.NA, cudf.NA]
        ... })
        >>> df.apply(f)
        0      -4
        1    <NA>
        2    <NA>
        3    <NA>
        dtype: int64

        Functions may conditionally return NA as in pandas:

        >>> def f(row):
        ...     if row['a'] + row['b'] > 3:
        ...             return cudf.NA
        ...     else:
        ...             return row['a'] + row['b']
        ...
        >>> df = cudf.DataFrame({
        ...     'a': [1, 2, 3],
        ...     'b': [2, 1, 1]
        ... })
        >>> df.apply(f, axis=1)
        0       3
        1       3
        2    <NA>
        dtype: int64

        Mixed types are allowed, but will return the common
        type, rather than object as in pandas:

        >>> def f(row):
        ...     return row['a'] + row['b']
        ...
        >>> df = cudf.DataFrame({
        ...     'a': [1, 2, 3],
        ...     'b': [0.5, cudf.NA, 3.14]
        ... })
        >>> df.apply(f, axis=1)
        0     1.5
        1    <NA>
        2    6.14
        dtype: float64

        Functions may also return scalar values, however the
        result will be promoted to a safe type regardless of
        the data:

        >>> def f(row):
        ...     if row['a'] > 3:
        ...             return row['a']
        ...     else:
        ...             return 1.5
        ...
        >>> df = cudf.DataFrame({
        ...     'a': [1, 3, 5]
        ... })
        >>> df.apply(f, axis=1)
        0    1.5
        1    1.5
        2    5.0
        dtype: float64

        Ops against N columns are supported generally:

        >>> def f(row):
        ...     v, w, x, y, z = (
        ...         row['a'], row['b'], row['c'], row['d'], row['e']
        ...     )
        ...     return x + (y - (z / w)) % v
        ...
        >>> df = cudf.DataFrame({
        ...     'a': [1, 2, 3],
        ...     'b': [4, 5, 6],
        ...     'c': [cudf.NA, 4, 4],
        ...     'd': [8, 7, 8],
        ...     'e': [7, 1, 6]
        ... })
        >>> df.apply(f, axis=1)
        0    <NA>
        1     4.8
        2     5.0
        dtype: float64

        UDFs manipulating string data are allowed, as long as
        they neither modify strings in place nor create new strings.
        For example, the following UDF is allowed:

        >>> def f(row):
        ...     st = row['str_col']
        ...     scale = row['scale']
        ...     if len(st) == 0:
        ...             return -1
        ...     elif st.startswith('a'):
        ...             return 1 - scale
        ...     elif 'example' in st:
        ...             return 1 + scale
        ...     else:
        ...             return 42
        ...
        >>> df = cudf.DataFrame({
        ...     'str_col': ['', 'abc', 'some_example'],
        ...     'scale': [1, 2, 3]
        ... })
        >>> df.apply(f, axis=1)  # doctest: +SKIP
        0   -1
        1   -1
        2    4
        dtype: int64

        However, the following UDF is not allowed since it includes an
        operation that requires the creation of a new string: a call to the
        ``upper`` method. Methods that are not supported in this manner
        will raise an ``AttributeError``.

        >>> def f(row):
        ...     st = row['str_col'].upper()
        ...     return 'ABC' in st
        >>> df.apply(f, axis=1)  # doctest: +SKIP

        For a complete list of supported functions and methods that may be
        used to manipulate string data, see the UDF guide,
        <https://docs.rapids.ai/api/cudf/stable/user_guide/guide-to-udfs.html>
        """
        if axis != 1:
            raise ValueError(
                "DataFrame.apply currently only supports row wise ops"
            )
        if raw:
            raise ValueError("The `raw` kwarg is not yet supported.")
        if result_type is not None:
            raise ValueError("The `result_type` kwarg is not yet supported.")

        return self._apply(func, _get_row_kernel, *args, **kwargs)

    def applymap(
        self,
        func: Callable[[Any], Any],
        na_action: Union[str, None] = None,
        **kwargs,
    ) -> DataFrame:
        """
        Apply a function to a Dataframe elementwise.

        This method applies a function that accepts and returns a scalar
        to every element of a DataFrame.

        Parameters
        ----------
        func : callable
            Python function, returns a single value from a single value.
        na_action : {None, 'ignore'}, default None
            If 'ignore', propagate NaN values, without passing them to func.

        Returns
        -------
        DataFrame
            Transformed DataFrame.
        """
        # Do not remove until pandas 3.0 support is added.
        warnings.warn(
            "DataFrame.applymap has been deprecated. Use DataFrame.map "
            "instead.",
            FutureWarning,
        )
        return self.map(func=func, na_action=na_action, **kwargs)

    def map(
        self,
        func: Callable[[Any], Any],
        na_action: Union[str, None] = None,
        **kwargs,
    ) -> DataFrame:
        """
        Apply a function to a Dataframe elementwise.

        This method applies a function that accepts and returns a scalar
        to every element of a DataFrame.

        Parameters
        ----------
        func : callable
            Python function, returns a single value from a single value.
        na_action : {None, 'ignore'}, default None
            If 'ignore', propagate NaN values, without passing them to func.

        Returns
        -------
        DataFrame
            Transformed DataFrame.
        """

        if kwargs:
            raise NotImplementedError(
                "DataFrame.applymap does not yet support **kwargs."
            )

        if na_action not in {"ignore", None}:
            raise ValueError(
                f"na_action must be 'ignore' or None. Got {repr(na_action)}"
            )

        if na_action == "ignore":
            devfunc = numba.cuda.jit(device=True)(func)

            # promote to a null-ignoring function
            # this code is never run in python, it only
            # exists to provide numba with the correct
            # bytecode to generate the equivalent PTX
            # as a null-ignoring version of the function
            def _func(x):  # pragma: no cover
                if x is NA:
                    return NA
                else:
                    return devfunc(x)

        else:
            _func = func

        # TODO: naive implementation
        # this could be written as a single kernel
        result = {}
        for name, col in self._data.items():
            apply_sr = Series._from_data({None: col})
            result[name] = apply_sr.apply(_func)

        return DataFrame._from_data(result, index=self.index)

    @_cudf_nvtx_annotate
    @applyutils.doc_apply()
    def apply_rows(
        self,
        func,
        incols,
        outcols,
        kwargs,
        pessimistic_nulls=True,
        cache_key=None,
    ):
        """
        Apply a row-wise user defined function.

        Parameters
        ----------
        {params}

        Examples
        --------
        The user function should loop over the columns and set the output for
        each row. Loop execution order is arbitrary, so each iteration of
        the loop **MUST** be independent of each other.

        When ``func`` is invoked, the array args corresponding to the
        input/output are strided so as to improve GPU parallelism.
        The loop in the function resembles serial code, but executes
        concurrently in multiple threads.

        >>> import cudf
        >>> import numpy as np
        >>> df = cudf.DataFrame()
        >>> nelem = 3
        >>> df['in1'] = np.arange(nelem)
        >>> df['in2'] = np.arange(nelem)
        >>> df['in3'] = np.arange(nelem)

        Define input columns for the kernel

        >>> in1 = df['in1']
        >>> in2 = df['in2']
        >>> in3 = df['in3']
        >>> def kernel(in1, in2, in3, out1, out2, kwarg1, kwarg2):
        ...     for i, (x, y, z) in enumerate(zip(in1, in2, in3)):
        ...         out1[i] = kwarg2 * x - kwarg1 * y
        ...         out2[i] = y - kwarg1 * z

        Call ``.apply_rows`` with the name of the input columns, the name and
        dtype of the output columns, and, optionally, a dict of extra
        arguments.

        >>> df.apply_rows(kernel,
        ...               incols=['in1', 'in2', 'in3'],
        ...               outcols=dict(out1=np.float64, out2=np.float64),
        ...               kwargs=dict(kwarg1=3, kwarg2=4))
           in1  in2  in3 out1 out2
        0    0    0    0  0.0  0.0
        1    1    1    1  1.0 -2.0
        2    2    2    2  2.0 -4.0
        """
        for col in incols:
            current_col_dtype = self._data[col].dtype
            if is_string_dtype(current_col_dtype) or isinstance(
                current_col_dtype, cudf.CategoricalDtype
            ):
                raise TypeError(
                    "User defined functions are currently not "
                    "supported on Series with dtypes `str` and `category`."
                )
        return applyutils.apply_rows(
            self,
            func,
            incols,
            outcols,
            kwargs,
            pessimistic_nulls,
            cache_key=cache_key,
        )

    @_cudf_nvtx_annotate
    @applyutils.doc_applychunks()
    def apply_chunks(
        self,
        func,
        incols,
        outcols,
        kwargs=None,
        pessimistic_nulls=True,
        chunks=None,
        blkct=None,
        tpb=None,
    ):
        """
        Transform user-specified chunks using the user-provided function.

        Parameters
        ----------
        {params}
        {params_chunks}

        Examples
        --------

        For ``tpb > 1``, ``func`` is executed by ``tpb`` number of threads
        concurrently.  To access the thread id and count,
        use ``numba.cuda.threadIdx.x`` and ``numba.cuda.blockDim.x``,
        respectively (See `numba CUDA kernel documentation`_).

        .. _numba CUDA kernel documentation:\
        https://numba.readthedocs.io/en/stable/cuda/kernels.html

        In the example below, the *kernel* is invoked concurrently on each
        specified chunk. The *kernel* computes the corresponding output
        for the chunk.

        By looping over the range
        ``range(cuda.threadIdx.x, in1.size, cuda.blockDim.x)``, the *kernel*
        function can be used with any *tpb* in an efficient manner.

        >>> from numba import cuda
        >>> @cuda.jit
        ... def kernel(in1, in2, in3, out1):
        ...      for i in range(cuda.threadIdx.x, in1.size, cuda.blockDim.x):
        ...          x = in1[i]
        ...          y = in2[i]
        ...          z = in3[i]
        ...          out1[i] = x * y + z

        See also
        --------
        DataFrame.apply_rows
        """
        if kwargs is None:
            kwargs = {}
        if chunks is None:
            raise ValueError("*chunks* must be defined")
        return applyutils.apply_chunks(
            self,
            func,
            incols,
            outcols,
            kwargs,
            pessimistic_nulls,
            chunks,
            tpb=tpb,
        )

    @_cudf_nvtx_annotate
    def partition_by_hash(self, columns, nparts, keep_index=True):
        """Partition the dataframe by the hashed value of data in *columns*.

        Parameters
        ----------
        columns : sequence of str
            The names of the columns to be hashed.
            Must have at least one name.
        nparts : int
            Number of output partitions
        keep_index : boolean
            Whether to keep the index or drop it

        Returns
        -------
        partitioned: list of DataFrame
        """
        key_indices = [self._column_names.index(k) for k in columns]
        if keep_index:
            cols = [*self._index._columns, *self._columns]
            key_indices = [i + len(self._index._columns) for i in key_indices]
        else:
            cols = [*self._columns]

        output_columns, offsets = libcudf.hash.hash_partition(
            cols, key_indices, nparts
        )
        outdf = self._from_columns_like_self(
            output_columns,
            self._column_names,
            self._index_names if keep_index else None,
        )
        # Slice into partitions. Notice, `hash_partition` returns the start
        # offset of each partition thus we skip the first offset
        ret = outdf._split(offsets[1:], keep_index=keep_index)

        # Calling `_split()` on an empty dataframe returns an empty list
        # so we add empty partitions here
        ret += [self._empty_like(keep_index) for _ in range(nparts - len(ret))]
        return ret

    def info(
        self,
        verbose=None,
        buf=None,
        max_cols=None,
        memory_usage=None,
        null_counts=None,
    ):
        """
        Print a concise summary of a DataFrame.

        This method prints information about a DataFrame including
        the index dtype and column dtypes, non-null values and memory usage.

        Parameters
        ----------
        verbose : bool, optional
            Whether to print the full summary. By default, the setting in
            ``pandas.options.display.max_info_columns`` is followed.
        buf : writable buffer, defaults to sys.stdout
            Where to send the output. By default, the output is printed to
            sys.stdout. Pass a writable buffer if you need to further process
            the output.
        max_cols : int, optional
            When to switch from the verbose to the truncated output. If the
            DataFrame has more than `max_cols` columns, the truncated output
            is used. By default, the setting in
            ``pandas.options.display.max_info_columns`` is used.
        memory_usage : bool, str, optional
            Specifies whether total memory usage of the DataFrame
            elements (including the index) should be displayed. By default,
            this follows the ``pandas.options.display.memory_usage`` setting.
            True always show memory usage. False never shows memory usage.
            A value of 'deep' is equivalent to "True with deep introspection".
            Memory usage is shown in human-readable units (base-2
            representation). Without deep introspection a memory estimation is
            made based in column dtype and number of rows assuming values
            consume the same memory amount for corresponding dtypes. With deep
            memory introspection, a real memory usage calculation is performed
            at the cost of computational resources.
        null_counts : bool, optional
            Whether to show the non-null counts. By default, this is shown
            only if the frame is smaller than
            ``pandas.options.display.max_info_rows`` and
            ``pandas.options.display.max_info_columns``. A value of True always
            shows the counts, and False never shows the counts.

        Returns
        -------
        None
            This method prints a summary of a DataFrame and returns None.

        See Also
        --------
        DataFrame.describe: Generate descriptive statistics of DataFrame
            columns.
        DataFrame.memory_usage: Memory usage of DataFrame columns.

        Examples
        --------
        >>> import cudf
        >>> int_values = [1, 2, 3, 4, 5]
        >>> text_values = ['alpha', 'beta', 'gamma', 'delta', 'epsilon']
        >>> float_values = [0.0, 0.25, 0.5, 0.75, 1.0]
        >>> df = cudf.DataFrame({"int_col": int_values,
        ...                     "text_col": text_values,
        ...                     "float_col": float_values})
        >>> df
           int_col text_col  float_col
        0        1    alpha       0.00
        1        2     beta       0.25
        2        3    gamma       0.50
        3        4    delta       0.75
        4        5  epsilon       1.00

        Prints information of all columns:

        >>> df.info(verbose=True)
        <class 'cudf.core.dataframe.DataFrame'>
        RangeIndex: 5 entries, 0 to 4
        Data columns (total 3 columns):
         #   Column     Non-Null Count  Dtype
        ---  ------     --------------  -----
         0   int_col    5 non-null      int64
         1   text_col   5 non-null      object
         2   float_col  5 non-null      float64
        dtypes: float64(1), int64(1), object(1)
        memory usage: 130.0+ bytes

        Prints a summary of columns count and its dtypes but not per column
        information:

        >>> df.info(verbose=False)
        <class 'cudf.core.dataframe.DataFrame'>
        RangeIndex: 5 entries, 0 to 4
        Columns: 3 entries, int_col to float_col
        dtypes: float64(1), int64(1), object(1)
        memory usage: 130.0+ bytes

        Pipe output of DataFrame.info to a buffer instead of sys.stdout and
        print buffer contents:

        >>> import io
        >>> buffer = io.StringIO()
        >>> df.info(buf=buffer)
        >>> print(buffer.getvalue())
        <class 'cudf.core.dataframe.DataFrame'>
        RangeIndex: 5 entries, 0 to 4
        Data columns (total 3 columns):
         #   Column     Non-Null Count  Dtype
        ---  ------     --------------  -----
         0   int_col    5 non-null      int64
         1   text_col   5 non-null      object
         2   float_col  5 non-null      float64
        dtypes: float64(1), int64(1), object(1)
        memory usage: 130.0+ bytes

        The `memory_usage` parameter allows deep introspection mode, specially
        useful for big DataFrames and fine-tune memory optimization:

        >>> import numpy as np
        >>> random_strings_array = np.random.choice(['a', 'b', 'c'], 10 ** 6)
        >>> df = cudf.DataFrame({
        ...     'column_1': np.random.choice(['a', 'b', 'c'], 10 ** 6),
        ...     'column_2': np.random.choice(['a', 'b', 'c'], 10 ** 6),
        ...     'column_3': np.random.choice(['a', 'b', 'c'], 10 ** 6)
        ... })
        >>> df.info(memory_usage='deep')
        <class 'cudf.core.dataframe.DataFrame'>
        RangeIndex: 1000000 entries, 0 to 999999
        Data columns (total 3 columns):
         #   Column    Non-Null Count    Dtype
        ---  ------    --------------    -----
         0   column_1  1000000 non-null  object
         1   column_2  1000000 non-null  object
         2   column_3  1000000 non-null  object
        dtypes: object(3)
        memory usage: 14.3 MB
        """
        if buf is None:
            buf = sys.stdout

        lines = [str(type(self))]

        index_name = type(self._index).__name__
        if len(self._index) > 0:
            entries_summary = f", {self._index[0]} to {self._index[-1]}"
        else:
            entries_summary = ""
        index_summary = (
            f"{index_name}: {len(self._index)} entries{entries_summary}"
        )
        lines.append(index_summary)

        if len(self._data) == 0:
            lines.append(f"Empty {type(self).__name__}")
            cudf.utils.ioutils.buffer_write_lines(buf, lines)
            return

        cols = self._column_names
        col_count = len(cols)

        if max_cols is None:
            max_cols = pd.options.display.max_info_columns

        max_rows = pd.options.display.max_info_rows

        if null_counts is None:
            show_counts = (col_count <= max_cols) and (len(self) < max_rows)
        else:
            show_counts = null_counts

        exceeds_info_cols = col_count > max_cols

        def _put_str(s, space):
            return str(s)[:space].ljust(space)

        def _verbose_repr():
            lines.append(f"Data columns (total {col_count} columns):")

            id_head = " # "
            column_head = "Column"
            col_space = 2

            max_col = max(len(pprint_thing(k)) for k in cols)
            len_column = len(pprint_thing(column_head))
            space = max(max_col, len_column) + col_space

            max_id = len(pprint_thing(col_count))
            len_id = len(pprint_thing(id_head))
            space_num = max(max_id, len_id) + col_space
            counts = None

            header = _put_str(id_head, space_num) + _put_str(
                column_head, space
            )
            if show_counts:
                counts = self.count().to_pandas().tolist()
                if col_count != len(counts):
                    raise AssertionError(
                        f"Columns must equal "
                        f"counts ({col_count} != {len(counts)})"
                    )
                count_header = "Non-Null Count"
                len_count = len(count_header)
                non_null = " non-null"
                max_count = max(len(pprint_thing(k)) for k in counts) + len(
                    non_null
                )
                space_count = max(len_count, max_count) + col_space
                count_temp = "{count}" + non_null
            else:
                count_header = ""
                space_count = len(count_header)
                len_count = space_count
                count_temp = "{count}"

            dtype_header = "Dtype"
            len_dtype = len(dtype_header)
            max_dtypes = max(len(pprint_thing(k)) for k in self.dtypes)
            space_dtype = max(len_dtype, max_dtypes)
            header += (
                _put_str(count_header, space_count)
                + _put_str(dtype_header, space_dtype).rstrip()
            )

            lines.append(header)
            lines.append(
                _put_str("-" * len_id, space_num)
                + _put_str("-" * len_column, space)
                + _put_str("-" * len_count, space_count)
                + _put_str("-" * len_dtype, space_dtype).rstrip()
            )

            for i, col in enumerate(self._column_names):
                dtype = self.dtypes.iloc[i]
                col = pprint_thing(col)

                line_no = _put_str(f" {i}", space_num)
                count = ""
                if show_counts:
                    count = counts[i]

                lines.append(
                    line_no
                    + _put_str(col, space)
                    + _put_str(count_temp.format(count=count), space_count)
                    + _put_str(dtype, space_dtype).rstrip()
                )

        def _non_verbose_repr():
            if col_count > 0:
                entries_summary = f", {cols[0]} to {cols[-1]}"
            else:
                entries_summary = ""
            columns_summary = f"Columns: {col_count} entries{entries_summary}"
            lines.append(columns_summary)

        def _sizeof_fmt(num, size_qualifier):
            # returns size in human readable format
            for x in ["bytes", "KB", "MB", "GB", "TB"]:
                if num < 1024.0:
                    return f"{num:3.1f}{size_qualifier} {x}"
                num /= 1024.0
            return f"{num:3.1f}{size_qualifier} PB"

        if verbose:
            _verbose_repr()
        elif verbose is False:  # specifically set to False, not nesc None
            _non_verbose_repr()
        else:
            if exceeds_info_cols:
                _non_verbose_repr()
            else:
                _verbose_repr()

        dtype_counts = defaultdict(int)
        for col in self._data:
            dtype_counts[self._data[col].dtype.name] += 1

        dtypes = [f"{k[0]}({k[1]:d})" for k in sorted(dtype_counts.items())]
        lines.append(f"dtypes: {', '.join(dtypes)}")

        if memory_usage is None:
            memory_usage = pd.options.display.memory_usage

        if memory_usage:
            # append memory usage of df to display
            size_qualifier = ""
            if memory_usage == "deep":
                deep = True
            else:
                deep = False
                if "object" in dtype_counts or self.index.dtype == "object":
                    size_qualifier = "+"
            mem_usage = self.memory_usage(index=True, deep=deep).sum()
            lines.append(
                f"memory usage: {_sizeof_fmt(mem_usage, size_qualifier)}\n"
            )

        cudf.utils.ioutils.buffer_write_lines(buf, lines)

    @_cudf_nvtx_annotate
    @docutils.doc_describe()
    def describe(
        self,
        percentiles=None,
        include=None,
        exclude=None,
    ):
        """{docstring}"""

        if not include and not exclude:
            default_include = [np.number, "datetime"]
            data_to_describe = self.select_dtypes(include=default_include)
            if data_to_describe._num_columns == 0:
                data_to_describe = self

        elif include == "all":
            if exclude is not None:
                raise ValueError("exclude must be None when include is 'all'")

            data_to_describe = self
        else:
            data_to_describe = self.select_dtypes(
                include=include, exclude=exclude
            )

            if data_to_describe.empty:
                raise ValueError("No data of included types.")

        describe_series_list = [
            data_to_describe[col].describe(
                percentiles=percentiles,
            )
            for col in data_to_describe._column_names
        ]
        if len(describe_series_list) == 1:
            return describe_series_list[0].to_frame()
        else:
            ldesc_indexes = sorted(
                (x.index for x in describe_series_list), key=len
            )
            names = dict.fromkeys(
                [
                    name
                    for idxnames in ldesc_indexes
                    for name in idxnames.to_pandas()
                ],
                None,
            )

            with warnings.catch_warnings():
                warnings.simplefilter("ignore", FutureWarning)
                res = cudf.concat(
                    [
                        series.reindex(names, copy=False)
                        for series in describe_series_list
                    ],
                    axis=1,
                    sort=False,
                )
            return res

    @_cudf_nvtx_annotate
    def to_pandas(self, *, nullable: bool = False) -> pd.DataFrame:
        """
        Convert to a Pandas DataFrame.

        Parameters
        ----------
        nullable : Boolean, Default False
            If ``nullable`` is ``True``, the resulting columns
            in the dataframe will be having a corresponding
            nullable Pandas dtype. If there is no corresponding
            nullable Pandas dtype present, the resulting dtype
            will be a regular pandas dtype.
            If ``nullable`` is ``False``,
            the resulting columns will either convert null
            values to ``np.nan`` or ``None`` depending on the dtype.

        Returns
        -------
        out : Pandas DataFrame

        Examples
        --------
        >>> import cudf
        >>> df = cudf.DataFrame({'a': [0, 1, 2], 'b': [-3, 2, 0]})
        >>> pdf = df.to_pandas()
        >>> pdf
           a  b
        0  0 -3
        1  1  2
        2  2  0
        >>> type(pdf)
        <class 'pandas.core.frame.DataFrame'>

        ``nullable`` parameter can be used to control
        whether dtype can be Pandas Nullable or not:

        >>> df = cudf.DataFrame({'a': [0, None, 2], 'b': [True, False, None]})
        >>> df
              a      b
        0     0   True
        1  <NA>  False
        2     2   <NA>
        >>> pdf = df.to_pandas(nullable=True)
        >>> pdf
              a      b
        0     0   True
        1  <NA>  False
        2     2   <NA>
        >>> pdf.dtypes
        a      Int64
        b    boolean
        dtype: object
        >>> pdf = df.to_pandas(nullable=False)
        >>> pdf
             a      b
        0  0.0   True
        1  NaN  False
        2  2.0   None
        >>> pdf.dtypes
        a    float64
        b     object
        dtype: object
        """
        out_data = {}
        out_index = self.index.to_pandas()

        for i, col_key in enumerate(self._data):
            out_data[i] = self._data[col_key].to_pandas(
                index=out_index, nullable=nullable
            )

        out_df = pd.DataFrame(out_data, index=out_index)
        out_df.columns = self._data.to_pandas_index()

        return out_df

    @classmethod
    @_cudf_nvtx_annotate
    def from_pandas(cls, dataframe, nan_as_null=no_default):
        """
        Convert from a Pandas DataFrame.

        Parameters
        ----------
        dataframe : Pandas DataFrame object
            A Pandas DataFrame object which has to be converted
            to cuDF DataFrame.
        nan_as_null : bool, Default True
            If ``True``, converts ``np.nan`` values to ``null`` values.
            If ``False``, leaves ``np.nan`` values as is.

        Raises
        ------
        TypeError for invalid input type.

        Examples
        --------
        >>> import cudf
        >>> import pandas as pd
        >>> data = [[0,1], [1,2], [3,4]]
        >>> pdf = pd.DataFrame(data, columns=['a', 'b'], dtype=int)
        >>> cudf.from_pandas(pdf)
           a  b
        0  0  1
        1  1  2
        2  3  4
        """
        if nan_as_null is no_default:
            nan_as_null = (
                False if cudf.get_option("mode.pandas_compatible") else None
            )

        if isinstance(dataframe, pd.DataFrame):
            if not dataframe.columns.is_unique:
                raise ValueError("Duplicate column names are not allowed")

            data = {
                col_name: column.as_column(
                    col_value.array, nan_as_null=nan_as_null
                )
                for col_name, col_value in dataframe.items()
            }
            if isinstance(dataframe.index, pd.MultiIndex):
                index = cudf.MultiIndex.from_pandas(
                    dataframe.index, nan_as_null=nan_as_null
                )
            else:
                index = cudf.Index.from_pandas(
                    dataframe.index, nan_as_null=nan_as_null
                )
            df = cls._from_data(data, index)
            df._data._level_names = tuple(dataframe.columns.names)

            if isinstance(dataframe.columns, pd.RangeIndex):
                df._data.rangeindex = True
            # Set columns only if it is a MultiIndex
            elif isinstance(dataframe.columns, pd.MultiIndex):
                df.columns = dataframe.columns

            return df
        elif hasattr(dataframe, "__dataframe__"):
            # TODO: Probably should be handled in the constructor as
            # this isn't pandas specific
            return from_dataframe(dataframe, allow_copy=True)
        else:
            raise TypeError(
                f"Could not construct DataFrame from {type(dataframe)}"
            )

    @classmethod
    @_cudf_nvtx_annotate
    def from_arrow(cls, table):
        """
        Convert from PyArrow Table to DataFrame.

        Parameters
        ----------
        table : PyArrow Table Object
            PyArrow Table Object which has to be converted to cudf DataFrame.

        Raises
        ------
        TypeError for invalid input type.

        Returns
        -------
        cudf DataFrame

        Examples
        --------
        >>> import cudf
        >>> import pyarrow as pa
        >>> data = pa.table({"a":[1, 2, 3], "b":[4, 5, 6]})
        >>> cudf.DataFrame.from_arrow(data)
           a  b
        0  1  4
        1  2  5
        2  3  6

        .. pandas-compat::
            **DataFrame.from_arrow**

            -   Does not support automatically setting index column(s) similar
                to how ``to_pandas`` works for PyArrow Tables.
        """
        index_col = None
        col_index_names = None
        if isinstance(table, pa.Table) and isinstance(
            table.schema.pandas_metadata, dict
        ):
            index_col = table.schema.pandas_metadata["index_columns"]
            if "column_indexes" in table.schema.pandas_metadata:
                col_index_names = []
                for col_meta in table.schema.pandas_metadata["column_indexes"]:
                    col_index_names.append(col_meta["name"])

        out = super().from_arrow(table)
        if col_index_names is not None:
            out._data._level_names = col_index_names
        if index_col:
            if isinstance(index_col[0], dict):
                idx = cudf.RangeIndex(
                    index_col[0]["start"],
                    index_col[0]["stop"],
                    name=index_col[0]["name"],
                )
                if len(idx) == len(out):
                    # `idx` is generated from arrow `pandas_metadata`
                    # which can get out of date with many of the
                    # arrow operations. Hence verifying if the
                    # lengths match, or else don't need to set
                    # an index at all i.e., Default RangeIndex
                    # will be set.
                    # See more about the discussion here:
                    # https://github.com/apache/arrow/issues/15178
                    out = out.set_index(idx)
            else:
                out = out.set_index(index_col[0])

        return out

    @_cudf_nvtx_annotate
    def to_arrow(self, preserve_index=True):
        """
        Convert to a PyArrow Table.

        Parameters
        ----------
        preserve_index : bool, default True
            whether index column and its meta data needs to be saved or not

        Returns
        -------
        PyArrow Table

        Examples
        --------
        >>> import cudf
        >>> df = cudf.DataFrame(
        ...     {"a":[1, 2, 3], "b":[4, 5, 6]}, index=[1, 2, 3])
        >>> df.to_arrow()
        pyarrow.Table
        a: int64
        b: int64
        index: int64
        ----
        a: [[1,2,3]]
        b: [[4,5,6]]
        index: [[1,2,3]]
        >>> df.to_arrow(preserve_index=False)
        pyarrow.Table
        a: int64
        b: int64
        ----
        a: [[1,2,3]]
        b: [[4,5,6]]
        """

        data = self.copy(deep=False)
        index_descr = []
        if preserve_index:
            if isinstance(self.index, cudf.RangeIndex):
                descr = {
                    "kind": "range",
                    "name": self.index.name,
                    "start": self.index._start,
                    "stop": self.index._stop,
                    "step": 1,
                }
            else:
                if isinstance(self.index, MultiIndex):
                    gen_names = tuple(
                        f"level_{i}"
                        for i, _ in enumerate(self.index._data.names)
                    )
                else:
                    gen_names = (
                        self.index.names
                        if self.index.name is not None
                        else ("index",)
                    )
                for gen_name, col_name in zip(
                    gen_names, self.index._data.names
                ):
                    data._insert(
                        data.shape[1],
                        gen_name,
                        self.index._data[col_name],
                    )
                descr = gen_names[0]
            index_descr.append(descr)

        out = super(DataFrame, data).to_arrow()
        metadata = pa.pandas_compat.construct_metadata(
            columns_to_convert=[self[col] for col in self._data.names],
            df=self,
            column_names=out.schema.names,
            index_levels=[self.index],
            index_descriptors=index_descr,
            preserve_index=preserve_index,
            types=out.schema.types,
        )

        return out.replace_schema_metadata(metadata)

    @_cudf_nvtx_annotate
    def to_records(self, index=True):
        """Convert to a numpy recarray

        Parameters
        ----------
        index : bool
            Whether to include the index in the output.

        Returns
        -------
        numpy recarray
        """
        members = [("index", self.index.dtype)] if index else []
        members += [(col, self[col].dtype) for col in self._data.names]
        dtype = np.dtype(members)
        ret = np.recarray(len(self), dtype=dtype)
        if index:
            ret["index"] = self.index.to_numpy()
        for col in self._data.names:
            ret[col] = self[col].to_numpy()
        return ret

    @classmethod
    @_cudf_nvtx_annotate
    def from_records(cls, data, index=None, columns=None, nan_as_null=False):
        """
        Convert structured or record ndarray to DataFrame.

        Parameters
        ----------
        data : numpy structured dtype or recarray of ndim=2
        index : str, array-like
            The name of the index column in *data*.
            If None, the default index is used.
        columns : list of str
            List of column names to include.

        Returns
        -------
        DataFrame
        """
        if data.ndim != 1 and data.ndim != 2:
            raise ValueError(
                f"records dimension expected 1 or 2 but found {data.ndim}"
            )

        num_cols = len(data[0])

        if columns is None and data.dtype.names is None:
            names = [i for i in range(num_cols)]

        elif data.dtype.names is not None:
            names = data.dtype.names

        else:
            if len(columns) != num_cols:
                raise ValueError(
                    f"columns length expected {num_cols} "
                    f"but found {len(columns)}"
                )
            names = columns

        df = DataFrame()

        if data.ndim == 2:
            for i, k in enumerate(names):
                df._data[k] = column.as_column(
                    data[:, i], nan_as_null=nan_as_null
                )
        elif data.ndim == 1:
            for k in names:
                df._data[k] = column.as_column(
                    data[k], nan_as_null=nan_as_null
                )

        if index is None:
            df._index = RangeIndex(start=0, stop=len(data))
        elif is_scalar(index):
            df._index = RangeIndex(start=0, stop=len(data))
            df = df.set_index(index)
        else:
            df._index = as_index(index)
        if isinstance(columns, pd.Index):
            df._data._level_names = tuple(columns.names)
        return df

    @classmethod
    @_cudf_nvtx_annotate
    def _from_arrays(cls, data, index=None, columns=None, nan_as_null=False):
        """Convert a numpy/cupy array to DataFrame.

        Parameters
        ----------
        data : numpy/cupy array of ndim 1 or 2,
            dimensions greater than 2 are not supported yet.
        index : Index or array-like
            Index to use for resulting frame. Will default to
            RangeIndex if no indexing information part of input data and
            no index provided.
        columns : list of str
            List of column names to include.

        Returns
        -------
        DataFrame
        """

        data = cupy.asarray(data)
        if data.ndim != 1 and data.ndim != 2:
            raise ValueError(
                f"records dimension expected 1 or 2 but found: {data.ndim}"
            )

        if data.ndim == 2:
            num_cols = data.shape[1]
        else:
            # Since we validate ndim to be either 1 or 2 above,
            # this case can be assumed to be ndim == 1.
            num_cols = 1

        if columns is None:
            names = range(num_cols)
        else:
            if len(columns) != num_cols:
                raise ValueError(
                    f"columns length expected {num_cols} but "
                    f"found {len(columns)}"
                )
            elif len(columns) != len(set(columns)):
                raise ValueError("Duplicate column names are not allowed")
            names = columns

        df = cls()
        if data.ndim == 2:
            for i, k in enumerate(names):
                df._data[k] = column.as_column(
                    data[:, i], nan_as_null=nan_as_null
                )
        elif data.ndim == 1:
            df._data[names[0]] = column.as_column(
                data, nan_as_null=nan_as_null
            )
        if isinstance(columns, pd.Index):
            df._data._level_names = tuple(columns.names)
        if isinstance(columns, (range, pd.RangeIndex, cudf.RangeIndex)):
            df._data.rangeindex = True

        if index is None:
            df._index = RangeIndex(start=0, stop=len(data))
        else:
            df._index = as_index(index)
        return df

    @_cudf_nvtx_annotate
    def interpolate(
        self,
        method="linear",
        axis=0,
        limit=None,
        inplace=False,
        limit_direction=None,
        limit_area=None,
        downcast=None,
        **kwargs,
    ):
        if all(dt == np.dtype("object") for dt in self.dtypes):
            raise TypeError(
                "Cannot interpolate with all object-dtype "
                "columns in the DataFrame. Try setting at "
                "least one column to a numeric dtype."
            )

        return super().interpolate(
            method=method,
            axis=axis,
            limit=limit,
            inplace=inplace,
            limit_direction=limit_direction,
            limit_area=limit_area,
            downcast=downcast,
            **kwargs,
        )

    @_cudf_nvtx_annotate
    def quantile(
        self,
        q=0.5,
        axis=0,
        numeric_only=True,
        interpolation=None,
        columns=None,
        exact=True,
        method="single",
    ):
        """
        Return values at the given quantile.

        Parameters
        ----------
        q : float or array-like
            0 <= q <= 1, the quantile(s) to compute
        axis : int
            axis is a NON-FUNCTIONAL parameter
        numeric_only : bool, default True
            If False, the quantile of datetime and timedelta data will be
            computed as well.
        interpolation : {'linear', 'lower', 'higher', 'midpoint', 'nearest'}
            This parameter specifies the interpolation method to use,
            when the desired quantile lies between two data points i and j.
            Default is ``'linear'`` for ``method="single"``, and ``'nearest'``
            for ``method="table"``.

                * linear: `i + (j - i) * fraction`, where `fraction` is the
                  fractional part of the index surrounded by `i` and `j`.
                * lower: `i`.
                * higher: `j`.
                * nearest: `i` or `j` whichever is nearest.
                * midpoint: (`i` + `j`) / 2.
        columns : list of str
            List of column names to include.
        exact : boolean
            Whether to use approximate or exact quantile algorithm.
        method : {'single', 'table'}, default `'single'`
            Whether to compute quantiles per-column ('single') or over all
            columns ('table'). When 'table', the only allowed interpolation
            methods are 'nearest', 'lower', and 'higher'.

        Returns
        -------
        Series or DataFrame
            If q is an array or numeric_only is set to False, a DataFrame
            will be returned where index is q, the columns are the columns
            of self, and the values are the quantile.

            If q is a float, a Series will be returned where the index is
            the columns of self and the values are the quantiles.

        Examples
        --------
        >>> import cupy as cp
        >>> import cudf
        >>> df = cudf.DataFrame(cp.array([[1, 1], [2, 10], [3, 100], [4, 100]]),
        ...                   columns=['a', 'b'])
        >>> df
           a    b
        0  1    1
        1  2   10
        2  3  100
        3  4  100
        >>> df.quantile(0.1)
        a    1.3
        b    3.7
        Name: 0.1, dtype: float64
        >>> df.quantile([.1, .5])
               a     b
        0.1  1.3   3.7
        0.5  2.5  55.0

        .. pandas-compat::
            **DataFrame.quantile**

            One notable difference from Pandas is when DataFrame is of
            non-numeric types and result is expected to be a Series in case of
            Pandas. cuDF will return a DataFrame as it doesn't support mixed
            types under Series.
        """  # noqa: E501
        if axis not in (0, None):
            raise NotImplementedError("axis is not implemented yet")

        data_df = self
        if numeric_only:
            data_df = data_df.select_dtypes(
                include=[np.number], exclude=["datetime64", "timedelta64"]
            )

        if columns is None:
            columns = data_df._data.names

        if isinstance(q, numbers.Number):
            q_is_number = True
            qs = [float(q)]
        elif pd.api.types.is_list_like(q):
            q_is_number = False
            qs = q
        else:
            msg = "`q` must be either a single element or list"
            raise TypeError(msg)

        if method == "table":
            interpolation = interpolation or "nearest"
            result = self._quantile_table(qs, interpolation.upper())

            if q_is_number:
                result = result.transpose()
                return Series(
                    data=result._columns[0], index=result.index, name=q
                )
        else:
            # Ensure that qs is non-scalar so that we always get a column back.
            interpolation = interpolation or "linear"
            result = {}
            for k in data_df._data.names:
                if k in columns:
                    ser = data_df[k]
                    res = ser.quantile(
                        qs,
                        interpolation=interpolation,
                        exact=exact,
                        quant_index=False,
                    )._column
                    if len(res) == 0:
                        res = column.column_empty_like(
                            qs, dtype=ser.dtype, masked=True, newsize=len(qs)
                        )
                    result[k] = res
            result = DataFrame._from_data(result)

            if q_is_number and numeric_only:
                result = result.fillna(np.nan).iloc[0]
                result.index = data_df.keys()
                result.name = q
                return result

        result.index = cudf.Index(list(map(float, qs)), dtype="float64")
        return result

    @_cudf_nvtx_annotate
    def isin(self, values):
        """
        Whether each element in the DataFrame is contained in values.

        Parameters
        ----------
        values : iterable, Series, DataFrame or dict
            The result will only be true at a location if all
            the labels match. If values is a Series, that's the index.
            If values is a dict, the keys must be the column names,
            which must match. If values is a DataFrame, then both the
            index and column labels must match.

        Returns
        -------
        DataFrame:
            DataFrame of booleans showing whether each element in
            the DataFrame is contained in values.

        Examples
        --------
        >>> import cudf
        >>> df = cudf.DataFrame({'num_legs': [2, 4], 'num_wings': [2, 0]},
        ...                     index=['falcon', 'dog'])
        >>> df
                num_legs  num_wings
        falcon         2          2
        dog            4          0

        When ``values`` is a list check whether every value in the DataFrame
        is present in the list (which animals have 0 or 2 legs or wings)

        >>> df.isin([0, 2])
                num_legs  num_wings
        falcon      True       True
        dog        False       True

        When ``values`` is a dict, we can pass values to check for each
        column separately:

        >>> df.isin({'num_wings': [0, 3]})
                num_legs  num_wings
        falcon     False      False
        dog        False       True

        When ``values`` is a Series or DataFrame the index and column must
        match. Note that 'falcon' does not match based on the number of legs
        in other.

        >>> other = cudf.DataFrame({'num_legs': [8, 2], 'num_wings': [0, 2]},
        ...                         index=['spider', 'falcon'])
        >>> df.isin(other)
                num_legs  num_wings
        falcon      True       True
        dog        False      False
        """
        # TODO: propagate nulls through isin
        # https://github.com/rapidsai/cudf/issues/7556

        fill_value = cudf.Scalar(False)

        def make_false_column_like_self():
            return column.full(len(self), fill_value, "bool")

        # Preprocess different input types into a mapping from column names to
        # a list of values to check.
        result = {}
        if isinstance(values, IndexedFrame):
            # Note: In the case where values is a Series, computing some
            # information about the values column outside the loop may result
            # in performance gains.  However, since categorical conversion
            # depends on the current column in the loop, using the correct
            # precomputed variables inside the loop requires nontrivial logic.
            # This optimization could be attempted if `isin` ever becomes a
            # bottleneck.
            if (
                isinstance(values, (Series, DataFrame))
                and not values.index.is_unique
            ):
                # if DataFrame ever supports duplicate columns
                # would need to check that here
                raise ValueError("cannot compute isin with a duplicate axis.")
            values = values.reindex(self.index)
            other_cols = (
                values._data
                if isinstance(values, DataFrame)
                else {name: values._column for name in self._data}
            )
            for col, self_col in self._data.items():
                if col in other_cols:
                    other_col = other_cols[col]
                    self_is_cat = isinstance(self_col, CategoricalColumn)
                    other_is_cat = isinstance(other_col, CategoricalColumn)

                    if self_is_cat != other_is_cat:
                        # It is valid to compare the levels of a categorical
                        # column to a non-categorical column.
                        if self_is_cat:
                            self_col = self_col._get_decategorized_column()
                        else:
                            other_col = other_col._get_decategorized_column()

                    # We use the type checks from _before_ the conversion
                    # because if only one was categorical then it's already
                    # been converted and we have to check if they're strings.
                    if self_is_cat and other_is_cat:
                        self_is_str = other_is_str = False
                    else:
                        # These checks must happen after the conversions above
                        # since numpy can't handle categorical dtypes.
                        self_is_str = is_string_dtype(self_col.dtype)
                        other_is_str = is_string_dtype(other_col.dtype)

                    if self_is_str != other_is_str:
                        # Strings can't compare to anything else.
                        result[col] = make_false_column_like_self()
                    else:
                        result[col] = (self_col == other_col).fillna(False)
                else:
                    result[col] = make_false_column_like_self()
        elif is_dict_like(values):
            for name, col in self._data.items():
                if name in values:
                    result[name] = col.isin(values[name])
                else:
                    result[name] = make_false_column_like_self()
        elif is_list_like(values):
            for name, col in self._data.items():
                result[name] = col.isin(values)
        else:
            raise TypeError(
                "only list-like or dict-like objects are "
                "allowed to be passed to DataFrame.isin(), "
                "you passed a "
                f"'{type(values).__name__}'"
            )

        # TODO: Update this logic to properly preserve MultiIndex columns.
        return DataFrame._from_data(result, self.index)

    #
    # Stats
    #
    @_cudf_nvtx_annotate
    def _prepare_for_rowwise_op(self, method, skipna, numeric_only):
        """Prepare a DataFrame for CuPy-based row-wise operations."""

        if method not in _cupy_nan_methods_map and any(
            col.nullable for col in self._columns
        ):
            msg = (
                f"Row-wise operations to calculate '{method}' do not "
                f"currently support columns with null values. "
                f"Consider removing them with .dropna() "
                f"or using .fillna()."
            )
            raise ValueError(msg)

        if numeric_only:
            filtered = self.select_dtypes(include=[np.number, np.bool_])
        else:
            filtered = self.copy(deep=False)

        is_pure_dt = all(is_datetime_dtype(dt) for dt in filtered.dtypes)

        common_dtype = find_common_type(filtered.dtypes)
        if (
            not numeric_only
            and is_string_dtype(common_dtype)
            and any(not is_string_dtype(dt) for dt in filtered.dtypes)
        ):
            raise TypeError(
                f"Cannot perform row-wise {method} across mixed-dtype columns,"
                " try type-casting all the columns to same dtype."
            )

        if not skipna and any(col.nullable for col in filtered._columns):
            mask = DataFrame(
                {
                    name: filtered._data[name]._get_mask_as_column()
                    if filtered._data[name].nullable
                    else column.full(len(filtered._data[name]), True)
                    for name in filtered._data.names
                }
            )
            mask = mask.all(axis=1)
        else:
            mask = None

        coerced = filtered.astype(common_dtype, copy=False)
        if is_pure_dt:
            # Further convert into cupy friendly types
            coerced = coerced.astype("int64", copy=False)
        return coerced, mask, common_dtype

    @_cudf_nvtx_annotate
    def count(self, axis=0, numeric_only=False):
        """
        Count ``non-NA`` cells for each column or row.

        The values ``None``, ``NaN``, ``NaT`` are considered ``NA``.

        Returns
        -------
        Series
            For each column/row the number of non-NA/null entries.

<<<<<<< HEAD
        Notes
        -----
        Parameters currently not supported are `axis`, `numeric_only`.

=======
>>>>>>> a0c637f5
        Examples
        --------
        >>> import cudf
        >>> import numpy as np
        >>> df = cudf.DataFrame({"Person":
        ...        ["John", "Myla", "Lewis", "John", "Myla"],
        ...        "Age": [24., np.nan, 21., 33, 26],
        ...        "Single": [False, True, True, True, False]})
        >>> df.count()
        Person    5
        Age       4
        Single    5
        dtype: int64

        .. pandas-compat::
            **DataFrame.count**

            Parameters currently not supported are `axis`, `level`,
            `numeric_only`.
        """
        axis = self._get_axis_from_axis_arg(axis)
        if axis != 0:
            raise NotImplementedError("Only axis=0 is currently supported.")
        length = len(self)
        return Series._from_data(
            {
                None: [
                    length - self._data[col].null_count
                    for col in self._data.names
                ]
            },
            as_index(self._data.names),
        )

    _SUPPORT_AXIS_LOOKUP = {
        0: 0,
        1: 1,
        "index": 0,
        "columns": 1,
    }

    @_cudf_nvtx_annotate
    def _reduce(
        self,
        op,
        axis=None,
        numeric_only=False,
        **kwargs,
    ):

        source = self

        if axis is None:
            # if op in {"any", "all"}:
            #     axis = 2
            if op in {"sum", "product", "std", "var"}:
                # Do not remove until pandas 2.0 support is added.
                warnings.warn(
                    f"In a future version, {type(self).__name__}"
                    f".{op}(axis=None) will return a scalar {op} over "
                    "the entire DataFrame. To retain the old behavior, "
                    f"use '{type(self).__name__}.{op}(axis=0)' or "
                    f"just '{type(self)}.{op}()'",
                    FutureWarning,
                )
                axis = 0
            else:
                axis = 2
        elif axis is no_default:
            axis = 0
        else:
            axis = source._get_axis_from_axis_arg(axis)

        if numeric_only:
            numeric_cols = (
                name
                for name in self._data.names
                if is_numeric_dtype(self._data[name].dtype)
            )
            source = self._get_columns_by_label(numeric_cols)
            if source.empty:
                return Series(
                    index=self._data.to_pandas_index()[:0]
                    if axis == 0
                    else source.index
                )
        if axis in {0, 2}:
            if axis == 2 and op in ("kurtosis", "kurt", "skew"):
                # TODO: concat + op can probably be done in the general case
                # for axis == 2.
                return getattr(concat_columns(source._data.columns), op)(
                    **kwargs
                )
            try:
                result = [
                    getattr(source._data[col], op)(**kwargs)
                    for col in source._data.names
                ]
            except AttributeError:
                numeric_ops = (
                    "mean",
                    "min",
                    "max",
                    "sum",
                    "product",
                    "prod",
                    "std",
                    "var",
                    "kurtosis",
                    "kurt",
                    "skew",
                )

                if op in numeric_ops:
                    if numeric_only:
                        try:
                            result = [
                                getattr(source._data[col], op)(**kwargs)
                                for col in source._data.names
                            ]
                        except AttributeError:
                            raise NotImplementedError(
                                f"Not all column dtypes support op {op}"
                            )
                    elif any(
                        not is_numeric_dtype(self._data[name].dtype)
                        for name in self._data.names
                    ):
                        raise TypeError(
                            "Non numeric columns passed with "
                            "`numeric_only=False`, pass `numeric_only=True` "
                            f"to perform DataFrame.{op}"
                        )
                else:
                    raise
            if axis == 2:
                return getattr(as_column(result, nan_as_null=False), op)(
                    **kwargs
                )
            else:
                source_dtypes = [c.dtype for c in source._data.columns]
                common_dtype = find_common_type(source_dtypes)
                if (
                    is_object_dtype(common_dtype)
                    and any(
                        not is_object_dtype(dtype) for dtype in source_dtypes
                    )
                    or not is_bool_dtype(common_dtype)
                    and any(is_bool_dtype(dtype) for dtype in source_dtypes)
                ):
                    raise TypeError(
                        "Columns must all have the same dtype to "
                        f"perform {op=} with {axis=}"
                    )
                return Series._from_data(
                    {None: as_column(result)}, as_index(source._data.names)
                )
        elif axis == 1:
            return source._apply_cupy_method_axis_1(op, **kwargs)
        else:
            raise ValueError(f"Invalid value of {axis=} received for {op}")

    @_cudf_nvtx_annotate
    def _scan(
        self,
        op,
        axis=None,
        *args,
        **kwargs,
    ):
        if axis is None:
            axis = 0
        axis = self._get_axis_from_axis_arg(axis)

        if axis == 0:
            return super()._scan(op, axis=axis, *args, **kwargs)
        elif axis == 1:
            return self._apply_cupy_method_axis_1(op, **kwargs)

    @_cudf_nvtx_annotate
    def mode(self, axis=0, numeric_only=False, dropna=True):
        """
        Get the mode(s) of each element along the selected axis.

        The mode of a set of values is the value that appears most often.
        It can be multiple values.

        Parameters
        ----------
        axis : {0 or 'index', 1 or 'columns'}, default 0
            The axis to iterate over while searching for the mode:

            - 0 or 'index' : get mode of each column
            - 1 or 'columns' : get mode of each row.
        numeric_only : bool, default False
            If True, only apply to numeric columns.
        dropna : bool, default True
            Don't consider counts of NA/NaN/NaT.

        Returns
        -------
        DataFrame
            The modes of each column or row.

        See Also
        --------
        cudf.Series.mode : Return the highest frequency value
            in a Series.
        cudf.Series.value_counts : Return the counts of values
            in a Series.

        Examples
        --------
        >>> import cudf
        >>> df = cudf.DataFrame({
        ...     "species": ["bird", "mammal", "arthropod", "bird"],
        ...     "legs": [2, 4, 8, 2],
        ...     "wings": [2.0, None, 0.0, None]
        ... })
        >>> df
             species  legs wings
        0       bird     2   2.0
        1     mammal     4  <NA>
        2  arthropod     8   0.0
        3       bird     2  <NA>

        By default, missing values are not considered, and the mode of wings
        are both 0 and 2. The second row of species and legs contains ``NA``,
        because they have only one mode, but the DataFrame has two rows.

        >>> df.mode()
          species  legs  wings
        0    bird     2    0.0
        1    <NA>  <NA>    2.0

        Setting ``dropna=False``, ``NA`` values are considered and they can be
        the mode (like for wings).

        >>> df.mode(dropna=False)
          species  legs wings
        0    bird     2  <NA>

        Setting ``numeric_only=True``, only the mode of numeric columns is
        computed, and columns of other types are ignored.

        >>> df.mode(numeric_only=True)
           legs  wings
        0     2    0.0
        1  <NA>    2.0

        .. pandas-compat::
            **DataFrame.mode**

            ``axis`` parameter is currently not supported.
        """
        if axis not in (0, "index"):
            raise NotImplementedError("Only axis=0 is currently supported")

        if numeric_only:
            data_df = self.select_dtypes(
                include=[np.number], exclude=["datetime64", "timedelta64"]
            )
        else:
            data_df = self

        mode_results = [
            data_df[col].mode(dropna=dropna) for col in data_df._data
        ]

        if len(mode_results) == 0:
            return DataFrame()

        with warnings.catch_warnings():
            warnings.simplefilter("ignore", FutureWarning)
            df = cudf.concat(mode_results, axis=1)

        if isinstance(df, Series):
            df = df.to_frame()

        df._set_column_names_like(data_df)

        return df

    @_cudf_nvtx_annotate
    def all(self, axis=0, bool_only=None, skipna=True, **kwargs):
        obj = self.select_dtypes(include="bool") if bool_only else self
        return super(DataFrame, obj).all(axis, skipna, **kwargs)

    @_cudf_nvtx_annotate
    def any(self, axis=0, bool_only=None, skipna=True, **kwargs):
        obj = self.select_dtypes(include="bool") if bool_only else self
        return super(DataFrame, obj).any(axis, skipna, **kwargs)

    @_cudf_nvtx_annotate
    def _apply_cupy_method_axis_1(self, method, *args, **kwargs):
        # This method uses cupy to perform scans and reductions along rows of a
        # DataFrame. Since cuDF is designed around columnar storage and
        # operations, we convert DataFrames to 2D cupy arrays for these ops.

        # for dask metadata compatibility
        skipna = kwargs.pop("skipna", None)
        skipna = True if skipna is None else skipna
        if method not in _cupy_nan_methods_map and skipna not in (
            None,
            True,
            1,
        ):
            raise NotImplementedError(
                f"Row-wise operations to calculate '{method}'"
                f" currently do not support `skipna=False`."
            )

        level = kwargs.pop("level", None)
        if level not in (None,):
            raise NotImplementedError(
                "Row-wise operations currently do not support `level`."
            )

        numeric_only = kwargs.pop("numeric_only", False)

        min_count = kwargs.pop("min_count", None)
        if min_count not in (None, 0):
            raise NotImplementedError(
                "Row-wise operations currently do not support `min_count`."
            )

        bool_only = kwargs.pop("bool_only", None)
        if bool_only not in (None, True):
            raise NotImplementedError(
                "Row-wise operations currently do not support `bool_only`."
            )

        # This parameter is only necessary for axis 0 reductions that cuDF
        # performs internally. cupy already upcasts smaller integer/bool types
        # to int64 when accumulating.
        kwargs.pop("cast_to_int", None)

        prepared, mask, common_dtype = self._prepare_for_rowwise_op(
            method, skipna, numeric_only
        )
        for col in prepared._data.names:
            if prepared._data[col].nullable:
                prepared._data[col] = (
                    prepared._data[col]
                    .astype(
                        cudf.utils.dtypes.get_min_float_dtype(
                            prepared._data[col]
                        )
                        if not is_datetime_dtype(common_dtype)
                        else cudf.dtype("float64")
                    )
                    .fillna(np.nan)
                )
        arr = prepared.to_cupy()

        if skipna is not False and method in _cupy_nan_methods_map:
            method = _cupy_nan_methods_map[method]

        result = getattr(cupy, method)(arr, axis=1, **kwargs)

        if result.ndim == 1:
            type_coerced_methods = {
                "count",
                "min",
                "max",
                "sum",
                "prod",
                "cummin",
                "cummax",
                "cumsum",
                "cumprod",
            }
            result_dtype = (
                common_dtype
                if method in type_coerced_methods
                or is_datetime_dtype(common_dtype)
                else None
            )
            result = column.as_column(result, dtype=result_dtype)
            if mask is not None:
                result = result.set_mask(
                    cudf._lib.transform.bools_to_mask(mask._column)
                )
            return Series(
                result,
                index=self.index,
                dtype=result_dtype,
            )
        else:
            result_df = DataFrame(result).set_index(self.index)
            result_df._set_column_names_like(prepared)
            return result_df

    @_cudf_nvtx_annotate
    def _columns_view(self, columns):
        """
        Return a subset of the DataFrame's columns as a view.
        """
        return DataFrame(
            {col: self._data[col] for col in columns}, index=self.index
        )

    @_cudf_nvtx_annotate
    def select_dtypes(self, include=None, exclude=None):
        """Return a subset of the DataFrame's columns based on the column dtypes.

        Parameters
        ----------
        include : str or list
            which columns to include based on dtypes
        exclude : str or list
            which columns to exclude based on dtypes

        Returns
        -------
        DataFrame
            The subset of the frame including the dtypes
            in ``include`` and excluding the dtypes in ``exclude``.

        Raises
        ------
        ValueError
            - If both of ``include`` and ``exclude`` are empty
            - If ``include`` and ``exclude`` have overlapping elements

        Examples
        --------
        >>> import cudf
        >>> df = cudf.DataFrame({'a': [1, 2] * 3,
        ...                    'b': [True, False] * 3,
        ...                    'c': [1.0, 2.0] * 3})
        >>> df
           a      b    c
        0  1   True  1.0
        1  2  False  2.0
        2  1   True  1.0
        3  2  False  2.0
        4  1   True  1.0
        5  2  False  2.0
        >>> df.select_dtypes(include='bool')
               b
        0   True
        1  False
        2   True
        3  False
        4   True
        5  False
        >>> df.select_dtypes(include=['float64'])
             c
        0  1.0
        1  2.0
        2  1.0
        3  2.0
        4  1.0
        5  2.0
        >>> df.select_dtypes(exclude=['int'])
               b    c
        0   True  1.0
        1  False  2.0
        2   True  1.0
        3  False  2.0
        4   True  1.0
        5  False  2.0
        """  # noqa: E501

        # code modified from:
        # https://github.com/pandas-dev/pandas/blob/master/pandas/core/frame.py#L3196

        if not isinstance(include, (list, tuple)):
            include = (include,) if include is not None else ()
        if not isinstance(exclude, (list, tuple)):
            exclude = (exclude,) if exclude is not None else ()

        df = DataFrame(index=self.index)

        # cudf_dtype_from_pydata_dtype can distinguish between
        # np.float and np.number
        selection = tuple(map(frozenset, (include, exclude)))

        if not any(selection):
            raise ValueError(
                "at least one of include or exclude must be nonempty"
            )

        include, exclude = map(
            lambda x: frozenset(map(cudf_dtype_from_pydata_dtype, x)),
            selection,
        )

        # can't both include AND exclude!
        if not include.isdisjoint(exclude):
            raise ValueError(
                f"include and exclude overlap on {(include & exclude)}"
            )

        # include all subtypes
        include_subtypes = set()
        for dtype in self.dtypes:
            for i_dtype in include:
                # category handling
                if i_dtype == cudf.CategoricalDtype:
                    # Matches cudf & pandas dtype objects
                    include_subtypes.add(i_dtype)
                elif inspect.isclass(dtype.type):
                    if issubclass(dtype.type, i_dtype):
                        include_subtypes.add(dtype.type)

        # exclude all subtypes
        exclude_subtypes = set()
        for dtype in self.dtypes:
            for e_dtype in exclude:
                # category handling
                if e_dtype == cudf.CategoricalDtype:
                    # Matches cudf & pandas dtype objects
                    exclude_subtypes.add(e_dtype)
                elif inspect.isclass(dtype.type):
                    if issubclass(dtype.type, e_dtype):
                        exclude_subtypes.add(dtype.type)

        include_all = {cudf_dtype_from_pydata_dtype(d) for d in self.dtypes}

        if include:
            inclusion = include_all & include_subtypes
        elif exclude:
            inclusion = include_all
        else:
            inclusion = set()
        # remove all exclude types
        inclusion = inclusion - exclude_subtypes

        for k, col in self._data.items():
            infered_type = cudf_dtype_from_pydata_dtype(col.dtype)
            if infered_type in inclusion:
                df._insert(len(df._data), k, col)

        return df

    @ioutils.doc_to_parquet()
    def to_parquet(
        self,
        path,
        engine="cudf",
        compression="snappy",
        index=None,
        partition_cols=None,
        partition_file_name=None,
        partition_offsets=None,
        statistics="ROWGROUP",
        metadata_file_path=None,
        int96_timestamps=False,
        row_group_size_bytes=ioutils._ROW_GROUP_SIZE_BYTES_DEFAULT,
        row_group_size_rows=None,
        max_page_size_bytes=None,
        max_page_size_rows=None,
        storage_options=None,
        return_metadata=False,
        use_dictionary=True,
        header_version="1.0",
        *args,
        **kwargs,
    ):
        """{docstring}"""
        from cudf.io import parquet

        return parquet.to_parquet(
            self,
            path=path,
            engine=engine,
            compression=compression,
            index=index,
            partition_cols=partition_cols,
            partition_file_name=partition_file_name,
            partition_offsets=partition_offsets,
            statistics=statistics,
            metadata_file_path=metadata_file_path,
            int96_timestamps=int96_timestamps,
            row_group_size_bytes=row_group_size_bytes,
            row_group_size_rows=row_group_size_rows,
            max_page_size_bytes=max_page_size_bytes,
            max_page_size_rows=max_page_size_rows,
            storage_options=storage_options,
            return_metadata=return_metadata,
            use_dictionary=use_dictionary,
            header_version=header_version,
            *args,
            **kwargs,
        )

    @ioutils.doc_to_feather()
    def to_feather(self, path, *args, **kwargs):
        """{docstring}"""
        from cudf.io import feather

        feather.to_feather(self, path, *args, **kwargs)

    @ioutils.doc_dataframe_to_csv()
    def to_csv(
        self,
        path_or_buf=None,
        sep=",",
        na_rep="",
        columns=None,
        header=True,
        index=True,
        encoding=None,
        compression=None,
        lineterminator=None,
        chunksize=None,
        storage_options=None,
    ):
        """{docstring}"""
        from cudf.io import csv

        if lineterminator is None:
            lineterminator = os.linesep
        return csv.to_csv(
            self,
            path_or_buf=path_or_buf,
            sep=sep,
            na_rep=na_rep,
            columns=columns,
            header=header,
            index=index,
            lineterminator=lineterminator,
            chunksize=chunksize,
            encoding=encoding,
            compression=compression,
            storage_options=storage_options,
        )

    @ioutils.doc_to_orc()
    def to_orc(
        self,
        fname,
        compression="snappy",
        statistics="ROWGROUP",
        stripe_size_bytes=None,
        stripe_size_rows=None,
        row_index_stride=None,
        cols_as_map_type=None,
        storage_options=None,
        index=None,
    ):
        """{docstring}"""
        from cudf.io import orc

        return orc.to_orc(
            df=self,
            fname=fname,
            compression=compression,
            statistics=statistics,
            stripe_size_bytes=stripe_size_bytes,
            stripe_size_rows=stripe_size_rows,
            row_index_stride=row_index_stride,
            cols_as_map_type=cols_as_map_type,
            storage_options=storage_options,
            index=index,
        )

    @_cudf_nvtx_annotate
    def stack(self, level=-1, dropna=True):
        """Stack the prescribed level(s) from columns to index

        Return a reshaped DataFrame or Series having a multi-level
        index with one or more new inner-most levels compared to
        the current DataFrame. The new inner-most levels are created
        by pivoting the columns of the current dataframe:

          - if the columns have a single level, the output is a Series;
          - if the columns have multiple levels, the new index
            level(s) is (are) taken from the prescribed level(s) and
            the output is a DataFrame.

        Parameters
        ----------
        level : int, str, list default -1
            Level(s) to stack from the column axis onto the index axis,
            defined as one index or label, or a list of indices or labels.
        dropna : bool, default True
            Whether to drop rows in the resulting Frame/Series with missing
            values. When multiple levels are specified, `dropna==False` is
            unsupported.

        Returns
        -------
        DataFrame or Series
            Stacked dataframe or series.

        See Also
        --------
        DataFrame.unstack : Unstack prescribed level(s) from index axis
             onto column axis.
        DataFrame.pivot : Reshape dataframe from long format to wide
             format.
        DataFrame.pivot_table : Create a spreadsheet-style pivot table
             as a DataFrame.

        Notes
        -----
        The function is named by analogy with a collection of books
        being reorganized from being side by side on a horizontal
        position (the columns of the dataframe) to being stacked
        vertically on top of each other (in the index of the
        dataframe).

        Examples
        --------
        **Single level columns**

        >>> df_single_level_cols = cudf.DataFrame([[0, 1], [2, 3]],
        ...                                     index=['cat', 'dog'],
        ...                                     columns=['weight', 'height'])

        Stacking a dataframe with a single level column axis returns a Series:

        >>> df_single_level_cols
             weight height
        cat       0      1
        dog       2      3
        >>> df_single_level_cols.stack()
        cat  height    1
             weight    0
        dog  height    3
             weight    2
        dtype: int64

        **Multi level columns: simple case**

        >>> import pandas as pd
        >>> multicol1 = pd.MultiIndex.from_tuples([('weight', 'kg'),
        ...                                        ('weight', 'pounds')])
        >>> df_multi_level_cols1 = cudf.DataFrame([[1, 2], [2, 4]],
        ...                                     index=['cat', 'dog'],
        ...                                     columns=multicol1)

        Stacking a dataframe with a multi-level column axis:

        >>> df_multi_level_cols1
             weight
                 kg    pounds
        cat       1        2
        dog       2        4
        >>> df_multi_level_cols1.stack()
                    weight
        cat kg           1
            pounds       2
        dog kg           2
            pounds       4

        **Missing values**

        >>> multicol2 = pd.MultiIndex.from_tuples([('weight', 'kg'),
        ...                                        ('height', 'm')])
        >>> df_multi_level_cols2 = cudf.DataFrame([[1.0, 2.0], [3.0, 4.0]],
        ...                                     index=['cat', 'dog'],
        ...                                     columns=multicol2)

        It is common to have missing values when stacking a dataframe
        with multi-level columns, as the stacked dataframe typically
        has more values than the original dataframe. Missing values
        are filled with NULLs:

        >>> df_multi_level_cols2
            weight height
                kg      m
        cat    1.0    2.0
        dog    3.0    4.0
        >>> df_multi_level_cols2.stack()
               weight height
        cat kg    1.0   <NA>
            m    <NA>    2.0
        dog kg    3.0   <NA>
            m    <NA>    4.0

        **Prescribing the level(s) to be stacked**

        The first parameter controls which level or levels are stacked:

        >>> df_multi_level_cols2.stack(0)
                    kg     m
        cat height  <NA>   2.0
            weight   1.0  <NA>
        dog height  <NA>   4.0
            weight   3.0  <NA>

        >>> df_multi_level_cols2.stack([0, 1])
        cat  height  m     2.0
             weight  kg    1.0
        dog  height  m     4.0
             weight  kg    3.0
        dtype: float64
        """

        if isinstance(level, (int, str)):
            level = [level]
        elif isinstance(level, list):
            if not all(isinstance(lv, (int, str)) for lv in level):
                raise ValueError(
                    "level must be either an int/str, or a list of int/str."
                )
        else:
            raise ValueError(
                "level must be either an int/str, or a list of int/str."
            )

        level = [level] if not isinstance(level, list) else level

        if len(level) > 1 and not dropna:
            raise NotImplementedError(
                "When stacking multiple levels, setting `dropna` to False "
                "will generate new column combination that does not exist "
                "in original dataframe. This behavior is unsupported in "
                "cuDF. See pandas deprecation note: "
                "https://github.com/pandas-dev/pandas/issues/53515"
            )

        # Compute the columns to stack based on specified levels

        level_indices: list[int] = []

        # If all passed in level names match up to the dataframe column's level
        # names, cast them to indices
        if all(lv in self._data.level_names for lv in level):
            level_indices = [self._data.level_names.index(lv) for lv in level]
        elif not all(isinstance(lv, int) for lv in level):
            raise ValueError(
                "`level` must either be a list of names or positions, not a "
                "mixture of both."
            )
        else:
            # Must be a list of positions, normalize negative positions
            level_indices = [
                lv + self._data.nlevels if lv < 0 else lv for lv in level
            ]

        unnamed_levels_indices = [
            i for i in range(self._data.nlevels) if i not in level_indices
        ]
        has_unnamed_levels = len(unnamed_levels_indices) > 0

        column_name_idx = self._data.to_pandas_index()
        # Construct new index from the levels specified by `level`
        named_levels = pd.MultiIndex.from_arrays(
            [column_name_idx.get_level_values(lv) for lv in level_indices]
        )

        # Since `level` may only specify a subset of all levels, `unique()` is
        # required to remove duplicates. In pandas, the order of the keys in
        # the specified levels are always sorted.
        unique_named_levels = named_levels.unique().sort_values()

        # Each index from the original dataframe should repeat by the number
        # of unique values in the named_levels
        repeated_index = self.index.repeat(len(unique_named_levels))

        # Each column name should tile itself by len(df) times
        tiled_index = libcudf.reshape.tile(
            [
                as_column(unique_named_levels.get_level_values(i))
                for i in range(unique_named_levels.nlevels)
            ],
            self.shape[0],
        )

        # Assemble the final index
        new_index_columns = [*repeated_index._columns, *tiled_index]
        index_names = [*self._index.names, *unique_named_levels.names]
        new_index = MultiIndex.from_frame(
            DataFrame._from_data(
                dict(zip(range(0, len(new_index_columns)), new_index_columns))
            ),
            names=index_names,
        )

        # Compute the column indices that serves as the input for
        # `interleave_columns`
        column_idx_df = pd.DataFrame(
            data=range(len(self._data)), index=named_levels
        )

        column_indices: list[list[int]] = []
        if has_unnamed_levels:
            unnamed_level_values = list(
                map(column_name_idx.get_level_values, unnamed_levels_indices)
            )
            unnamed_level_values = pd.MultiIndex.from_arrays(
                unnamed_level_values
            )

        def unnamed_group_generator():
            if has_unnamed_levels:
                for _, grpdf in column_idx_df.groupby(by=unnamed_level_values):
                    # When stacking part of the levels, some combinations
                    # of keys may not be present in this group but can be
                    # present in others. Reindexing with the globally computed
                    # `unique_named_levels` assigns -1 to these key
                    # combinations, representing an all-null column that
                    # is used in the subsequent libcudf call.
                    yield grpdf.reindex(
                        unique_named_levels, axis=0, fill_value=-1
                    ).sort_index().values
            else:
                yield column_idx_df.sort_index().values

        column_indices = list(unnamed_group_generator())

        # For each of the group constructed from the unnamed levels,
        # invoke `interleave_columns` to stack the values.
        stacked = []

        for column_idx in column_indices:
            # Collect columns based on indices, append None for -1 indices.
            columns = [
                None if i == -1 else self._data.select_by_index(i).columns[0]
                for i in column_idx
            ]

            # Collect datatypes and cast columns as that type
            common_type = np.result_type(
                *(col.dtype for col in columns if col is not None)
            )

            all_nulls = functools.cache(
                functools.partial(
                    column_empty, self.shape[0], common_type, masked=True
                )
            )

            # homogenize the dtypes of the columns
            homogenized = [
                col.astype(common_type) if col is not None else all_nulls()
                for col in columns
            ]

            stacked.append(libcudf.reshape.interleave_columns(homogenized))

        # Construct the resulting dataframe / series
        if not has_unnamed_levels:
            result = Series._from_data(
                data={None: stacked[0]}, index=new_index
            )
        else:
            if unnamed_level_values.nlevels == 1:
                unnamed_level_values = unnamed_level_values.get_level_values(0)
            unnamed_level_values = unnamed_level_values.unique()

            data = ColumnAccessor(
                dict(
                    zip(
                        unnamed_level_values,
                        [
                            stacked[i]
                            for i in unnamed_level_values.argsort().argsort()
                        ],
                    )
                ),
                isinstance(unnamed_level_values, pd.MultiIndex),
                unnamed_level_values.names,
            )

            result = DataFrame._from_data(data, index=new_index)

        if dropna:
            return result.dropna(how="all")
        else:
            return result

    @_cudf_nvtx_annotate
    def cov(self, **kwargs):
        """Compute the covariance matrix of a DataFrame.

        Parameters
        ----------
        **kwargs
            Keyword arguments to be passed to cupy.cov

        Returns
        -------
        cov : DataFrame
        """
        cov = cupy.cov(self.values, rowvar=False)
        cols = self._data.to_pandas_index()
        df = DataFrame(cupy.asfortranarray(cov)).set_index(cols)
        df._set_column_names_like(self)
        return df

    def corr(self, method="pearson", min_periods=None):
        """Compute the correlation matrix of a DataFrame.

        Parameters
        ----------
        method : {'pearson', 'spearman'}, default 'pearson'
            Method used to compute correlation:

            - pearson : Standard correlation coefficient
            - spearman : Spearman rank correlation

        min_periods : int, optional
            Minimum number of observations required per pair of columns to
            have a valid result.

        Returns
        -------
        DataFrame
            The requested correlation matrix.
        """
        if method == "pearson":
            values = self.values
        elif method == "spearman":
            values = self.rank().values
        else:
            raise ValueError("method must be either 'pearson', 'spearman'")

        if min_periods is not None:
            raise NotImplementedError("Unsupported argument 'min_periods'")

        corr = cupy.corrcoef(values, rowvar=False)
        cols = self._data.to_pandas_index()
        df = DataFrame(cupy.asfortranarray(corr)).set_index(cols)
        df._set_column_names_like(self)
        return df

    @_cudf_nvtx_annotate
    def to_struct(self, name=None):
        """
        Return a struct Series composed of the columns of the DataFrame.

        Parameters
        ----------
        name: optional
            Name of the resulting Series

        Notes
        -----
        Note: a copy of the columns is made.
        """
        if not all(isinstance(name, str) for name in self._data.names):
            warnings.warn(
                "DataFrame contains non-string column name(s). Struct column "
                "requires field name to be string. Non-string column names "
                "will be casted to string as the field name."
            )
        field_names = [str(name) for name in self._data.names]

        col = cudf.core.column.build_struct_column(
            names=field_names,
            children=tuple(col.copy(deep=True) for col in self._data.columns),
            size=len(self),
        )
        return cudf.Series._from_data(
            cudf.core.column_accessor.ColumnAccessor({name: col}),
            index=self.index,
            name=name,
        )

    @_cudf_nvtx_annotate
    def keys(self):
        """
        Get the columns.
        This is index for Series, columns for DataFrame.

        Returns
        -------
        Index
            Columns of DataFrame.

        Examples
        --------
        >>> import cudf
        >>> df = cudf.DataFrame({'one' : [1, 2, 3], 'five' : ['a', 'b', 'c']})
        >>> df
           one five
        0    1    a
        1    2    b
        2    3    c
        >>> df.keys()
        Index(['one', 'five'], dtype='object')
        >>> df = cudf.DataFrame(columns=[0, 1, 2, 3])
        >>> df
        Empty DataFrame
        Columns: [0, 1, 2, 3]
        Index: []
        >>> df.keys()
        Index([0, 1, 2, 3], dtype='int64')
        """
        return self._data.to_pandas_index()

    def itertuples(self, index=True, name="Pandas"):
        """
        Iteration is unsupported.

        See :ref:`iteration <pandas-comparison/iteration>` for more
        information.
        """
        raise TypeError(
            "cuDF does not support iteration of DataFrame "
            "via itertuples. Consider using "
            "`.to_pandas().itertuples()` "
            "if you wish to iterate over namedtuples."
        )

    def iterrows(self):
        """
        Iteration is unsupported.

        See :ref:`iteration <pandas-comparison/iteration>` for more
        information.
        """
        raise TypeError(
            "cuDF does not support iteration of DataFrame "
            "via iterrows. Consider using "
            "`.to_pandas().iterrows()` "
            "if you wish to iterate over each row."
        )

    @_cudf_nvtx_annotate
<<<<<<< HEAD
=======
    def append(
        self, other, ignore_index=False, verify_integrity=False, sort=False
    ):
        """
        Append rows of `other` to the end of caller, returning a new object.
        Columns in `other` that are not in the caller are added as new columns.

        Parameters
        ----------
        other : DataFrame or Series/dict-like object, or list of these
            The data to append.
        ignore_index : bool, default False
            If True, do not use the index labels.
        sort : bool, default False
            Sort columns ordering if the columns of
            `self` and `other` are not aligned.
        verify_integrity : bool, default False
            This Parameter is currently not supported.

        Returns
        -------
        DataFrame

        Notes
        -----
        Iteratively appending rows to a cudf DataFrame can be more
        computationally intensive than a single concatenate. A better solution
        is to append those rows to a list and then concatenate the list with
        the original DataFrame all at once.

        See Also
        --------
        cudf.concat : General function to concatenate DataFrame or
            objects.

        Examples
        --------
        >>> import cudf
        >>> df = cudf.DataFrame([[1, 2], [3, 4]], columns=list('AB'))
        >>> df
           A  B
        0  1  2
        1  3  4
        >>> df2 = cudf.DataFrame([[5, 6], [7, 8]], columns=list('AB'))
        >>> df2
           A  B
        0  5  6
        1  7  8
        >>> df.append(df2)
           A  B
        0  1  2
        1  3  4
        0  5  6
        1  7  8

        With `ignore_index` set to True:

        >>> df.append(df2, ignore_index=True)
           A  B
        0  1  2
        1  3  4
        2  5  6
        3  7  8

        The following, while not recommended methods for generating DataFrames,
        show two ways to generate a DataFrame from multiple data sources.
        Less efficient:

        >>> df = cudf.DataFrame(columns=['A'])
        >>> for i in range(5):
        ...     df = df.append({'A': i}, ignore_index=True)
        >>> df
           A
        0  0
        1  1
        2  2
        3  3
        4  4

        More efficient than above:

        >>> cudf.concat([cudf.DataFrame([i], columns=['A']) for i in range(5)],
        ...           ignore_index=True)
           A
        0  0
        1  1
        2  2
        3  3
        4  4

        .. pandas-compat::
            **DataFrame.append**

            * If a list of dict/series is passed and the keys are all contained
              in the DataFrame's index, the order of the columns in the
              resulting DataFrame will be unchanged.
            * The `verify_integrity` parameter is not supported yet.
        """
        if isinstance(other, dict):
            if not ignore_index:
                raise TypeError("Can only append a dict if ignore_index=True")
            other = DataFrame(other)
        elif isinstance(other, Series):
            if other.name is None and not ignore_index:
                raise TypeError(
                    "Can only append a Series if ignore_index=True "
                    "or if the Series has a name"
                )

            current_cols = self._data.to_pandas_index()
            combined_columns = other.index.to_pandas()
            if len(current_cols):
                if cudf.utils.dtypes.is_mixed_with_object_dtype(
                    current_cols, combined_columns
                ):
                    raise TypeError(
                        "cudf does not support mixed types, please type-cast "
                        "the column index of dataframe and index of series "
                        "to same dtypes."
                    )

                combined_columns = current_cols.union(
                    combined_columns, sort=False
                )

            if sort:
                combined_columns = combined_columns.sort_values()

            other = other.reindex(combined_columns, copy=False).to_frame().T
            if not current_cols.equals(combined_columns):
                self = self.reindex(columns=combined_columns)
        elif (
            isinstance(other, list)
            and other
            and not isinstance(other[0], DataFrame)
        ):
            other = DataFrame(other)
            cols = self._data.to_pandas_index()
            if (cols.get_indexer(other._data.to_pandas_index()) >= 0).all():
                other = other.reindex(columns=cols)

        return super()._append(other, ignore_index, verify_integrity, sort)

    @_cudf_nvtx_annotate
>>>>>>> a0c637f5
    @copy_docstring(reshape.pivot)
    def pivot(self, *, columns, index=no_default, values=no_default):
        return cudf.core.reshape.pivot(
            self, index=index, columns=columns, values=values
        )

    @_cudf_nvtx_annotate
    @copy_docstring(reshape.pivot_table)
    def pivot_table(
        self,
        values=None,
        index=None,
        columns=None,
        aggfunc="mean",
        fill_value=None,
        margins=False,
        dropna=None,
        margins_name="All",
        observed=False,
        sort=True,
    ):
        return cudf.core.reshape.pivot_table(
            self,
            values=values,
            index=index,
            columns=columns,
            aggfunc=aggfunc,
            fill_value=fill_value,
            margins=margins,
            dropna=dropna,
            margins_name=margins_name,
            observed=observed,
            sort=sort,
        )

    @_cudf_nvtx_annotate
    @copy_docstring(reshape.unstack)
    def unstack(self, level=-1, fill_value=None):
        return cudf.core.reshape.unstack(
            self, level=level, fill_value=fill_value
        )

    @_cudf_nvtx_annotate
    def explode(self, column, ignore_index=False):
        """
        Transform each element of a list-like to a row, replicating index
        values.

        Parameters
        ----------
        column : str
            Column to explode.
        ignore_index : bool, default False
            If True, the resulting index will be labeled 0, 1, …, n - 1.

        Returns
        -------
        DataFrame

        Examples
        --------
        >>> import cudf
        >>> df = cudf.DataFrame({
        ...     "a": [[1, 2, 3], [], None, [4, 5]],
        ...     "b": [11, 22, 33, 44],
        ... })
        >>> df
                   a   b
        0  [1, 2, 3]  11
        1         []  22
        2       None  33
        3     [4, 5]  44
        >>> df.explode('a')
              a   b
        0     1  11
        0     2  11
        0     3  11
        1  <NA>  22
        2  <NA>  33
        3     4  44
        3     5  44
        """
        if column not in self._column_names:
            raise KeyError(column)

        return super()._explode(column, ignore_index)

    def pct_change(
        self, periods=1, fill_method=no_default, limit=no_default, freq=None
    ):
        """
        Calculates the percent change between sequential elements
        in the DataFrame.

        Parameters
        ----------
        periods : int, default 1
            Periods to shift for forming percent change.
        fill_method : str, default 'ffill'
            How to handle NAs before computing percent changes.

            .. deprecated:: 23.12
                All options of `fill_method` are deprecated
                except `fill_method=None`.
        limit : int, optional
            The number of consecutive NAs to fill before stopping.
            Not yet implemented.

            .. deprecated:: 23.12
                `limit` is deprecated.
        freq : str, optional
            Increment to use from time series API.
            Not yet implemented.

        Returns
        -------
        DataFrame
        """
        if limit is not no_default:
            raise NotImplementedError("limit parameter not supported yet.")
        if freq is not None:
            raise NotImplementedError("freq parameter not supported yet.")
        elif fill_method not in {
            no_default,
            None,
            "ffill",
            "pad",
            "bfill",
            "backfill",
        }:
            raise ValueError(
                "fill_method must be one of None, 'ffill', 'pad', "
                "'bfill', or 'backfill'."
            )

        if fill_method not in (no_default, None) or limit is not no_default:
            # Do not remove until pandas 3.0 support is added.
            warnings.warn(
                "The 'fill_method' and 'limit' keywords in "
                f"{type(self).__name__}.pct_change are deprecated and will be "
                "removed in a future version. Either fill in any non-leading "
                "NA values prior to calling pct_change or specify "
                "'fill_method=None' to not fill NA values.",
                FutureWarning,
            )
        if fill_method is no_default:
            fill_method = "ffill"
        if limit is no_default:
            limit = None

        with warnings.catch_warnings():
            warnings.simplefilter("ignore")
            data = self.fillna(method=fill_method, limit=limit)

        return data.diff(periods=periods) / data.shift(
            periods=periods, freq=freq
        )

    def __dataframe__(
        self, nan_as_null: bool = False, allow_copy: bool = True
    ):
        return df_protocol.__dataframe__(
            self, nan_as_null=nan_as_null, allow_copy=allow_copy
        )

    def nunique(self, axis=0, dropna=True):
        """
        Count number of distinct elements in specified axis.
        Return Series with number of distinct elements. Can ignore NaN values.

        Parameters
        ----------
        axis : {0 or 'index', 1 or 'columns'}, default 0
            The axis to use. 0 or 'index' for row-wise, 1 or 'columns' for
            column-wise.
        dropna : bool, default True
            Don't include NaN in the counts.

        Returns
        -------
        Series

        Examples
        --------
        >>> import cudf
        >>> df = cudf.DataFrame({'A': [4, 5, 6], 'B': [4, 1, 1]})
        >>> df.nunique()
        A    3
        B    2
        dtype: int64
        """
        if axis != 0:
            raise NotImplementedError("axis parameter is not supported yet.")

        return cudf.Series(super().nunique(dropna=dropna))

    def _sample_axis_1(
        self,
        n: int,
        weights: Optional[ColumnLike],
        replace: bool,
        random_state: np.random.RandomState,
        ignore_index: bool,
    ):
        if replace:
            # Since cuDF does not support multiple columns with same name,
            # sample with replace=True at axis 1 is unsupported.
            raise NotImplementedError(
                "Sample is not supported for axis 1/`columns` when"
                "`replace=True`."
            )

        sampled_column_labels = random_state.choice(
            self._column_names, size=n, replace=False, p=weights
        )

        result = self._get_columns_by_label(sampled_column_labels)
        if ignore_index:
            result.reset_index(drop=True)

        return result

    def _from_columns_like_self(
        self,
        columns: List[ColumnBase],
        column_names: abc.Iterable[str],
        index_names: Optional[List[str]] = None,
        *,
        override_dtypes: Optional[abc.Iterable[Optional[Dtype]]] = None,
    ) -> DataFrame:
        result = super()._from_columns_like_self(
            columns,
            column_names,
            index_names,
            override_dtypes=override_dtypes,
        )
        result._set_column_names_like(self)
        return result

    @_cudf_nvtx_annotate
    def interleave_columns(self):
        """
        Interleave Series columns of a table into a single column.

        Converts the column major table `cols` into a row major column.

        Parameters
        ----------
        cols : input Table containing columns to interleave.

        Examples
        --------
        >>> import cudf
        >>> df = cudf.DataFrame({0: ['A1', 'A2', 'A3'], 1: ['B1', 'B2', 'B3']})
        >>> df
            0   1
        0  A1  B1
        1  A2  B2
        2  A3  B3
        >>> df.interleave_columns()
        0    A1
        1    B1
        2    A2
        3    B2
        4    A3
        5    B3
        dtype: object

        Returns
        -------
        The interleaved columns as a single column
        """
        if ("category" == self.dtypes).any():
            raise ValueError(
                "interleave_columns does not support 'category' dtype."
            )

        return self._constructor_sliced._from_data(
            {None: libcudf.reshape.interleave_columns([*self._columns])}
        )

    @_cudf_nvtx_annotate
    def eval(self, expr: str, inplace: bool = False, **kwargs):
        """Evaluate a string describing operations on DataFrame columns.

        Operates on columns only, not specific rows or elements.

        Parameters
        ----------
        expr : str
            The expression string to evaluate.
        inplace : bool, default False
            If the expression contains an assignment, whether to perform the
            operation inplace and mutate the existing DataFrame. Otherwise,
            a new DataFrame is returned.
        **kwargs
            Not supported.

        Returns
        -------
        DataFrame, Series, or None
            Series if a single column is returned (the typical use case),
            DataFrame if any assignment statements are included in
            ``expr``, or None if ``inplace=True``.


        Examples
        --------
        >>> df = cudf.DataFrame({'A': range(1, 6), 'B': range(10, 0, -2)})
        >>> df
           A   B
        0  1  10
        1  2   8
        2  3   6
        3  4   4
        4  5   2
        >>> df.eval('A + B')
        0    11
        1    10
        2     9
        3     8
        4     7
        dtype: int64

        Assignment is allowed though by default the original DataFrame is not
        modified.

        >>> df.eval('C = A + B')
           A   B   C
        0  1  10  11
        1  2   8  10
        2  3   6   9
        3  4   4   8
        4  5   2   7
        >>> df
           A   B
        0  1  10
        1  2   8
        2  3   6
        3  4   4
        4  5   2

        Use ``inplace=True`` to modify the original DataFrame.

        >>> df.eval('C = A + B', inplace=True)
        >>> df
           A   B   C
        0  1  10  11
        1  2   8  10
        2  3   6   9
        3  4   4   8
        4  5   2   7

        Multiple columns can be assigned to using multi-line expressions:

        >>> df.eval(
        ...     '''
        ... C = A + B
        ... D = A - B
        ... '''
        ... )
           A   B   C  D
        0  1  10  11 -9
        1  2   8  10 -6
        2  3   6   9 -3
        3  4   4   8  0
        4  5   2   7  3

        .. pandas-compat::
            **DataFrame.eval**

            * Additional kwargs are not supported.
            * Bitwise and logical operators are not dtype-dependent.
              Specifically, `&` must be used for bitwise operators on integers,
              not `and`, which is specifically for the logical and between
              booleans.
            * Only numerical types are currently supported.
            * Operators generally will not cast automatically. Users are
              responsible for casting columns to suitable types before
              evaluating a function.
            * Multiple assignments to the same name (i.e. a sequence of
              assignment statements where later statements are conditioned upon
              the output of earlier statements) is not supported.
        """
        if kwargs:
            raise ValueError(
                "Keyword arguments other than `inplace` are not supported"
            )

        # Have to use a regex match to avoid capturing ==, >=, or <=
        equals_sign_regex = "[^=><]=[^=]"
        includes_assignment = re.search(equals_sign_regex, expr) is not None

        # Check if there were multiple statements. Filter out empty lines.
        statements = tuple(filter(None, expr.strip().split("\n")))
        if len(statements) > 1 and any(
            re.search(equals_sign_regex, st) is None for st in statements
        ):
            raise ValueError(
                "Multi-line expressions are only valid if all expressions "
                "contain an assignment."
            )

        if not includes_assignment:
            if inplace:
                raise ValueError(
                    "Cannot operate inplace if there is no assignment"
                )
            return Series._from_data(
                {
                    None: libcudf.transform.compute_column(
                        [*self._columns], self._column_names, statements[0]
                    )
                }
            )

        targets = []
        exprs = []
        for st in statements:
            try:
                t, e = re.split("[^=]=[^=]", st)
            except ValueError as err:
                if "too many values" in str(err):
                    raise ValueError(
                        f"Statement {st} contains too many assignments ('=')"
                    )
                raise
            targets.append(t.strip())
            exprs.append(e.strip())

        cols = (
            libcudf.transform.compute_column(
                [*self._columns], self._column_names, e
            )
            for e in exprs
        )
        ret = self if inplace else self.copy(deep=False)
        for name, col in zip(targets, cols):
            ret._data[name] = col
        if not inplace:
            return ret

    def value_counts(
        self,
        subset=None,
        normalize=False,
        sort=True,
        ascending=False,
        dropna=True,
    ):
        """
        Return a Series containing counts of unique rows in the DataFrame.

        Parameters
        ----------
        subset: list-like, optional
            Columns to use when counting unique combinations.
        normalize: bool, default False
            Return proportions rather than frequencies.
        sort: bool, default True
            Sort by frequencies.
        ascending: bool, default False
            Sort in ascending order.
        dropna: bool, default True
            Don't include counts of rows that contain NA values.

        Returns
        -------
        Series

        Notes
        -----
        The returned Series will have a MultiIndex with one level per input
        column. By default, rows that contain any NA values are omitted from
        the result. By default, the resulting Series will be in descending
        order so that the first element is the most frequently-occurring row.

        Examples
        --------
        >>> import cudf
        >>> df = cudf.DataFrame({'num_legs': [2, 4, 4, 6],
        ...                    'num_wings': [2, 0, 0, 0]},
        ...                    index=['falcon', 'dog', 'cat', 'ant'])
        >>> df
                num_legs  num_wings
        falcon         2          2
        dog            4          0
        cat            4          0
        ant            6          0
        >>> df.value_counts()
        num_legs  num_wings
        4         0            2
        2         2            1
        6         0            1
        Name: count, dtype: int64
        """
        if subset:
            diff = set(subset) - set(self._data)
            if len(diff) != 0:
                raise KeyError(f"columns {diff} do not exist")
        columns = list(self._data.names) if subset is None else subset
        result = (
            self.groupby(
                by=columns,
                dropna=dropna,
            )
            .size()
            .astype("int64")
        )
        if sort:
            result = result.sort_values(ascending=ascending)
        if normalize:
            result = result / result._column.sum()
        # Pandas always returns MultiIndex even if only one column.
        if not isinstance(result.index, MultiIndex):
            result.index = MultiIndex._from_data(result._index._data)
        result.name = "proportion" if normalize else "count"
        return result


def from_dataframe(df, allow_copy=False):
    return df_protocol.from_dataframe(df, allow_copy=allow_copy)


def make_binop_func(op, postprocess=None):
    # This function is used to wrap binary operations in Frame with an
    # appropriate API for DataFrame as required for pandas compatibility. The
    # main effect is reordering and error-checking parameters in
    # DataFrame-specific ways. The postprocess argument is a callable that may
    # optionally be provided to modify the result of the binop if additional
    # processing is needed for pandas compatibility. The callable must have the
    # signature
    # def postprocess(left, right, output)
    # where left and right are the inputs to the binop and output is the result
    # of calling the wrapped Frame binop.
    wrapped_func = getattr(IndexedFrame, op)

    @functools.wraps(wrapped_func)
    def wrapper(self, other, axis="columns", level=None, fill_value=None):
        if axis not in (1, "columns"):
            raise NotImplementedError("Only axis=1 supported at this time.")
        output = wrapped_func(self, other, axis, level, fill_value)
        if postprocess is None:
            return output
        return postprocess(self, other, output)

    # functools.wraps copies module level attributes to `wrapper` and sets
    # __wrapped__ attributes to `wrapped_func`. Cpython looks up the signature
    # string of a function by recursively delving into __wrapped__ until
    # it hits the first function that has __signature__ attribute set. To make
    # the signature string of `wrapper` matches with its actual parameter list,
    # we directly set the __signature__ attribute of `wrapper` below.

    new_sig = inspect.signature(
        lambda self, other, axis="columns", level=None, fill_value=None: None
    )

    wrapper.__signature__ = new_sig
    return wrapper


# Wrap arithmetic Frame binop functions with the expected API for Series.
for binop in [
    "add",
    "radd",
    "subtract",
    "sub",
    "rsub",
    "multiply",
    "mul",
    "rmul",
    "mod",
    "rmod",
    "pow",
    "rpow",
    "floordiv",
    "rfloordiv",
    "truediv",
    "div",
    "divide",
    "rtruediv",
    "rdiv",
]:
    setattr(DataFrame, binop, make_binop_func(binop))


def _make_replacement_func(value):
    # This function generates a postprocessing function suitable for use with
    # make_binop_func that fills null columns with the desired fill value.

    def func(left, right, output):
        # This function may be passed as the postprocess argument to
        # make_binop_func. Columns that are only present in one of the inputs
        # will be null in the output. This function postprocesses the output to
        # replace those nulls with some desired output.
        if isinstance(right, Series):
            uncommon_columns = set(left._column_names) ^ set(right.index)
        elif isinstance(right, DataFrame):
            uncommon_columns = set(left._column_names) ^ set(
                right._column_names
            )
        elif _is_scalar_or_zero_d_array(right):
            for name, col in output._data.items():
                output._data[name] = col.fillna(value)
            return output
        else:
            return output

        for name in uncommon_columns:
            output._data[name] = column.full(
                size=len(output), fill_value=value, dtype="bool"
            )
        return output

    return func


# The ne comparator needs special postprocessing because elements that missing
# in one operand should be treated as null and result in True in the output
# rather than simply propagating nulls.
DataFrame.ne = make_binop_func("ne", _make_replacement_func(True))


# All other comparison operators needs return False when one of the operands is
# missing in the input.
for binop in [
    "eq",
    "lt",
    "le",
    "gt",
    "ge",
]:
    setattr(
        DataFrame, binop, make_binop_func(binop, _make_replacement_func(False))
    )


@_cudf_nvtx_annotate
def from_pandas(obj, nan_as_null=no_default):
    """
    Convert certain Pandas objects into the cudf equivalent.

    Supports DataFrame, Series, Index, or MultiIndex.

    Returns
    -------
    DataFrame/Series/Index/MultiIndex
        Return type depends on the passed input.

    Raises
    ------
    TypeError for invalid input type.

    Examples
    --------
    >>> import cudf
    >>> import pandas as pd
    >>> data = [[0, 1], [1, 2], [3, 4]]
    >>> pdf = pd.DataFrame(data, columns=['a', 'b'], dtype=int)
    >>> pdf
       a  b
    0  0  1
    1  1  2
    2  3  4
    >>> gdf = cudf.from_pandas(pdf)
    >>> gdf
       a  b
    0  0  1
    1  1  2
    2  3  4
    >>> type(gdf)
    <class 'cudf.core.dataframe.DataFrame'>
    >>> type(pdf)
    <class 'pandas.core.frame.DataFrame'>

    Converting a Pandas Series to cuDF Series:

    >>> psr = pd.Series(['a', 'b', 'c', 'd'], name='apple', dtype='str')
    >>> psr
    0    a
    1    b
    2    c
    3    d
    Name: apple, dtype: object
    >>> gsr = cudf.from_pandas(psr)
    >>> gsr
    0    a
    1    b
    2    c
    3    d
    Name: apple, dtype: object
    >>> type(gsr)
    <class 'cudf.core.series.Series'>
    >>> type(psr)
    <class 'pandas.core.series.Series'>

    Converting a Pandas Index to cuDF Index:

    >>> pidx = pd.Index([1, 2, 10, 20])
    >>> pidx
    Index([1, 2, 10, 20], dtype='int64')
    >>> gidx = cudf.from_pandas(pidx)
    >>> gidx
    Index([1, 2, 10, 20], dtype='int64')
    >>> type(gidx)
    <class 'cudf.core.index.Index'>
    >>> type(pidx)
    <class 'pandas.core.indexes.base.Index'>

    Converting a Pandas MultiIndex to cuDF MultiIndex:

    >>> pmidx = pd.MultiIndex(
    ...         levels=[[1, 3, 4, 5], [1, 2, 5]],
    ...         codes=[[0, 0, 1, 2, 3], [0, 2, 1, 1, 0]],
    ...         names=["x", "y"],
    ...     )
    >>> pmidx
    MultiIndex([(1, 1),
                (1, 5),
                (3, 2),
                (4, 2),
                (5, 1)],
               names=['x', 'y'])
    >>> gmidx = cudf.from_pandas(pmidx)
    >>> gmidx
    MultiIndex([(1, 1),
                (1, 5),
                (3, 2),
                (4, 2),
                (5, 1)],
               names=['x', 'y'])
    >>> type(gmidx)
    <class 'cudf.core.multiindex.MultiIndex'>
    >>> type(pmidx)
    <class 'pandas.core.indexes.multi.MultiIndex'>
    """
    if nan_as_null is no_default:
        nan_as_null = (
            False if cudf.get_option("mode.pandas_compatible") else None
        )

    if isinstance(obj, pd.DataFrame):
        return DataFrame.from_pandas(obj, nan_as_null=nan_as_null)
    elif isinstance(obj, pd.Series):
        return Series.from_pandas(obj, nan_as_null=nan_as_null)
    # This carveout for cudf.pandas is undesirable, but fixes crucial issues
    # for core RAPIDS projects like cuML and cuGraph that rely on
    # `cudf.from_pandas`, so we allow it for now.
    elif (ret := getattr(obj, "_fsproxy_wrapped", None)) is not None:
        return ret
    elif isinstance(obj, pd.MultiIndex):
        return MultiIndex.from_pandas(obj, nan_as_null=nan_as_null)
    elif isinstance(obj, pd.Index):
        return cudf.Index.from_pandas(obj, nan_as_null=nan_as_null)
    elif isinstance(obj, pd.CategoricalDtype):
        return cudf.CategoricalDtype.from_pandas(obj)
    else:
        raise TypeError(
            "from_pandas only accepts Pandas Dataframes, Series, "
            "Index, RangeIndex and MultiIndex objects. "
            "Got %s" % type(obj)
        )


@_cudf_nvtx_annotate
def merge(left, right, *args, **kwargs):
    if isinstance(left, Series):
        left = left.to_frame()
    return left.merge(right, *args, **kwargs)


# a bit of fanciness to inject docstring with left parameter
merge_doc = DataFrame.merge.__doc__
if merge_doc is not None:
    idx = merge_doc.find("right")
    merge.__doc__ = "".join(
        [
            merge_doc[:idx],
            "\n\tleft : Series or DataFrame\n\t",
            merge_doc[idx:],
        ]
    )


def _align_indices(lhs, rhs):
    """
    Internal util to align the indices of two DataFrames. Returns a tuple of
    the aligned dataframes, or the original arguments if the indices are the
    same, or if rhs isn't a DataFrame.
    """
    lhs_out, rhs_out = lhs, rhs
    if isinstance(rhs, DataFrame) and not lhs.index.equals(rhs.index):
        df = lhs.merge(
            rhs,
            sort=True,
            how="outer",
            left_index=True,
            right_index=True,
            suffixes=("_x", "_y"),
        )
        df = df.sort_index()
        lhs_out = DataFrame(index=df.index)
        rhs_out = DataFrame(index=df.index)
        common = set(lhs._column_names) & set(rhs._column_names)
        common_x = {f"{x}_x": x for x in common}
        common_y = {f"{x}_y": x for x in common}
        for col in df._column_names:
            if col in common_x:
                lhs_out[common_x[col]] = df[col]
            elif col in common_y:
                rhs_out[common_y[col]] = df[col]
            elif col in lhs:
                lhs_out[col] = df[col]
            elif col in rhs:
                rhs_out[col] = df[col]

    return lhs_out, rhs_out


def _setitem_with_dataframe(
    input_df: DataFrame,
    replace_df: DataFrame,
    input_cols: Any = None,
    mask: Optional[ColumnBase] = None,
    ignore_index: bool = False,
):
    """
    This function sets item dataframes relevant columns with replacement df
    :param input_df: Dataframe to be modified inplace
    :param replace_df: Replacement DataFrame to replace values with
    :param input_cols: columns to replace in the input dataframe
    :param mask: boolean mask in case of masked replacing
    :param ignore_index: Whether to conduct index equality and reindex
    """

    if input_cols is None:
        input_cols = input_df._column_names

    if len(input_cols) != len(replace_df._column_names):
        raise ValueError(
            "Number of Input Columns must be same replacement Dataframe"
        )

    if (
        not ignore_index
        and len(input_df) != 0
        and not input_df.index.equals(replace_df.index)
    ):
        replace_df = replace_df.reindex(input_df.index)

    for col_1, col_2 in zip(input_cols, replace_df._column_names):
        if col_1 in input_df._column_names:
            if mask is not None:
                input_df._data[col_1][mask] = column.as_column(
                    replace_df[col_2]
                )
            else:
                input_df._data[col_1] = column.as_column(replace_df[col_2])
        else:
            if mask is not None:
                raise ValueError("Can not insert new column with a bool mask")
            else:
                # handle append case
                input_df._insert(
                    loc=len(input_df._data),
                    name=col_1,
                    value=replace_df[col_2],
                )


def extract_col(df, col):
    """
    Extract column from dataframe `df` with their name `col`.
    If `col` is index and there are no columns with name `index`,
    then this will return index column.
    """
    try:
        return df._data[col]
    except KeyError:
        if (
            col == "index"
            and col not in df.index._data
            and not isinstance(df.index, MultiIndex)
        ):
            return df.index._data.columns[0]
        return df.index._data[col]


def _get_union_of_indices(indexes):
    if len(indexes) == 1:
        return indexes[0]
    else:
        merged_index = cudf.core.index.Index._concat(indexes)
        return merged_index.drop_duplicates()


def _get_union_of_series_names(series_list):
    names_list = []
    unnamed_count = 0
    for series in series_list:
        if series.name is None:
            names_list.append(f"Unnamed {unnamed_count}")
            unnamed_count += 1
        else:
            names_list.append(series.name)
    if unnamed_count == len(series_list):
        names_list = range(len(series_list))

    return names_list


# Create a dictionary of the common, non-null columns
def _get_non_null_cols_and_dtypes(col_idxs, list_of_columns):
    # A mapping of {idx: np.dtype}
    dtypes = dict()
    # A mapping of {idx: [...columns]}, where `[...columns]`
    # is a list of columns with at least one valid value for each
    # column name across all input frames
    non_null_columns = dict()
    for idx in col_idxs:
        for cols in list_of_columns:
            # Skip columns not in this frame
            if idx >= len(cols) or cols[idx] is None:
                continue
            # Store the first dtype we find for a column, even if it's
            # all-null. This ensures we always have at least one dtype
            # for each name. This dtype will be overwritten later if a
            # non-null Column with the same name is found.
            if idx not in dtypes:
                dtypes[idx] = cols[idx].dtype
            if cols[idx].null_count != len(cols[idx]):
                if idx not in non_null_columns:
                    non_null_columns[idx] = [cols[idx]]
                else:
                    non_null_columns[idx].append(cols[idx])
    return non_null_columns, dtypes


def _find_common_dtypes_and_categories(non_null_columns, dtypes):
    # A mapping of {idx: categories}, where `categories` is a
    # column of all the unique categorical values from each
    # categorical column across all input frames
    categories = dict()
    for idx, cols in non_null_columns.items():
        # default to the first non-null dtype
        dtypes[idx] = cols[0].dtype
        # If all the non-null dtypes are int/float, find a common dtype
        if all(is_numeric_dtype(col.dtype) for col in cols):
            dtypes[idx] = find_common_type([col.dtype for col in cols])
        # If all categorical dtypes, combine the categories
        elif all(
            isinstance(col, cudf.core.column.CategoricalColumn) for col in cols
        ):
            # Combine and de-dupe the categories
            categories[idx] = cudf.Series(
                concat_columns([col.categories for col in cols])
            )._column.unique()
            # Set the column dtype to the codes' dtype. The categories
            # will be re-assigned at the end
            dtypes[idx] = min_scalar_type(len(categories[idx]))
        # Otherwise raise an error if columns have different dtypes
        elif not all(is_dtype_equal(c.dtype, dtypes[idx]) for c in cols):
            raise ValueError("All columns must be the same type")
    return categories


def _cast_cols_to_common_dtypes(col_idxs, list_of_columns, dtypes, categories):
    # Cast all columns to a common dtype, assign combined categories,
    # and back-fill missing columns with all-null columns
    for idx in col_idxs:
        dtype = dtypes[idx]
        for cols in list_of_columns:
            # If column not in this df, fill with an all-null column
            if idx >= len(cols) or cols[idx] is None:
                n = len(next(x for x in cols if x is not None))
                cols[idx] = column_empty(row_count=n, dtype=dtype, masked=True)
            else:
                # If column is categorical, rebase the codes with the
                # combined categories, and cast the new codes to the
                # min-scalar-sized dtype
                if idx in categories:
                    cols[idx] = (
                        cols[idx]
                        ._set_categories(
                            categories[idx],
                            is_unique=True,
                        )
                        .codes
                    )
                cols[idx] = cols[idx].astype(dtype)


def _reassign_categories(categories, cols, col_idxs):
    for name, idx in zip(cols, col_idxs):
        if idx in categories:
            cols[name] = build_categorical_column(
                categories=categories[idx],
                codes=build_column(
                    cols[name].base_data, dtype=cols[name].dtype
                ),
                mask=cols[name].base_mask,
                offset=cols[name].offset,
                size=cols[name].size,
            )


def _from_dict_create_index(indexlist, namelist, library):
    if len(namelist) > 1:
        index = library.MultiIndex.from_tuples(indexlist, names=namelist)
    else:
        index = library.Index(indexlist, name=namelist[0])
    return index<|MERGE_RESOLUTION|>--- conflicted
+++ resolved
@@ -3543,13 +3543,8 @@
 
         if index:
             if (
-<<<<<<< HEAD
-                any(type(item) == str for item in index.values())
+                any(isinstance(item, str) for item in index.values())
                 and type(self.index._values) != cudf.core.column.StringColumn
-=======
-                any(isinstance(item, str) for item in index.values())
-                and type(self.index) != cudf.StringIndex
->>>>>>> a0c637f5
             ):
                 raise NotImplementedError(
                     "Implicit conversion of index to "
@@ -6057,13 +6052,6 @@
         Series
             For each column/row the number of non-NA/null entries.
 
-<<<<<<< HEAD
-        Notes
-        -----
-        Parameters currently not supported are `axis`, `numeric_only`.
-
-=======
->>>>>>> a0c637f5
         Examples
         --------
         >>> import cudf
@@ -6081,8 +6069,7 @@
         .. pandas-compat::
             **DataFrame.count**
 
-            Parameters currently not supported are `axis`, `level`,
-            `numeric_only`.
+            Parameters currently not supported are `axis` and `numeric_only`.
         """
         axis = self._get_axis_from_axis_arg(axis)
         if axis != 0:
@@ -7180,153 +7167,6 @@
         )
 
     @_cudf_nvtx_annotate
-<<<<<<< HEAD
-=======
-    def append(
-        self, other, ignore_index=False, verify_integrity=False, sort=False
-    ):
-        """
-        Append rows of `other` to the end of caller, returning a new object.
-        Columns in `other` that are not in the caller are added as new columns.
-
-        Parameters
-        ----------
-        other : DataFrame or Series/dict-like object, or list of these
-            The data to append.
-        ignore_index : bool, default False
-            If True, do not use the index labels.
-        sort : bool, default False
-            Sort columns ordering if the columns of
-            `self` and `other` are not aligned.
-        verify_integrity : bool, default False
-            This Parameter is currently not supported.
-
-        Returns
-        -------
-        DataFrame
-
-        Notes
-        -----
-        Iteratively appending rows to a cudf DataFrame can be more
-        computationally intensive than a single concatenate. A better solution
-        is to append those rows to a list and then concatenate the list with
-        the original DataFrame all at once.
-
-        See Also
-        --------
-        cudf.concat : General function to concatenate DataFrame or
-            objects.
-
-        Examples
-        --------
-        >>> import cudf
-        >>> df = cudf.DataFrame([[1, 2], [3, 4]], columns=list('AB'))
-        >>> df
-           A  B
-        0  1  2
-        1  3  4
-        >>> df2 = cudf.DataFrame([[5, 6], [7, 8]], columns=list('AB'))
-        >>> df2
-           A  B
-        0  5  6
-        1  7  8
-        >>> df.append(df2)
-           A  B
-        0  1  2
-        1  3  4
-        0  5  6
-        1  7  8
-
-        With `ignore_index` set to True:
-
-        >>> df.append(df2, ignore_index=True)
-           A  B
-        0  1  2
-        1  3  4
-        2  5  6
-        3  7  8
-
-        The following, while not recommended methods for generating DataFrames,
-        show two ways to generate a DataFrame from multiple data sources.
-        Less efficient:
-
-        >>> df = cudf.DataFrame(columns=['A'])
-        >>> for i in range(5):
-        ...     df = df.append({'A': i}, ignore_index=True)
-        >>> df
-           A
-        0  0
-        1  1
-        2  2
-        3  3
-        4  4
-
-        More efficient than above:
-
-        >>> cudf.concat([cudf.DataFrame([i], columns=['A']) for i in range(5)],
-        ...           ignore_index=True)
-           A
-        0  0
-        1  1
-        2  2
-        3  3
-        4  4
-
-        .. pandas-compat::
-            **DataFrame.append**
-
-            * If a list of dict/series is passed and the keys are all contained
-              in the DataFrame's index, the order of the columns in the
-              resulting DataFrame will be unchanged.
-            * The `verify_integrity` parameter is not supported yet.
-        """
-        if isinstance(other, dict):
-            if not ignore_index:
-                raise TypeError("Can only append a dict if ignore_index=True")
-            other = DataFrame(other)
-        elif isinstance(other, Series):
-            if other.name is None and not ignore_index:
-                raise TypeError(
-                    "Can only append a Series if ignore_index=True "
-                    "or if the Series has a name"
-                )
-
-            current_cols = self._data.to_pandas_index()
-            combined_columns = other.index.to_pandas()
-            if len(current_cols):
-                if cudf.utils.dtypes.is_mixed_with_object_dtype(
-                    current_cols, combined_columns
-                ):
-                    raise TypeError(
-                        "cudf does not support mixed types, please type-cast "
-                        "the column index of dataframe and index of series "
-                        "to same dtypes."
-                    )
-
-                combined_columns = current_cols.union(
-                    combined_columns, sort=False
-                )
-
-            if sort:
-                combined_columns = combined_columns.sort_values()
-
-            other = other.reindex(combined_columns, copy=False).to_frame().T
-            if not current_cols.equals(combined_columns):
-                self = self.reindex(columns=combined_columns)
-        elif (
-            isinstance(other, list)
-            and other
-            and not isinstance(other[0], DataFrame)
-        ):
-            other = DataFrame(other)
-            cols = self._data.to_pandas_index()
-            if (cols.get_indexer(other._data.to_pandas_index()) >= 0).all():
-                other = other.reindex(columns=cols)
-
-        return super()._append(other, ignore_index, verify_integrity, sort)
-
-    @_cudf_nvtx_annotate
->>>>>>> a0c637f5
     @copy_docstring(reshape.pivot)
     def pivot(self, *, columns, index=no_default, values=no_default):
         return cudf.core.reshape.pivot(
