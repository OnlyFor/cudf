# Copyright (c) 2018-2024, NVIDIA CORPORATION.

from __future__ import annotations

import functools
import inspect
import itertools
import numbers
import os
import pickle
import re
import sys
import textwrap
import warnings
from collections import abc, defaultdict
from collections.abc import Iterator
from typing import TYPE_CHECKING, Any, Callable, Literal, MutableMapping, cast

import cupy
import numba
import numpy as np
import pandas as pd
import pyarrow as pa
from nvtx import annotate
from pandas.io.formats import console
from pandas.io.formats.printing import pprint_thing
from typing_extensions import Self, assert_never

import cudf
import cudf.core.common
from cudf import _lib as libcudf
from cudf.api.extensions import no_default
from cudf.api.types import (
    _is_scalar_or_zero_d_array,
    is_bool_dtype,
    is_datetime_dtype,
    is_dict_like,
    is_dtype_equal,
    is_list_like,
    is_numeric_dtype,
    is_object_dtype,
    is_scalar,
    is_string_dtype,
)
from cudf.core import column, df_protocol, indexing_utils, reshape
from cudf.core._compat import PANDAS_LT_300
from cudf.core.abc import Serializable
from cudf.core.column import (
    CategoricalColumn,
    ColumnBase,
    StructColumn,
    as_column,
    build_categorical_column,
    build_column,
    column_empty,
    concat_columns,
)
from cudf.core.column_accessor import ColumnAccessor
from cudf.core.copy_types import BooleanMask
from cudf.core.groupby.groupby import DataFrameGroupBy, groupby_doc_template
from cudf.core.index import BaseIndex, RangeIndex, _index_from_data, as_index
from cudf.core.indexed_frame import (
    IndexedFrame,
    _FrameIndexer,
    _get_label_range_or_mask,
    _indices_from_labels,
    doc_reset_index_template,
)
from cudf.core.join import Merge, MergeSemi
from cudf.core.missing import NA
from cudf.core.multiindex import MultiIndex
from cudf.core.resample import DataFrameResampler
from cudf.core.series import Series
from cudf.core.udf.row_function import _get_row_kernel
from cudf.errors import MixedTypeError
from cudf.utils import applyutils, docutils, ioutils, queryutils
from cudf.utils.docutils import copy_docstring
from cudf.utils.dtypes import (
    can_convert_to_column,
    cudf_dtype_from_pydata_dtype,
    find_common_type,
    is_column_like,
    min_scalar_type,
    numeric_normalize_types,
)
from cudf.utils.nvtx_annotation import _cudf_nvtx_annotate
from cudf.utils.utils import GetAttrGetItemMixin, _external_only_api

if TYPE_CHECKING:
    from cudf._typing import ColumnLike, Dtype, NotImplementedType

_cupy_nan_methods_map = {
    "min": "nanmin",
    "max": "nanmax",
    "sum": "nansum",
    "prod": "nanprod",
    "product": "nanprod",
    "mean": "nanmean",
    "std": "nanstd",
    "var": "nanvar",
}

_numeric_reduction_ops = (
    "mean",
    "min",
    "max",
    "sum",
    "product",
    "prod",
    "std",
    "var",
    "kurtosis",
    "kurt",
    "skew",
)


def _shape_mismatch_error(x, y):
    raise ValueError(
        f"shape mismatch: value array of shape {x} "
        f"could not be broadcast to indexing result of "
        f"shape {y}"
    )


class _DataFrameIndexer(_FrameIndexer):
    def __getitem__(self, arg):
        if (
            isinstance(self._frame.index, MultiIndex)
            or self._frame._data.multiindex
        ):
            # This try/except block allows the use of pandas-like
            # tuple arguments into MultiIndex dataframes.
            try:
                return self._getitem_tuple_arg(arg)
            except (TypeError, KeyError, IndexError, ValueError):
                return self._getitem_tuple_arg((arg, slice(None)))
        else:
            if not isinstance(arg, tuple):
                arg = (arg, slice(None))
            return self._getitem_tuple_arg(arg)

    def __setitem__(self, key, value):
        if not isinstance(key, tuple):
            key = (key, slice(None))
        return self._setitem_tuple_arg(key, value)

    @_cudf_nvtx_annotate
    def _can_downcast_to_series(self, df, arg):
        """
        This method encapsulates the logic used
        to determine whether or not the result of a loc/iloc
        operation should be "downcasted" from a DataFrame to a
        Series
        """
        if isinstance(df, cudf.Series):
            return False
        nrows, ncols = df.shape
        if nrows == 1:
            if type(arg[0]) is slice:
                if not is_scalar(arg[1]):
                    return False
            elif (is_list_like(arg[0]) or is_column_like(arg[0])) and (
                is_list_like(arg[1])
                or is_column_like(arg[0])
                or type(arg[1]) is slice
            ):
                return False
            else:
                if is_bool_dtype(as_column(arg[0]).dtype) and not isinstance(
                    arg[1], slice
                ):
                    return True
            dtypes = df.dtypes.values.tolist()
            all_numeric = all(is_numeric_dtype(t) for t in dtypes)
            if all_numeric or (
                len(dtypes) and all(t == dtypes[0] for t in dtypes)
            ):
                return True
            if isinstance(arg[1], tuple):
                return True
        if ncols == 1:
            if type(arg[1]) is slice:
                return False
            if isinstance(arg[1], tuple):
                return len(arg[1]) == df._data.nlevels
            if not (is_list_like(arg[1]) or is_column_like(arg[1])):
                return True
        return False

    @_cudf_nvtx_annotate
    def _downcast_to_series(self, df, arg):
        """
        "Downcast" from a DataFrame to a Series
        based on Pandas indexing rules
        """
        nrows, ncols = df.shape
        # determine the axis along which the Series is taken:
        if nrows == 1 and ncols == 1:
            if is_scalar(arg[0]) and (
                is_scalar(arg[1])
                or (df._data.multiindex and arg[1] in df._column_names)
            ):
                return df[df._column_names[0]].iloc[0]
            elif not is_scalar(arg[0]):
                axis = 1
            else:
                axis = 0

        elif nrows == 1:
            axis = 0
        elif ncols == 1:
            axis = 1
        else:
            raise ValueError("Cannot downcast DataFrame selection to Series")

        # take series along the axis:
        if axis == 1:
            return df[df._data.names[0]]
        else:
            if df._num_columns > 0:
                dtypes = df.dtypes.values.tolist()
                normalized_dtype = np.result_type(*dtypes)
                for name, col in df._data.items():
                    df[name] = col.astype(normalized_dtype)

            sr = df.T
            return sr[sr._data.names[0]]


class _DataFrameLocIndexer(_DataFrameIndexer):
    """
    For selection by label.
    """

    @_cudf_nvtx_annotate
    def _getitem_scalar(self, arg):
        return self._frame[arg[1]].loc[arg[0]]

    @_cudf_nvtx_annotate
    def _getitem_tuple_arg(self, arg):
        from uuid import uuid4

        # Step 1: Gather columns
        if isinstance(arg, tuple):
            columns_df = self._frame._get_columns_by_label(arg[1])
            columns_df.index = self._frame.index
        else:
            columns_df = self._frame

        # Step 2: Gather rows
        if isinstance(columns_df.index, MultiIndex):
            if isinstance(arg, (MultiIndex, pd.MultiIndex)):
                if isinstance(arg, pd.MultiIndex):
                    arg = MultiIndex.from_pandas(arg)

                indices = _indices_from_labels(columns_df, arg)
                return columns_df.take(indices)

            else:
                if isinstance(arg, tuple):
                    row_arg = arg[0]
                elif is_scalar(arg):
                    row_arg = (arg,)
                else:
                    row_arg = arg
                result = columns_df.index._get_row_major(columns_df, row_arg)
                if (
                    len(result) == 1
                    and isinstance(arg, tuple)
                    and len(arg) > 1
                    and is_scalar(arg[1])
                ):
                    return result._data.columns[0].element_indexing(0)
                return result
        else:
            if isinstance(arg[0], slice):
                out = _get_label_range_or_mask(
                    columns_df.index, arg[0].start, arg[0].stop, arg[0].step
                )
                if isinstance(out, slice):
                    df = columns_df._slice(out)
                else:
                    df = columns_df._apply_boolean_mask(
                        BooleanMask.from_column_unchecked(
                            cudf.core.column.as_column(out)
                        )
                    )
            else:
                tmp_arg = arg
                if is_scalar(arg[0]):
                    # If a scalar, there is possibility of having duplicates.
                    # Join would get all the duplicates. So, converting it to
                    # an array kind.
                    if cudf.get_option("mode.pandas_compatible"):
                        if any(
                            c.dtype != columns_df._columns[0].dtype
                            for c in columns_df._columns
                        ):
                            raise TypeError(
                                "All columns need to be of same type, please "
                                "typecast to common dtype."
                            )
                    tmp_arg = ([tmp_arg[0]], tmp_arg[1])
                if len(tmp_arg[0]) == 0:
                    return columns_df._empty_like(keep_index=True)
                tmp_arg = (
                    as_column(
                        tmp_arg[0],
                        dtype=self._frame.index.dtype
                        if isinstance(
                            self._frame.index.dtype, cudf.CategoricalDtype
                        )
                        else None,
                    ),
                    tmp_arg[1],
                )

                if is_bool_dtype(tmp_arg[0].dtype):
                    df = columns_df._apply_boolean_mask(
                        BooleanMask(tmp_arg[0], len(columns_df))
                    )
                else:
                    tmp_col_name = str(uuid4())
                    cantor_name = "_" + "_".join(
                        map(str, columns_df._data.names)
                    )
                    if columns_df._data.multiindex:
                        # column names must be appropriate length tuples
                        extra = tuple(
                            "" for _ in range(columns_df._data.nlevels - 1)
                        )
                        tmp_col_name = (tmp_col_name, *extra)
                        cantor_name = (cantor_name, *extra)
                    other_df = DataFrame(
                        {
                            tmp_col_name: column.as_column(
                                range(len(tmp_arg[0]))
                            )
                        },
                        index=as_index(tmp_arg[0]),
                    )
                    columns_df[cantor_name] = column.as_column(
                        range(len(columns_df))
                    )
                    df = other_df.join(columns_df, how="inner")
                    # as join is not assigning any names to index,
                    # update it over here
                    df.index.name = columns_df.index.name
                    if not isinstance(
                        df.index, MultiIndex
                    ) and is_numeric_dtype(df.index.dtype):
                        # Preserve the original index type.
                        df.index = df.index.astype(self._frame.index.dtype)
                    df = df.sort_values(by=[tmp_col_name, cantor_name])
                    df.drop(columns=[tmp_col_name, cantor_name], inplace=True)
                    # There were no indices found
                    if len(df) == 0:
                        raise KeyError(arg)

        # Step 3: Downcast
        if self._can_downcast_to_series(df, arg):
            return self._downcast_to_series(df, arg)
        return df

    @_cudf_nvtx_annotate
    def _setitem_tuple_arg(self, key, value):
        if (
            isinstance(self._frame.index, MultiIndex)
            or self._frame._data.multiindex
        ):
            raise NotImplementedError(
                "Setting values using df.loc[] not supported on "
                "DataFrames with a MultiIndex"
            )

        try:
            columns_df = self._frame._get_columns_by_label(key[1])
        except KeyError:
            if not self._frame.empty and isinstance(key[0], slice):
                pos_range = _get_label_range_or_mask(
                    self._frame.index, key[0].start, key[0].stop, key[0].step
                )
                idx = self._frame.index[pos_range]
            elif self._frame.empty and isinstance(key[0], slice):
                idx = None
            else:
                if is_scalar(key[0]):
                    arr = [key[0]]
                else:
                    arr = key[0]
                idx = cudf.Index(arr)
            if is_scalar(value):
                length = len(idx) if idx is not None else 1
                value = as_column(value, length=length)

            new_col = cudf.Series(value, index=idx)
            if len(self._frame.index) != 0:
                new_col = new_col._align_to_index(
                    self._frame.index, how="right"
                )

            if len(self._frame.index) == 0:
                self._frame.index = (
                    idx if idx is not None else cudf.RangeIndex(len(new_col))
                )
            self._frame._data.insert(key[1], new_col)
        else:
            if is_scalar(value):
                for col in columns_df._column_names:
                    self._frame[col].loc[key[0]] = value

            elif isinstance(value, cudf.DataFrame):
                if value.shape != self._frame.loc[key[0]].shape:
                    _shape_mismatch_error(
                        value.shape,
                        self._frame.loc[key[0]].shape,
                    )
                value_column_names = set(value._column_names)
                scatter_map = _indices_from_labels(self._frame, key[0])
                for col in columns_df._column_names:
                    columns_df[col][scatter_map] = (
                        value._data[col] if col in value_column_names else NA
                    )

            else:
                value = cupy.asarray(value)
                if cupy.ndim(value) == 2:
                    # If the inner dimension is 1, it's broadcastable to
                    # all columns of the dataframe.
                    indexed_shape = columns_df.loc[key[0]].shape
                    if value.shape[1] == 1:
                        if value.shape[0] != indexed_shape[0]:
                            _shape_mismatch_error(value.shape, indexed_shape)
                        for i, col in enumerate(columns_df._column_names):
                            self._frame[col].loc[key[0]] = value[:, 0]
                    else:
                        if value.shape != indexed_shape:
                            _shape_mismatch_error(value.shape, indexed_shape)
                        for i, col in enumerate(columns_df._column_names):
                            self._frame[col].loc[key[0]] = value[:, i]
                else:
                    # handle cases where value is 1d object:
                    # If the key on column axis is a scalar, we indexed
                    # a single column; The 1d value should assign along
                    # the columns.
                    if is_scalar(key[1]):
                        for col in columns_df._column_names:
                            self._frame[col].loc[key[0]] = value
                    # Otherwise, there are two situations. The key on row axis
                    # can be a scalar or 1d. In either of the situation, the
                    # ith element in value corresponds to the ith row in
                    # the indexed object.
                    # If the key is 1d, a broadcast will happen.
                    else:
                        for i, col in enumerate(columns_df._column_names):
                            self._frame[col].loc[key[0]] = value[i]


class _DataFrameIlocIndexer(_DataFrameIndexer):
    """
    For selection by index.
    """

    _frame: DataFrame

    def __getitem__(self, arg):
        (
            row_key,
            (
                col_is_scalar,
                column_names,
            ),
        ) = indexing_utils.destructure_dataframe_iloc_indexer(arg, self._frame)
        row_spec = indexing_utils.parse_row_iloc_indexer(
            row_key, len(self._frame)
        )
        ca = self._frame._data
        index = self._frame.index
        if col_is_scalar:
            s = Series._from_data(
                data=ColumnAccessor(
                    {key: ca._data[key] for key in column_names},
                    multiindex=ca.multiindex,
                    level_names=ca.level_names,
                ),
                index=index,
            )
            return s._getitem_preprocessed(row_spec)
        if column_names != list(self._frame._column_names):
            frame = self._frame._from_data(
                data=ColumnAccessor(
                    {key: ca._data[key] for key in column_names},
                    multiindex=ca.multiindex,
                    level_names=ca.level_names,
                ),
                index=index,
            )
        else:
            frame = self._frame
        if isinstance(row_spec, indexing_utils.MapIndexer):
            return frame._gather(row_spec.key, keep_index=True)
        elif isinstance(row_spec, indexing_utils.MaskIndexer):
            return frame._apply_boolean_mask(row_spec.key, keep_index=True)
        elif isinstance(row_spec, indexing_utils.SliceIndexer):
            return frame._slice(row_spec.key)
        elif isinstance(row_spec, indexing_utils.ScalarIndexer):
            result = frame._gather(row_spec.key, keep_index=True)
            # Attempt to turn into series.
            try:
                # Behaviour difference from pandas, which will merrily
                # turn any heterogeneous set of columns into a series if
                # you only ask for one row.
                new_name = result.index[0]
                result = Series._concat(
                    [result[name] for name in column_names],
                    index=result.keys(),
                )
                result.name = new_name
                return result
            except TypeError:
                # Couldn't find a common type, Hence:
                # Raise in pandas compatibility mode,
                # or just return a 1xN dataframe otherwise
                if cudf.get_option("mode.pandas_compatible"):
                    raise TypeError(
                        "All columns need to be of same type, please "
                        "typecast to common dtype."
                    )
                return result
        elif isinstance(row_spec, indexing_utils.EmptyIndexer):
            return frame._empty_like(keep_index=True)
        assert_never(row_spec)

    @_cudf_nvtx_annotate
    def _setitem_tuple_arg(self, key, value):
        columns_df = self._frame._from_data(
            self._frame._data.select_by_index(key[1]), self._frame.index
        )

        if is_scalar(value):
            for col in columns_df._column_names:
                self._frame[col].iloc[key[0]] = value

        elif isinstance(value, cudf.DataFrame):
            if value.shape != self._frame.iloc[key[0]].shape:
                _shape_mismatch_error(
                    value.shape,
                    self._frame.loc[key[0]].shape,
                )
            value_column_names = set(value._column_names)
            for col in columns_df._column_names:
                columns_df[col][key[0]] = (
                    value._data[col] if col in value_column_names else NA
                )

        else:
            # TODO: consolidate code path with identical counterpart
            # in `_DataFrameLocIndexer._setitem_tuple_arg`
            value = cupy.asarray(value)
            if cupy.ndim(value) == 2:
                indexed_shape = columns_df.iloc[key[0]].shape
                if value.shape[1] == 1:
                    if value.shape[0] != indexed_shape[0]:
                        _shape_mismatch_error(value.shape, indexed_shape)
                    for i, col in enumerate(columns_df._column_names):
                        self._frame[col].iloc[key[0]] = value[:, 0]
                else:
                    if value.shape != indexed_shape:
                        _shape_mismatch_error(value.shape, indexed_shape)
                    for i, col in enumerate(columns_df._column_names):
                        self._frame._data[col][key[0]] = value[:, i]
            else:
                if is_scalar(key[1]):
                    for col in columns_df._column_names:
                        self._frame[col].iloc[key[0]] = value
                else:
                    for i, col in enumerate(columns_df._column_names):
                        self._frame[col].iloc[key[0]] = value[i]


class DataFrame(IndexedFrame, Serializable, GetAttrGetItemMixin):
    """
    A GPU Dataframe object.

    Parameters
    ----------
    data : array-like, Iterable, dict, or DataFrame.
        Dict can contain Series, arrays, constants, or list-like objects.
    index : Index or array-like
        Index to use for resulting frame. Will default to
        RangeIndex if no indexing information part of input data and
        no index provided.
    columns : Index or array-like
        Column labels to use for resulting frame.
        Will default to RangeIndex (0, 1, 2, …, n) if no column
        labels are provided.
    dtype : dtype, default None
        Data type to force. Only a single dtype is allowed.
        If None, infer.
    nan_as_null : bool, Default True
        If ``None``/``True``, converts ``np.nan`` values to
        ``null`` values.
        If ``False``, leaves ``np.nan`` values as is.

    Examples
    --------
    Build dataframe with ``__setitem__``:

    >>> import cudf
    >>> df = cudf.DataFrame()
    >>> df['key'] = [0, 1, 2, 3, 4]
    >>> df['val'] = [float(i + 10) for i in range(5)]  # insert column
    >>> df
       key   val
    0    0  10.0
    1    1  11.0
    2    2  12.0
    3    3  13.0
    4    4  14.0

    Build DataFrame via dict of columns:

    >>> import numpy as np
    >>> from datetime import datetime, timedelta
    >>> t0 = datetime.strptime('2018-10-07 12:00:00', '%Y-%m-%d %H:%M:%S')
    >>> n = 5
    >>> df = cudf.DataFrame({
    ...     'id': np.arange(n),
    ...     'datetimes': np.array(
    ...     [(t0+ timedelta(seconds=x)) for x in range(n)])
    ... })
    >>> df
        id            datetimes
    0    0  2018-10-07 12:00:00
    1    1  2018-10-07 12:00:01
    2    2  2018-10-07 12:00:02
    3    3  2018-10-07 12:00:03
    4    4  2018-10-07 12:00:04

    Build DataFrame via list of rows as tuples:

    >>> df = cudf.DataFrame([
    ...     (5, "cats", "jump", np.nan),
    ...     (2, "dogs", "dig", 7.5),
    ...     (3, "cows", "moo", -2.1, "occasionally"),
    ... ])
    >>> df
       0     1     2     3             4
    0  5  cats  jump  <NA>          <NA>
    1  2  dogs   dig   7.5          <NA>
    2  3  cows   moo  -2.1  occasionally

    Convert from a Pandas DataFrame:

    >>> import pandas as pd
    >>> pdf = pd.DataFrame({'a': [0, 1, 2, 3],'b': [0.1, 0.2, None, 0.3]})
    >>> pdf
       a    b
    0  0  0.1
    1  1  0.2
    2  2  NaN
    3  3  0.3
    >>> df = cudf.from_pandas(pdf)
    >>> df
       a     b
    0  0   0.1
    1  1   0.2
    2  2  <NA>
    3  3   0.3
    """

    _PROTECTED_KEYS = frozenset(("_data", "_index"))
    _accessors: set[Any] = set()
    _loc_indexer_type = _DataFrameLocIndexer
    _iloc_indexer_type = _DataFrameIlocIndexer
    _groupby = DataFrameGroupBy
    _resampler = DataFrameResampler

    @_cudf_nvtx_annotate
    def __init__(
        self,
        data=None,
        index=None,
        columns=None,
        dtype=None,
        nan_as_null=no_default,
    ):
        super().__init__()
        if nan_as_null is no_default:
            nan_as_null = not cudf.get_option("mode.pandas_compatible")

        if isinstance(columns, (Series, cudf.BaseIndex)):
            columns = columns.to_pandas()

        if isinstance(data, (DataFrame, pd.DataFrame)):
            if isinstance(data, pd.DataFrame):
                data = self.from_pandas(data, nan_as_null=nan_as_null)

            if index is not None:
                if not data.index.equals(index):
                    data = data.reindex(index)
                    index = data.index
                else:
                    index = cudf.Index(index)
            else:
                index = data.index

            self._index = index

            if columns is not None:
                self._data = data._data
                self._reindex(
                    column_names=columns, index=index, deep=False, inplace=True
                )
                if isinstance(
                    columns, (range, pd.RangeIndex, cudf.RangeIndex)
                ):
                    self._data.rangeindex = True
            else:
                self._data = data._data
                self._data.rangeindex = True
        elif isinstance(data, (cudf.Series, pd.Series)):
            if isinstance(data, pd.Series):
                data = cudf.Series.from_pandas(data, nan_as_null=nan_as_null)

            # Series.name is not None and Series.name in columns
            #   -> align
            # Series.name is not None and Series.name not in columns
            #   -> return empty DataFrame
            # Series.name is None and no columns
            #   -> return 1 column DataFrame
            # Series.name is None and columns
            #   -> return 1 column DataFrame if len(columns) in {0, 1}
            if data.name is None and columns is not None:
                if len(columns) > 1:
                    raise ValueError(
                        "Length of columns must be less than 2 if "
                        f"{type(data).__name__}.name is None."
                    )
                name = columns[0]
            else:
                name = data.name or 0
            self._init_from_dict_like(
                {name: data},
                index=index,
                columns=columns,
                nan_as_null=nan_as_null,
            )
        elif data is None:
            if index is None:
                self._index = RangeIndex(0)
            else:
                self._index = cudf.Index(index)
            if columns is not None:
                rangeindex = isinstance(
                    columns, (range, pd.RangeIndex, cudf.RangeIndex)
                )
                label_dtype = getattr(columns, "dtype", None)
                self._data = ColumnAccessor(
                    {
                        k: column.column_empty(
                            len(self), dtype="object", masked=True
                        )
                        for k in columns
                    },
                    level_names=tuple(columns.names)
                    if isinstance(columns, pd.Index)
                    else None,
                    rangeindex=rangeindex,
                    label_dtype=label_dtype,
                )
        elif isinstance(data, ColumnAccessor):
            raise TypeError(
                "Use cudf.Series._from_data for constructing a Series from "
                "ColumnAccessor"
            )
        elif hasattr(data, "__cuda_array_interface__"):
            arr_interface = data.__cuda_array_interface__

            # descr is an optional field of the _cuda_ary_iface_
            if "descr" in arr_interface:
                if len(arr_interface["descr"]) == 1:
                    new_df = self._from_arrays(
                        data, index=index, columns=columns
                    )
                else:
                    new_df = self.from_records(
                        data, index=index, columns=columns
                    )
            else:
                new_df = self._from_arrays(data, index=index, columns=columns)

            self._data = new_df._data
            self._index = new_df._index
            self._check_data_index_length_match()
        elif hasattr(data, "__array_interface__"):
            arr_interface = data.__array_interface__
            if len(arr_interface["descr"]) == 1:
                # not record arrays
                new_df = self._from_arrays(data, index=index, columns=columns)
            else:
                new_df = self.from_records(data, index=index, columns=columns)
            self._data = new_df._data
            self._index = new_df._index
            self._check_data_index_length_match()
        else:
            if isinstance(data, Iterator):
                data = list(data)
            if is_list_like(data):
                if len(data) > 0 and is_scalar(data[0]):
                    if columns is not None:
                        label_dtype = getattr(columns, "dtype", None)
                        data = dict(zip(columns, [data]))
                        rangeindex = isinstance(
                            columns, (range, pd.RangeIndex, cudf.RangeIndex)
                        )
                    else:
                        data = dict(enumerate([data]))
                        rangeindex = True
                        label_dtype = None
                    new_df = DataFrame(data=data, index=index)

                    self._data = new_df._data
                    self._index = new_df._index
                    self._data._level_names = (
                        tuple(columns.names)
                        if isinstance(columns, pd.Index)
                        else self._data._level_names
                    )
                    self._data.rangeindex = rangeindex
                    self._data.label_dtype = (
                        cudf.dtype(label_dtype)
                        if label_dtype is not None
                        else None
                    )
                elif len(data) > 0 and isinstance(data[0], Series):
                    self._init_from_series_list(
                        data=data, columns=columns, index=index
                    )
                else:
                    self._init_from_list_like(
                        data, index=index, columns=columns
                    )
                self._check_data_index_length_match()
            else:
                if not is_dict_like(data):
                    raise TypeError("data must be list or dict-like")

                self._init_from_dict_like(
                    data, index=index, columns=columns, nan_as_null=nan_as_null
                )
                self._check_data_index_length_match()

        if dtype:
            self._data = self.astype(dtype)._data

        self._data.multiindex = self._data.multiindex or isinstance(
            columns, pd.MultiIndex
        )

    @_cudf_nvtx_annotate
    def _init_from_series_list(self, data, columns, index):
        if index is None:
            # When `index` is `None`, the final index of
            # resulting dataframe will be union of
            # all Series's names.
            final_index = cudf.Index(_get_union_of_series_names(data))
        else:
            # When an `index` is passed, the final index of
            # resulting dataframe will be whatever
            # index passed, but will need
            # shape validations - explained below
            data_length = len(data)
            index_length = len(index)
            if data_length != index_length:
                # If the passed `index` length doesn't match
                # length of Series objects in `data`, we must
                # check if `data` can be duplicated/expanded
                # to match the length of index. For that we
                # check if the length of index is a factor
                # of length of data.
                #
                # 1. If yes, we extend data
                # until length of data is equal to length of index.
                # 2. If no, we throw an error stating the
                # shape of resulting `data` and `index`

                # Simple example
                # >>> import pandas as pd
                # >>> s = pd.Series([1, 2, 3])
                # >>> pd.DataFrame([s], index=['a', 'b'])
                #    0  1  2
                # a  1  2  3
                # b  1  2  3
                # >>> pd.DataFrame([s], index=['a', 'b', 'c'])
                #    0  1  2
                # a  1  2  3
                # b  1  2  3
                # c  1  2  3
                if index_length % data_length == 0:
                    initial_data = data
                    data = []
                    for _ in range(int(index_length / data_length)):
                        data.extend([o for o in initial_data])
                else:
                    raise ValueError(
                        f"Length of values ({data_length}) does "
                        f"not match length of index ({index_length})"
                    )

            final_index = cudf.Index(index)

        series_lengths = list(map(len, data))
        data = numeric_normalize_types(*data)
        if series_lengths.count(series_lengths[0]) == len(series_lengths):
            # Calculating the final dataframe columns by
            # getting union of all `index` of the Series objects.
            final_columns = _get_union_of_indices([d.index for d in data])
            if isinstance(final_columns, cudf.RangeIndex):
                self._data.rangeindex = True

            for idx, series in enumerate(data):
                if not series.index.is_unique:
                    raise ValueError(
                        "Reindexing only valid with uniquely valued Index "
                        "objects"
                    )
                if not series.index.equals(final_columns):
                    series = series.reindex(final_columns)
                self._data[idx] = column.as_column(series._column)

            # Setting `final_columns` to self._index so
            # that the resulting `transpose` will be have
            # columns set to `final_columns`
            self._index = cudf.Index(final_columns)

            transpose = self.T
        else:
            with warnings.catch_warnings():
                warnings.simplefilter("ignore", FutureWarning)
                concat_df = cudf.concat(data, axis=1)

            cols = concat_df._data.to_pandas_index()
            if cols.dtype == "object":
                concat_df.columns = cols.astype("str")

            transpose = concat_df.T

        transpose._index = final_index
        self._data = transpose._data
        self._index = transpose._index

        # If `columns` is passed, the result dataframe
        # contain a dataframe with only the
        # specified `columns` in the same order.
        if columns is not None:
            for col_name in columns:
                if col_name not in self._data:
                    self._data[col_name] = column.column_empty(
                        row_count=len(self), dtype=None, masked=True
                    )
            self._data._level_names = (
                tuple(columns.names)
                if isinstance(columns, pd.Index)
                else self._data._level_names
            )
            self._data = self._data.select_by_label(columns)
            self._data.rangeindex = isinstance(
                columns, (range, cudf.RangeIndex, pd.RangeIndex)
            )
        else:
            self._data.rangeindex = True

    @_cudf_nvtx_annotate
    def _init_from_list_like(self, data, index=None, columns=None):
        if index is None:
            index = RangeIndex(start=0, stop=len(data))
        else:
            index = cudf.Index(index)

        self._index = cudf.Index(index)
        # list-of-dicts case
        if len(data) > 0 and isinstance(data[0], dict):
            data = DataFrame.from_pandas(pd.DataFrame(data))
            self._data = data._data
        # interval in a list
        elif len(data) > 0 and isinstance(data[0], pd.Interval):
            data = DataFrame.from_pandas(pd.DataFrame(data))
            self._data = data._data
        elif any(
            not isinstance(col, (abc.Iterable, abc.Sequence)) for col in data
        ):
            raise TypeError("Inputs should be an iterable or sequence.")
        elif len(data) > 0 and not can_convert_to_column(data[0]):
            raise ValueError("Must pass 2-d input.")
        else:
            if (
                len(data) > 0
                and columns is None
                and isinstance(data[0], tuple)
                and hasattr(data[0], "_fields")
            ):
                # pandas behavior is to use the fields from the first
                # namedtuple as the column names
                columns = data[0]._fields

            data = list(itertools.zip_longest(*data))

            if columns is not None and len(data) == 0:
                data = [
                    cudf.core.column.column_empty(row_count=0, dtype=None)
                    for _ in columns
                ]

            for col_name, col in enumerate(data):
                self._data[col_name] = column.as_column(col)
            self._data.rangeindex = True

        if columns is not None:
            if len(columns) != len(data):
                raise ValueError(
                    f"Shape of passed values is ({len(index)}, {len(data)}), "
                    f"indices imply ({len(index)}, {len(columns)})."
                )

            self.columns = columns
            self._data.rangeindex = isinstance(
                columns, (range, pd.RangeIndex, cudf.RangeIndex)
            )
            self._data.label_dtype = getattr(columns, "dtype", None)

    @_cudf_nvtx_annotate
    def _init_from_dict_like(
        self, data, index=None, columns=None, nan_as_null=None
    ):
        label_dtype = None
        if columns is not None:
            label_dtype = getattr(columns, "dtype", None)
            # remove all entries in data that are not in columns,
            # inserting new empty columns for entries in columns that
            # are not in data
            if any(c in data for c in columns):
                # Let the downstream logic determine the length of the
                # empty columns here
                empty_column = lambda: None  # noqa: E731
            else:
                # If keys is empty, none of the data keys match the
                # columns, so we need to create an empty DataFrame. To
                # match pandas, the size of the dataframe must match
                # the provided index, so we need to return a masked
                # array of nulls if an index is given.
                empty_column = functools.partial(
                    cudf.core.column.column_empty,
                    row_count=(0 if index is None else len(index)),
                    masked=index is not None,
                )

            data = {
                c: data[c] if c in data else empty_column() for c in columns
            }

        data, index = self._align_input_series_indices(data, index=index)

        if index is None:
            num_rows = 0
            if data:
                keys, values, lengths = zip(
                    *(
                        (k, v, 1)
                        if is_scalar(v)
                        else (
                            k,
                            vc := as_column(v, nan_as_null=nan_as_null),
                            len(vc),
                        )
                        for k, v in data.items()
                    )
                )
                data = dict(zip(keys, values))
                try:
                    (num_rows,) = (set(lengths) - {1}) or {1}
                except ValueError:
                    raise ValueError("All arrays must be the same length")

            self._index = RangeIndex(0, num_rows)
        else:
            self._index = cudf.Index(index)

        if len(data):
            self._data.multiindex = True
            for i, col_name in enumerate(data):
                self._data.multiindex = self._data.multiindex and isinstance(
                    col_name, tuple
                )
                self._insert(
                    i,
                    col_name,
                    data[col_name],
                    nan_as_null=nan_as_null,
                )
        self._data._level_names = (
            tuple(columns.names)
            if isinstance(columns, pd.Index)
            else self._data._level_names
        )
        self._data.label_dtype = label_dtype

    @classmethod
    def _from_data(
        cls,
        data: MutableMapping,
        index: BaseIndex | None = None,
        columns: Any = None,
    ) -> DataFrame:
        out = super()._from_data(data=data, index=index)
        if columns is not None:
            out.columns = columns
        return out

    @staticmethod
    @_cudf_nvtx_annotate
    def _align_input_series_indices(data, index):
        data = data.copy()

        input_series = [
            Series(val)
            for val in data.values()
            if isinstance(val, (pd.Series, Series, dict))
        ]

        if input_series:
            if index is not None:
                aligned_input_series = [
                    sr._align_to_index(index, how="right", sort=False)
                    for sr in input_series
                ]

            else:
                aligned_input_series = cudf.core.series._align_indices(
                    input_series
                )
                index = aligned_input_series[0].index

            for name, val in data.items():
                if isinstance(val, (pd.Series, Series, dict)):
                    data[name] = aligned_input_series.pop(0)

        return data, index

    # The `constructor*` properties are used by `dask` (and `dask_cudf`)
    @property
    def _constructor(self):
        return DataFrame

    @property
    def _constructor_sliced(self):
        return Series

    @property
    def _constructor_expanddim(self):
        raise NotImplementedError(
            "_constructor_expanddim not supported for DataFrames!"
        )

    def serialize(self):
        header, frames = super().serialize()

        header["index"], index_frames = self.index.serialize()
        header["index_frame_count"] = len(index_frames)
        # For backwards compatibility with older versions of cuDF, index
        # columns are placed before data columns.
        frames = index_frames + frames

        return header, frames

    @classmethod
    def deserialize(cls, header, frames):
        index_nframes = header["index_frame_count"]
        obj = super().deserialize(
            header, frames[header["index_frame_count"] :]
        )

        idx_typ = pickle.loads(header["index"]["type-serialized"])
        index = idx_typ.deserialize(header["index"], frames[:index_nframes])
        obj.index = index

        return obj

    @property
    @_cudf_nvtx_annotate
    def shape(self):
        """Returns a tuple representing the dimensionality of the DataFrame."""
        return self._num_rows, self._num_columns

    @property
    def dtypes(self):
        """
        Return the dtypes in this object.

        Returns
        -------
        pandas.Series
            The data type of each column.

        Examples
        --------
        >>> import cudf
        >>> import pandas as pd
        >>> df = cudf.DataFrame({'float': [1.0],
        ...                    'int': [1],
        ...                    'datetime': [pd.Timestamp('20180310')],
        ...                    'string': ['foo']})
        >>> df
           float  int   datetime string
        0    1.0    1 2018-03-10    foo
        >>> df.dtypes
        float              float64
        int                  int64
        datetime    datetime64[ns]
        string              object
        dtype: object
        """
        return pd.Series(dict(self._dtypes), dtype="object")

    @property
    def ndim(self) -> int:
        """Dimension of the data. DataFrame ndim is always 2."""
        return 2

    def __dir__(self):
        # Add the columns of the DataFrame to the dir output.
        o = set(dir(type(self)))
        o.update(self.__dict__)
        o.update(
            c
            for c in self._column_names
            if isinstance(c, str) and c.isidentifier()
        )
        return list(o)

    def __setattr__(self, key, col):
        try:
            # Preexisting attributes may be set. We cannot rely on checking the
            # `_PROTECTED_KEYS` because we must also allow for settable
            # properties, and we must call object.__getattribute__ to bypass
            # the `__getitem__` behavior inherited from `GetAttrGetItemMixin`.
            object.__getattribute__(self, key)
        except AttributeError:
            if key not in self._PROTECTED_KEYS:
                try:
                    # Check key existence.
                    self[key]
                    # If a column already exists, set it.
                    self[key] = col
                    return
                except KeyError:
                    pass

            # Set a new attribute that is not already a column.
            super().__setattr__(key, col)

        except RuntimeError as e:
            # TODO: This allows setting properties that are marked as forbidden
            # for internal usage. It is necessary because the __getattribute__
            # call in the try block will trigger the error. We should see if
            # setting these variables can also always be disabled
            if "External-only API" not in str(e):
                raise
            super().__setattr__(key, col)
        else:
            super().__setattr__(key, col)

    @_cudf_nvtx_annotate
    def __getitem__(self, arg):
        """
        If *arg* is a ``str`` or ``int`` type, return the column Series.
        If *arg* is a ``slice``, return a new DataFrame with all columns
        sliced to the specified range.
        If *arg* is an ``array`` containing column names, return a new
        DataFrame with the corresponding columns.
        If *arg* is a ``dtype.bool array``, return the rows marked True

        Examples
        --------
        >>> df = cudf.DataFrame({
        ...     'a': list(range(10)),
        ...     'b': list(range(10)),
        ...     'c': list(range(10)),
        ... })

        Get first 4 rows of all columns.

        >>> df[:4]
           a  b  c
        0  0  0  0
        1  1  1  1
        2  2  2  2
        3  3  3  3

        Get last 5 rows of all columns.

        >>> df[-5:]
           a  b  c
        5  5  5  5
        6  6  6  6
        7  7  7  7
        8  8  8  8
        9  9  9  9

        Get columns a and c.

        >>> df[['a', 'c']]
           a  c
        0  0  0
        1  1  1
        2  2  2
        3  3  3
        4  4  4
        5  5  5
        6  6  6
        7  7  7
        8  8  8
        9  9  9

        Return the rows specified in the boolean mask.

        >>> df[[True, False, True, False, True,
        ...     False, True, False, True, False]]
           a  b  c
        0  0  0  0
        2  2  2  2
        4  4  4  4
        6  6  6  6
        8  8  8  8
        """
        if _is_scalar_or_zero_d_array(arg) or isinstance(arg, tuple):
            out = self._get_columns_by_label(arg)
            if is_scalar(arg):
                nlevels = 1
            elif isinstance(arg, tuple):
                nlevels = len(arg)
            if self._data.multiindex is False or nlevels == self._data.nlevels:
                out = self._constructor_sliced._from_data(out._data)
                out.index = self.index
                out.name = arg
            return out

        elif isinstance(arg, slice):
            return self._slice(arg)

        elif can_convert_to_column(arg):
            mask = arg
            if is_list_like(mask):
                dtype = None
                mask = pd.Series(mask, dtype=dtype)
            if mask.dtype == "bool":
                return self._apply_boolean_mask(BooleanMask(mask, len(self)))
            else:
                return self._get_columns_by_label(mask)
        elif isinstance(arg, DataFrame):
            return self.where(arg)
        else:
            raise TypeError(
                f"__getitem__ on type {type(arg)} is not supported"
            )

    @_cudf_nvtx_annotate
    def __setitem__(self, arg, value):
        """Add/set column by *arg or DataFrame*"""
        if isinstance(arg, DataFrame):
            # not handling set_item where arg = df & value = df
            if isinstance(value, DataFrame):
                raise TypeError(
                    f"__setitem__ with arg = {type(value)} and "
                    f"value = {type(arg)} is not supported"
                )
            else:
                for col_name in self._data:
                    scatter_map = arg._data[col_name]
                    if is_scalar(value):
                        self._data[col_name][scatter_map] = value
                    else:
                        self._data[col_name][scatter_map] = column.as_column(
                            value
                        )[scatter_map]
        elif is_scalar(arg) or isinstance(arg, tuple):
            if isinstance(value, DataFrame):
                _setitem_with_dataframe(
                    input_df=self,
                    replace_df=value,
                    input_cols=[arg],
                    mask=None,
                )
            else:
                if arg in self._data:
                    if not is_scalar(value) and len(self) == 0:
                        value = column.as_column(value)
                        length = len(value)
                        new_columns = (
                            value
                            if key == arg
                            else column.column_empty_like(
                                col, masked=True, newsize=length
                            )
                            for key, col in self._data.items()
                        )
                        self._data = self._data._from_columns_like_self(
                            new_columns, verify=False
                        )
                        if isinstance(value, (pd.Series, Series)):
                            self._index = cudf.Index(value.index)
                        elif len(value) > 0:
                            self._index = RangeIndex(length)
                        return
                    elif isinstance(value, (pd.Series, Series)):
                        value = Series(value)._align_to_index(
                            self.index,
                            how="right",
                            sort=False,
                            allow_non_unique=True,
                        )
                    if is_scalar(value):
                        self._data[arg] = as_column(value, length=len(self))
                    else:
                        value = as_column(value)
                        self._data[arg] = value
                else:
                    # disc. with pandas here
                    # pandas raises key error here
                    self.insert(self._num_columns, arg, value)

        elif can_convert_to_column(arg):
            mask = arg
            if is_list_like(mask):
                mask = np.array(mask)

            if mask.dtype == "bool":
                mask = column.as_column(arg)

                if isinstance(value, DataFrame):
                    _setitem_with_dataframe(
                        input_df=self,
                        replace_df=value,
                        input_cols=None,
                        mask=mask,
                    )
                else:
                    if not is_scalar(value):
                        value = column.as_column(value)[mask]
                    for col_name in self._data:
                        self._data[col_name][mask] = value
            else:
                if isinstance(value, (cupy.ndarray, np.ndarray)):
                    _setitem_with_dataframe(
                        input_df=self,
                        replace_df=cudf.DataFrame(value),
                        input_cols=arg,
                        mask=None,
                        ignore_index=True,
                    )
                elif isinstance(value, DataFrame):
                    _setitem_with_dataframe(
                        input_df=self,
                        replace_df=value,
                        input_cols=arg,
                        mask=None,
                    )
                else:
                    for col in arg:
                        if is_scalar(value):
                            self._data[col] = as_column(
                                value, length=len(self)
                            )
                        else:
                            self._data[col] = column.as_column(value)

        else:
            raise TypeError(
                f"__setitem__ on type {type(arg)} is not supported"
            )

    def __delitem__(self, name):
        self._drop_column(name)

    @_cudf_nvtx_annotate
    def memory_usage(self, index=True, deep=False):
        mem_usage = [col.memory_usage for col in self._data.columns]
        names = [str(name) for name in self._data.names]
        if index:
            mem_usage.append(self.index.memory_usage())
            names.append("Index")
        return Series._from_data(
            data={None: as_column(mem_usage)},
            index=as_index(names),
        )

    @_cudf_nvtx_annotate
    def __array_function__(self, func, types, args, kwargs):
        if "out" in kwargs or not all(
            issubclass(t, (Series, DataFrame)) for t in types
        ):
            return NotImplemented

        try:
            if func.__name__ in {"any", "all"}:
                # NumPy default for `axis` is
                # different from `cudf`/`pandas`
                # hence need this special handling.
                kwargs.setdefault("axis", None)
            if cudf_func := getattr(self.__class__, func.__name__, None):
                out = cudf_func(*args, **kwargs)
                # The dot product of two DataFrames returns an array in pandas.
                if (
                    func is np.dot
                    and isinstance(args[0], (DataFrame, pd.DataFrame))
                    and isinstance(args[1], (DataFrame, pd.DataFrame))
                ):
                    return out.values
                return out
        except Exception:
            # The rare instance where a "silent" failure is preferable. Except
            # in the (highly unlikely) case that some other library
            # interoperates with cudf objects, the result will be that numpy
            # raises a TypeError indicating that the operation is not
            # implemented, which is much friendlier than an arbitrary internal
            # cudf error.
            pass
        return NotImplemented

    # The _get_numeric_data method is necessary for dask compatibility.
    @_cudf_nvtx_annotate
    def _get_numeric_data(self):
        """Return a dataframe with only numeric data types"""
        columns = [
            c
            for c, dt in self.dtypes.items()
            if dt != object and not isinstance(dt, cudf.CategoricalDtype)
        ]
        return self[columns]

    @_cudf_nvtx_annotate
    def assign(self, **kwargs: Callable[[Self], Any] | Any):
        """
        Assign columns to DataFrame from keyword arguments.

        Parameters
        ----------
        **kwargs: dict mapping string column names to values
            The value for each key can either be a literal column (or
            something that can be converted to a column), or
            a callable of one argument that will be given the
            dataframe as an argument and should return the new column
            (without modifying the input argument).
            Columns are added in-order, so callables can refer to
            column names constructed in the assignment.

        Examples
        --------
        >>> import cudf
        >>> df = cudf.DataFrame()
        >>> df = df.assign(a=[0, 1, 2], b=[3, 4, 5])
        >>> df
           a  b
        0  0  3
        1  1  4
        2  2  5
        """
        new_df = self.copy(deep=False)
        for k, v in kwargs.items():
            new_df[k] = v(new_df) if callable(v) else v
        return new_df

    @classmethod
    @_cudf_nvtx_annotate
    def _concat(
        cls, objs, axis=0, join="outer", ignore_index=False, sort=False
    ):
        # flag to indicate at least one empty input frame also has an index
        empty_has_index = False
        # length of output frame's RangeIndex if all input frames are empty,
        # and at least one has an index
        result_index_length = 0
        # the number of empty input frames
        num_empty_input_frames = 0

        # flag to indicate if all DataFrame's have
        # RangeIndex as their index
        are_all_range_index = False

        for i, obj in enumerate(objs):
            # shallow-copy the input DFs in case the same DF instance
            # is concatenated with itself
            objs[i] = obj.copy(deep=False)

            # If ignore_index is true, determine if
            # all or some objs are empty(and have index).
            # 1. If all objects are empty(and have index), we
            # should set the index separately using RangeIndex.
            # 2. If some objects are empty(and have index), we
            # create empty columns later while populating `columns`
            # variable. Detailed explanation of second case before
            # allocation of `columns` variable below.
            if ignore_index and obj.empty:
                num_empty_input_frames += 1
                result_index_length += len(obj)
                empty_has_index = empty_has_index or len(obj) > 0

            are_all_range_index = (
                True if i == 0 else are_all_range_index
            ) and isinstance(obj.index, cudf.RangeIndex)

        if join == "inner":
            sets_of_column_names = [set(obj._column_names) for obj in objs]

            intersecting_columns = functools.reduce(
                set.intersection, sets_of_column_names
            )
            union_of_columns = functools.reduce(
                set.union, sets_of_column_names
            )
            non_intersecting_columns = union_of_columns.symmetric_difference(
                intersecting_columns
            )

            # Get an ordered list of the intersecting columns to preserve input
            # order, which is promised by pandas for inner joins.
            ordered_intersecting_columns = [
                name
                for obj in objs
                for name in obj._column_names
                if name in intersecting_columns
            ]

            names = dict.fromkeys(ordered_intersecting_columns).keys()

            if axis == 0:
                if ignore_index and (
                    num_empty_input_frames > 0
                    or len(intersecting_columns) == 0
                ):
                    # When ignore_index is True and if there is
                    # at least 1 empty dataframe and no
                    # intersecting columns are present, an empty dataframe
                    # needs to be returned just with an Index.
                    empty_has_index = True
                    num_empty_input_frames = len(objs)
                    result_index_length = sum(len(obj) for obj in objs)

                # remove columns not present in all objs
                for obj in objs:
                    obj.drop(
                        columns=non_intersecting_columns,
                        inplace=True,
                        errors="ignore",
                    )
        elif join == "outer":
            # Get a list of the unique table column names
            names = [name for f in objs for name in f._column_names]
            names = dict.fromkeys(names).keys()

        else:
            raise ValueError(
                "Only can inner (intersect) or outer (union) when joining"
                "the other axis"
            )

        if sort:
            try:
                # Sorted always returns a list, but will fail to sort if names
                # include different types that are not comparable.
                names = sorted(names)
            except TypeError:
                # For pandas compatibility, we also try to handle the case
                # where some column names are strings and others are ints. Just
                # assume that everything that isn't a str is numerical, we
                # can't sort anything else.
                try:
                    str_names = sorted(n for n in names if isinstance(n, str))
                    non_str_names = sorted(
                        n for n in names if not isinstance(n, str)
                    )
                    names = non_str_names + str_names
                except TypeError:
                    names = list(names)
        else:
            names = list(names)

        # Combine the index and table columns for each Frame into a list of
        # [...index_cols, ...table_cols].
        #
        # If any of the input frames have a non-empty index, include these
        # columns in the list of columns to concatenate, even if the input
        # frames are empty and `ignore_index=True`.
        columns = [
            (
                []
                if are_all_range_index
                or (ignore_index and not empty_has_index)
                else list(f.index._data.columns)
            )
            + [f._data[name] if name in f._data else None for name in names]
            for f in objs
        ]

        # Get a list of the combined index and table column indices
        indices = list(range(functools.reduce(max, map(len, columns))))
        # The position of the first table column in each
        # combined index + table columns list
        first_data_column_position = len(indices) - len(names)

        # Get the non-null columns and their dtypes
        non_null_cols, dtypes = _get_non_null_cols_and_dtypes(indices, columns)

        # Infer common dtypes between numeric columns
        # and combine CategoricalColumn categories
        categories = _find_common_dtypes_and_categories(non_null_cols, dtypes)

        # Cast all columns to a common dtype, assign combined categories,
        # and back-fill missing columns with all-null columns
        _cast_cols_to_common_dtypes(indices, columns, dtypes, categories)

        # Construct input tables with the index and data columns in the same
        # order. This strips the given index/column names and replaces the
        # names with their integer positions in the `cols` list
        tables = []
        for cols in columns:
            table_index = None
            if 1 == first_data_column_position:
                table_index = cudf.Index(cols[0])
            elif first_data_column_position > 1:
                table_index = DataFrame._from_data(
                    data=dict(
                        zip(
                            indices[:first_data_column_position],
                            cols[:first_data_column_position],
                        )
                    )
                )
            tables.append(
                DataFrame._from_data(
                    data=dict(
                        zip(
                            indices[first_data_column_position:],
                            cols[first_data_column_position:],
                        )
                    ),
                    index=table_index,
                )
            )

        # Concatenate the Tables
        out = cls._from_data(
            *libcudf.concat.concat_tables(
                tables, ignore_index=ignore_index or are_all_range_index
            )
        )

        # If ignore_index is True, all input frames are empty, and at
        # least one input frame has an index, assign a new RangeIndex
        # to the result frame.
        if empty_has_index and num_empty_input_frames == len(objs):
            out.index = cudf.RangeIndex(result_index_length)
        elif are_all_range_index and not ignore_index:
            out.index = cudf.core.index.Index._concat([o.index for o in objs])

        # Reassign the categories for any categorical table cols
        _reassign_categories(
            categories, out._data, indices[first_data_column_position:]
        )

        # Reassign the categories for any categorical index cols
        if not isinstance(out.index, cudf.RangeIndex):
            _reassign_categories(
                categories,
                out.index._data,
                indices[:first_data_column_position],
            )
            if not isinstance(out.index, MultiIndex) and isinstance(
                out.index.dtype, cudf.CategoricalDtype
            ):
                out = out.set_index(cudf.Index(out.index._values))
        for name, col in out._data.items():
            out._data[name] = col._with_type_metadata(
                tables[0]._data[name].dtype
            )

        # Reassign index and column names
        if objs[0]._data.multiindex:
            out._set_columns_like(objs[0]._data)
        else:
            out.columns = names
        if not ignore_index:
            out.index.name = objs[0].index.name
            out.index.names = objs[0].index.names

        return out

    def astype(
        self,
        dtype,
        copy: bool = False,
        errors: Literal["raise", "ignore"] = "raise",
    ):
        if is_dict_like(dtype):
            if len(set(dtype.keys()) - set(self._data.names)) > 0:
                raise KeyError(
                    "Only a column name can be used for the "
                    "key in a dtype mappings argument."
                )
        else:
            dtype = {cc: dtype for cc in self._data.names}
        return super().astype(dtype, copy, errors)

    def _clean_renderable_dataframe(self, output):
        """
        This method takes in partial/preprocessed dataframe
        and returns correct representation of it with correct
        dimensions (rows x columns)
        """

        max_rows = pd.get_option("display.max_rows")
        min_rows = pd.get_option("display.min_rows")
        max_cols = pd.get_option("display.max_columns")
        max_colwidth = pd.get_option("display.max_colwidth")
        show_dimensions = pd.get_option("display.show_dimensions")
        if pd.get_option("display.expand_frame_repr"):
            width, _ = console.get_console_size()
        else:
            width = None

        output = output.to_pandas().to_string(
            max_rows=max_rows,
            min_rows=min_rows,
            max_cols=max_cols,
            line_width=width,
            max_colwidth=max_colwidth,
            show_dimensions=show_dimensions,
        )

        lines = output.split("\n")

        if lines[-1].startswith("["):
            lines = lines[:-1]
            lines.append(
                "[%d rows x %d columns]" % (len(self), self._num_columns)
            )
        return "\n".join(lines)

    def _clean_nulls_from_dataframe(self, df):
        """
        This function converts all ``null`` values to ``<NA>`` for
        representation as a string in `__repr__`.

        Since we utilize Pandas `__repr__` at all places in our code
        for formatting purposes, we convert columns to `str` dtype for
        filling with `<NA>` values.
        """
        for col in df._data:
            if isinstance(
                df._data[col].dtype, (cudf.StructDtype, cudf.ListDtype)
            ):
                # TODO we need to handle this
                pass
            elif df._data[col].has_nulls():
                fill_value = (
                    str(cudf.NaT)
                    if isinstance(
                        df._data[col],
                        (
                            cudf.core.column.DatetimeColumn,
                            cudf.core.column.TimeDeltaColumn,
                        ),
                    )
                    else str(cudf.NA)
                )

                df[col] = df._data[col].astype("str").fillna(fill_value)
            else:
                df[col] = df._data[col]

        return df

    def _get_renderable_dataframe(self):
        """
        Takes rows and columns from pandas settings or estimation from size.
        pulls quadrants based off of some known parameters then style for
        multiindex as well producing an efficient representative string
        for printing with the dataframe.
        """
        max_rows = pd.options.display.max_rows
        nrows = np.max([len(self) if max_rows is None else max_rows, 1])
        if pd.options.display.max_rows == 0:
            nrows = len(self)
        ncols = (
            pd.options.display.max_columns
            if pd.options.display.max_columns
            else pd.options.display.width / 2
        )

        if len(self) <= nrows and self._num_columns <= ncols:
            output = self.copy(deep=False)
        elif self.empty and len(self.index) > 0:
            max_seq_items = pd.options.display.max_seq_items
            # In case of Empty DataFrame with index, Pandas prints
            # first `pd.options.display.max_seq_items` index values
            # followed by ... To obtain ... at the end of index list,
            # adding 1 extra value.
            # If `pd.options.display.max_seq_items` is None,
            # entire sequence/Index is to be printed.
            # Note : Pandas truncates the dimensions at the end of
            # the resulting dataframe when `display.show_dimensions`
            # is set to truncate. Hence to display the dimensions we
            # need to extract maximum of `max_seq_items` and `nrows`
            # and have 1 extra value for ... to show up in the output
            # string.
            if max_seq_items is not None:
                output = self.head(max(max_seq_items, nrows) + 1)
            else:
                output = self.copy(deep=False)
        else:
            left_cols = self._num_columns
            right_cols = 0
            upper_rows = len(self)
            lower_rows = 0
            if len(self) > nrows and nrows > 0:
                upper_rows = int(nrows / 2.0) + 1
                lower_rows = upper_rows + (nrows % 2)
            if left_cols > ncols:
                right_cols = left_cols - int(ncols / 2.0)
                # adjust right columns for output if multiindex.
                right_cols = (
                    right_cols - 1
                    if isinstance(self.index, MultiIndex)
                    else right_cols
                )
                left_cols = int(ncols / 2.0) + 1
            if right_cols > 0:
                # Pick ncols - left_cols number of columns
                # from the right side/from the end.
                right_cols = -(int(ncols) - left_cols + 1)
            else:
                # If right_cols is 0 or negative, it means
                # self has lesser number of columns than ncols.
                # Hence assign self._num_columns which
                # will result in empty `*_right` quadrants.
                # This is because `*_left` quadrants will
                # contain all columns.
                right_cols = self._num_columns

            upper_left = self.head(upper_rows).iloc[:, :left_cols]
            upper_right = self.head(upper_rows).iloc[:, right_cols:]
            lower_left = self.tail(lower_rows).iloc[:, :left_cols]
            lower_right = self.tail(lower_rows).iloc[:, right_cols:]

            with warnings.catch_warnings():
                warnings.simplefilter("ignore", FutureWarning)
                upper = cudf.concat([upper_left, upper_right], axis=1)
                lower = cudf.concat([lower_left, lower_right], axis=1)
                output = cudf.concat([upper, lower])

        output = self._clean_nulls_from_dataframe(output)
        output.index = output.index._clean_nulls_from_index()

        return output

    @_cudf_nvtx_annotate
    def __repr__(self):
        output = self._get_renderable_dataframe()
        return self._clean_renderable_dataframe(output)

    @_cudf_nvtx_annotate
    def _repr_html_(self):
        lines = (
            self._get_renderable_dataframe()
            .to_pandas()
            ._repr_html_()
            .split("\n")
        )
        if lines[-2].startswith("<p>"):
            lines = lines[:-2]
            lines.append(
                "<p>%d rows × %d columns</p>" % (len(self), self._num_columns)
            )
            lines.append("</div>")
        return "\n".join(lines)

    @_cudf_nvtx_annotate
    def _repr_latex_(self):
        return self._get_renderable_dataframe().to_pandas()._repr_latex_()

    def _make_operands_and_index_for_binop(
        self,
        other: Any,
        fn: str,
        fill_value: Any = None,
        reflect: bool = False,
        can_reindex: bool = False,
    ) -> tuple[
        dict[str | None, tuple[ColumnBase, Any, bool, Any]]
        | NotImplementedType,
        BaseIndex | None,
        bool,
    ]:
        lhs, rhs = self._data, other
        index = self.index
        fill_requires_key = False
        left_default: Any = False
        equal_columns = False
        can_use_self_column_name = True

        if _is_scalar_or_zero_d_array(other):
            rhs = {name: other for name in self._data}
            equal_columns = True
        elif isinstance(other, Series):
            if (
                not (self_pd_columns := self._data.to_pandas_index()).equals(
                    other_pd_index := other.index.to_pandas()
                )
                and not can_reindex
                and fn in cudf.utils.utils._EQUALITY_OPS
            ):
                raise ValueError(
                    "Can only compare DataFrame & Series objects "
                    "whose columns & index are same respectively, "
                    "please reindex."
                )
            rhs = dict(zip(other_pd_index, other.values_host))
            # For keys in right but not left, perform binops between NaN (not
            # NULL!) and the right value (result is NaN).
            left_default = as_column(np.nan, length=len(self))
            equal_columns = other_pd_index.equals(self_pd_columns)
            can_use_self_column_name = (
                equal_columns or other_pd_index.names == self_pd_columns.names
            )
        elif isinstance(other, DataFrame):
            if (
                not can_reindex
                and fn in cudf.utils.utils._EQUALITY_OPS
                and (
                    not self.index.equals(other.index)
                    or not self._data.to_pandas_index().equals(
                        other._data.to_pandas_index()
                    )
                )
            ):
                raise ValueError(
                    "Can only compare identically-labeled DataFrame objects"
                )
            new_lhs, new_rhs = _align_indices(self, other)
            index = new_lhs.index
            lhs, rhs = new_lhs._data, new_rhs._data
            fill_requires_key = True
            # For DataFrame-DataFrame ops, always default to operating against
            # the fill value.
            left_default = fill_value
            equal_columns = self._column_names == other._column_names
            can_use_self_column_name = (
                equal_columns
                or self._data._level_names == other._data._level_names
            )
        elif isinstance(other, (dict, abc.Mapping)):
            # Need to fail early on host mapping types because we ultimately
            # convert everything to a dict.
            return NotImplemented, None, True

        if not isinstance(rhs, (dict, abc.Mapping)):
            return NotImplemented, None, True

        operands = {
            k: (
                v,
                rhs.get(k, fill_value),
                reflect,
                fill_value if (not fill_requires_key or k in rhs) else None,
            )
            for k, v in lhs.items()
        }

        if left_default is not False:
            for k, v in rhs.items():
                if k not in lhs:
                    operands[k] = (left_default, v, reflect, None)

        if not equal_columns:
            if isinstance(other, DataFrame):
                column_names_list = self._data.to_pandas_index().join(
                    other._data.to_pandas_index(), how="outer"
                )
            elif isinstance(other, Series):
                column_names_list = self._data.to_pandas_index().join(
                    other.index.to_pandas(), how="outer"
                )
            else:
                raise ValueError("other must be a DataFrame or Series.")

            sorted_dict = {key: operands[key] for key in column_names_list}
            return sorted_dict, index, can_use_self_column_name
        return operands, index, can_use_self_column_name

    @classmethod
    @_cudf_nvtx_annotate
    def from_dict(
        cls,
        data: dict,
        orient: str = "columns",
        dtype: Dtype | None = None,
        columns: list | None = None,
    ) -> DataFrame:
        """
        Construct DataFrame from dict of array-like or dicts.
        Creates DataFrame object from dictionary by columns or by index
        allowing dtype specification.

        Parameters
        ----------
        data : dict
            Of the form {field : array-like} or {field : dict}.
        orient : {'columns', 'index', 'tight'}, default 'columns'
            The "orientation" of the data. If the keys of the passed dict
            should be the columns of the resulting DataFrame, pass 'columns'
            (default). Otherwise if the keys should be rows, pass 'index'.
            If 'tight', assume a dict with keys ['index', 'columns', 'data',
            'index_names', 'column_names'].
        dtype : dtype, default None
            Data type to force, otherwise infer.
        columns : list, default None
            Column labels to use when ``orient='index'``. Raises a ``ValueError``
            if used with ``orient='columns'`` or ``orient='tight'``.

        Returns
        -------
        DataFrame

        See Also
        --------
        DataFrame.from_records : DataFrame from structured ndarray, sequence
            of tuples or dicts, or DataFrame.
        DataFrame : DataFrame object creation using constructor.
        DataFrame.to_dict : Convert the DataFrame to a dictionary.

        Examples
        --------
        By default the keys of the dict become the DataFrame columns:

        >>> import cudf
        >>> data = {'col_1': [3, 2, 1, 0], 'col_2': ['a', 'b', 'c', 'd']}
        >>> cudf.DataFrame.from_dict(data)
           col_1 col_2
        0      3     a
        1      2     b
        2      1     c
        3      0     d

        Specify ``orient='index'`` to create the DataFrame using dictionary
        keys as rows:

        >>> data = {'row_1': [3, 2, 1, 0], 'row_2': [10, 11, 12, 13]}
        >>> cudf.DataFrame.from_dict(data, orient='index')
                0   1   2   3
        row_1   3   2   1   0
        row_2  10  11  12  13

        When using the 'index' orientation, the column names can be
        specified manually:

        >>> cudf.DataFrame.from_dict(data, orient='index',
        ...                          columns=['A', 'B', 'C', 'D'])
                A   B   C   D
        row_1   3   2   1   0
        row_2  10  11  12  13

        Specify ``orient='tight'`` to create the DataFrame using a 'tight'
        format:

        >>> data = {'index': [('a', 'b'), ('a', 'c')],
        ...         'columns': [('x', 1), ('y', 2)],
        ...         'data': [[1, 3], [2, 4]],
        ...         'index_names': ['n1', 'n2'],
        ...         'column_names': ['z1', 'z2']}
        >>> cudf.DataFrame.from_dict(data, orient='tight')
        z1     x  y
        z2     1  2
        n1 n2
        a  b   1  3
           c   2  4
        """  # noqa: E501

        orient = orient.lower()
        if orient == "index":
            if len(data) > 0 and isinstance(
                next(iter(data.values())), (cudf.Series, cupy.ndarray)
            ):
                result = cls(data).T
                result.columns = (
                    columns
                    if columns is not None
                    else range(len(result._data))
                )
                if dtype is not None:
                    result = result.astype(dtype)
                return result
            else:
                return cls.from_pandas(
                    pd.DataFrame.from_dict(
                        data=data,
                        orient=orient,
                        dtype=dtype,
                        columns=columns,
                    )
                )
        elif orient == "columns":
            if columns is not None:
                raise ValueError(
                    "Cannot use columns parameter with orient='columns'"
                )
            return cls(data, columns=None, dtype=dtype)
        elif orient == "tight":
            if columns is not None:
                raise ValueError(
                    "Cannot use columns parameter with orient='right'"
                )

            index = _from_dict_create_index(
                data["index"], data["index_names"], cudf
            )
            columns = _from_dict_create_index(
                data["columns"], data["column_names"], pd
            )
            return cls(data["data"], index=index, columns=columns, dtype=dtype)
        else:
            raise ValueError(
                "Expected 'index', 'columns' or 'tight' for orient "
                f"parameter. Got '{orient}' instead"
            )

    @_cudf_nvtx_annotate
    def to_dict(
        self,
        orient: str = "dict",
        into: type[dict] = dict,
    ) -> dict | list[dict]:
        """
        Convert the DataFrame to a dictionary.

        The type of the key-value pairs can be customized with the parameters
        (see below).

        Parameters
        ----------
        orient : str {'dict', 'list', 'series', 'split', 'tight', 'records', 'index'}
            Determines the type of the values of the dictionary.

            - 'dict' (default) : dict like {column -> {index -> value}}
            - 'list' : dict like {column -> [values]}
            - 'series' : dict like {column -> Series(values)}
            - 'split' : dict like
              {'index' -> [index], 'columns' -> [columns], 'data' -> [values]}
            - 'tight' : dict like
              {'index' -> [index], 'columns' -> [columns], 'data' -> [values],
              'index_names' -> [index.names], 'column_names' -> [column.names]}
            - 'records' : list like
              [{column -> value}, ... , {column -> value}]
            - 'index' : dict like {index -> {column -> value}}

            Abbreviations are allowed. `s` indicates `series` and `sp`
            indicates `split`.

        into : class, default dict
            The collections.abc.Mapping subclass used for all Mappings
            in the return value.  Can be the actual class or an empty
            instance of the mapping type you want.  If you want a
            collections.defaultdict, you must pass it initialized.

        Returns
        -------
        dict, list or collections.abc.Mapping
            Return a collections.abc.Mapping object representing the DataFrame.
            The resulting transformation depends on the `orient` parameter.

        See Also
        --------
        DataFrame.from_dict: Create a DataFrame from a dictionary.
        DataFrame.to_json: Convert a DataFrame to JSON format.

        Examples
        --------
        >>> import cudf
        >>> df = cudf.DataFrame({'col1': [1, 2],
        ...                      'col2': [0.5, 0.75]},
        ...                     index=['row1', 'row2'])
        >>> df
              col1  col2
        row1     1  0.50
        row2     2  0.75
        >>> df.to_dict()
        {'col1': {'row1': 1, 'row2': 2}, 'col2': {'row1': 0.5, 'row2': 0.75}}

        You can specify the return orientation.

        >>> df.to_dict('series')
        {'col1': row1    1
                 row2    2
        Name: col1, dtype: int64,
        'col2': row1    0.50
                row2    0.75
        Name: col2, dtype: float64}

        >>> df.to_dict('split')
        {'index': ['row1', 'row2'], 'columns': ['col1', 'col2'],
         'data': [[1, 0.5], [2, 0.75]]}

        >>> df.to_dict('records')
        [{'col1': 1, 'col2': 0.5}, {'col1': 2, 'col2': 0.75}]

        >>> df.to_dict('index')
        {'row1': {'col1': 1, 'col2': 0.5}, 'row2': {'col1': 2, 'col2': 0.75}}

        >>> df.to_dict('tight')
        {'index': ['row1', 'row2'], 'columns': ['col1', 'col2'],
         'data': [[1, 0.5], [2, 0.75]], 'index_names': [None], 'column_names': [None]}

        You can also specify the mapping type.

        >>> from collections import OrderedDict, defaultdict
        >>> df.to_dict(into=OrderedDict)
        OrderedDict([('col1', OrderedDict([('row1', 1), ('row2', 2)])),
                     ('col2', OrderedDict([('row1', 0.5), ('row2', 0.75)]))])

        If you want a `defaultdict`, you need to initialize it:

        >>> dd = defaultdict(list)
        >>> df.to_dict('records', into=dd)
        [defaultdict(<class 'list'>, {'col1': 1, 'col2': 0.5}),
         defaultdict(<class 'list'>, {'col1': 2, 'col2': 0.75})]
        """  # noqa: E501
        orient = orient.lower()

        if orient == "series":
            # Special case needed to avoid converting
            # cudf.Series objects into pd.Series
            if not inspect.isclass(into):
                cons = type(into)  # type: ignore[assignment]
                if isinstance(into, defaultdict):
                    cons = functools.partial(cons, into.default_factory)
            elif issubclass(into, abc.Mapping):
                cons = into  # type: ignore[assignment]
                if issubclass(into, defaultdict):
                    raise TypeError(
                        "to_dict() only accepts initialized defaultdicts"
                    )
            else:
                raise TypeError(f"unsupported type: {into}")
            return cons(self.items())  # type: ignore[misc]

        return self.to_pandas().to_dict(orient=orient, into=into)

    @_cudf_nvtx_annotate
    def scatter_by_map(
        self, map_index, map_size=None, keep_index=True, debug: bool = False
    ):
        """Scatter to a list of dataframes.

        Uses map_index to determine the destination
        of each row of the original DataFrame.

        Parameters
        ----------
        map_index : Series, str or list-like
            Scatter assignment for each row
        map_size : int
            Length of output list. Must be >= uniques in map_index
        keep_index : bool
            Conserve original index values for each row

        Returns
        -------
        A list of cudf.DataFrame objects.

        Raises
        ------
        ValueError
            If the map_index has invalid entries (not all in [0,
            num_partitions)).
        """
        # map_index might be a column name or array,
        # make it a Column
        if isinstance(map_index, str):
            map_index = self._data[map_index]
        elif isinstance(map_index, cudf.Series):
            map_index = map_index._column
        else:
            map_index = as_column(map_index)

        # Convert float to integer
        if map_index.dtype.kind == "f":
            map_index = map_index.astype(np.int32)

        # Convert string or categorical to integer
        if isinstance(map_index, cudf.core.column.StringColumn):
            cat_index = cast(
                cudf.core.column.CategoricalColumn,
                map_index.as_categorical_column("category"),
            )
            map_index = cat_index.codes
            warnings.warn(
                "Using StringColumn for map_index in scatter_by_map. "
                "Use an integer array/column for better performance."
            )
        elif isinstance(map_index, cudf.core.column.CategoricalColumn):
            map_index = map_index.codes
            warnings.warn(
                "Using CategoricalColumn for map_index in scatter_by_map. "
                "Use an integer array/column for better performance."
            )

        if debug and map_size is not None:
            count = map_index.distinct_count()
            if map_size < count:
                raise ValueError(
                    f"ERROR: map_size must be >= {count} (got {map_size})."
                )

        partitioned_columns, output_offsets = libcudf.partitioning.partition(
            [*(self.index._columns if keep_index else ()), *self._columns],
            map_index,
            map_size,
        )
        partitioned = self._from_columns_like_self(
            partitioned_columns,
            column_names=self._column_names,
            index_names=list(self._index_names) if keep_index else None,
        )

        # due to the split limitation mentioned
        # here: https://github.com/rapidsai/cudf/issues/4607
        # we need to remove first & last elements in offsets.
        # TODO: Remove this after the above issue is fixed.
        output_offsets = output_offsets[1:-1]

        result = partitioned._split(output_offsets, keep_index=keep_index)

        if map_size:
            result += [
                self._empty_like(keep_index)
                for _ in range(map_size - len(result))
            ]

        return result

    @_cudf_nvtx_annotate
    def update(
        self,
        other,
        join="left",
        overwrite=True,
        filter_func=None,
        errors="ignore",
    ):
        """
        Modify a DataFrame in place using non-NA values from another DataFrame.

        Aligns on indices. There is no return value.

        Parameters
        ----------
        other : DataFrame, or object coercible into a DataFrame
            Should have at least one matching index/column label with the
            original DataFrame. If a Series is passed, its name attribute must
            be set, and that will be used as the column name to align with the
            original DataFrame.

        join : {'left'}, default 'left'
            Only left join is implemented, keeping the index and
            columns of the original object.

        overwrite : {True, False}, default True
            How to handle non-NA values for overlapping keys:
            True: overwrite original DataFrame's values with values from other.
            False: only update values that are NA in the original DataFrame.

        filter_func : None
            filter_func is not supported yet
            Return True for values that should be updated.S

        errors : {'raise', 'ignore'}, default 'ignore'
            If 'raise', will raise a ValueError if the DataFrame and other
            both contain non-NA data in the same place.


        Returns
        -------
        None : method directly changes calling object

        Raises
        ------
        ValueError
            - When ``errors`` = 'raise' and there's overlapping non-NA data.
            - When ``errors`` is not either 'ignore' or 'raise'

        NotImplementedError
            - If ``join`` != 'left'
        """
        # TODO: Support other joins
        if join != "left":
            raise NotImplementedError("Only left join is supported")
        if errors not in {"ignore", "raise"}:
            raise ValueError(
                "The parameter errors must be either 'ignore' or 'raise'"
            )
        if filter_func is not None:
            raise NotImplementedError("filter_func is not supported yet")

        if not isinstance(other, DataFrame):
            other = DataFrame(other)

        self_cols = self._data.to_pandas_index()
        if not self_cols.equals(other._data.to_pandas_index()):
            other = other.reindex(self_cols, axis=1)
        if not self.index.equals(other.index):
            other = other.reindex(self.index, axis=0)

        source_df = self.copy(deep=False)
        for col in source_df._column_names:
            this = source_df[col]
            that = other[col]

            if errors == "raise":
                mask_this = that.notna()
                mask_that = this.notna()
                if (mask_this & mask_that).any():
                    raise ValueError("Data overlaps.")

            if overwrite:
                mask = that.isna()
            else:
                mask = this.notna()

            # don't overwrite columns unnecessarily
            if mask.all():
                continue
            source_df[col] = source_df[col].where(mask, that)

        self._mimic_inplace(source_df, inplace=True)

    @_cudf_nvtx_annotate
    def __iter__(self):
        return iter(self._column_names)

    @_cudf_nvtx_annotate
    def __contains__(self, item):
        # This must check against containment in the pandas Index and not
        # self._column_names to handle NA, None, nan, etc. correctly.
        return item in self._data.to_pandas_index()

    @_cudf_nvtx_annotate
    def items(self):
        """Iterate over column names and series pairs"""
        for k in self:
            yield (k, self[k])

    @_cudf_nvtx_annotate
    def equals(self, other) -> bool:
        ret = super().equals(other)
        # If all other checks matched, validate names.
        if ret:
            for self_name, other_name in zip(
                self._data.names, other._data.names
            ):
                if self_name != other_name:
                    ret = False
                    break
        return ret

    @property
    def iat(self):
        """
        Alias for ``DataFrame.iloc``; provided for compatibility with Pandas.
        """
        return self.iloc

    @property
    def at(self):
        """
        Alias for ``DataFrame.loc``; provided for compatibility with Pandas.
        """
        return self.loc

    @property  # type: ignore
    @_external_only_api(
        "Use _column_names instead, or _data.to_pandas_index() if a pandas "
        "index is absolutely necessary. For checking if the columns are a "
        "MultiIndex, use _data.multiindex."
    )
    @_cudf_nvtx_annotate
    def columns(self):
        """Returns a tuple of columns"""
        return self._data.to_pandas_index()

    @columns.setter  # type: ignore
    @_cudf_nvtx_annotate
    def columns(self, columns):
        multiindex = False
        rangeindex = False
        label_dtype = None
        level_names = None
        if isinstance(columns, (pd.MultiIndex, cudf.MultiIndex)):
            multiindex = True
            if isinstance(columns, cudf.MultiIndex):
                pd_columns = columns.to_pandas()
            else:
                pd_columns = columns
            if pd_columns.nunique(dropna=False) != len(pd_columns):
                raise ValueError("Duplicate column names are not allowed")
            level_names = list(pd_columns.names)
        elif isinstance(columns, (cudf.BaseIndex, ColumnBase, Series)):
            level_names = (getattr(columns, "name", None),)
            rangeindex = isinstance(columns, cudf.RangeIndex)
            columns = as_column(columns)
            if columns.distinct_count(dropna=False) != len(columns):
                raise ValueError("Duplicate column names are not allowed")
            pd_columns = pd.Index(columns.to_pandas())
            label_dtype = pd_columns.dtype
        else:
            pd_columns = pd.Index(columns)
            if pd_columns.nunique(dropna=False) != len(pd_columns):
                raise ValueError("Duplicate column names are not allowed")
            rangeindex = isinstance(pd_columns, pd.RangeIndex)
            level_names = (pd_columns.name,)
            label_dtype = pd_columns.dtype

        if len(pd_columns) != self._num_columns:
            raise ValueError(
                f"Length mismatch: expected {self._num_columns} elements, "
                f"got {len(pd_columns)} elements"
            )

        self._data = ColumnAccessor(
            data=dict(zip(pd_columns, self._data.columns)),
            multiindex=multiindex,
            level_names=level_names,
            label_dtype=label_dtype,
            rangeindex=rangeindex,
            verify=False,
        )

    def _set_columns_like(self, other: ColumnAccessor) -> None:
        """
        Modify self with the column properties of other.

        * Whether .columns is a MultiIndex/RangeIndex
        * The possible .columns.dtype
        * The .columns.names/name (depending on if it's a MultiIndex)
        """
        if self._num_columns != len(other.names):
            raise ValueError(
                f"Length mismatch: expected {len(other)} elements, "
                f"got {len(self)} elements"
            )
        self._data = ColumnAccessor(
            data=dict(zip(other.names, self._data.columns)),
            multiindex=other.multiindex,
            rangeindex=other.rangeindex,
            level_names=other.level_names,
            label_dtype=other.label_dtype,
            verify=False,
        )

    @_cudf_nvtx_annotate
    def reindex(
        self,
        labels=None,
        index=None,
        columns=None,
        axis=None,
        method=None,
        copy=True,
        level=None,
        fill_value=NA,
        limit=None,
        tolerance=None,
    ):
        """
        Conform DataFrame to new index. Places NA/NaN in locations
        having no value in the previous index. A new object is produced
        unless the new index is equivalent to the current one and copy=False.

        Parameters
        ----------
        labels : Index, Series-convertible, optional, default None
            New labels / index to conform the axis specified by ``axis`` to.
        index : Index, Series-convertible, optional, default None
            The index labels specifying the index to conform to.
        columns : array-like, optional, default None
            The column labels specifying the columns to conform to.
        axis : Axis to target.
            Can be either the axis name
            (``index``, ``columns``) or number (0, 1).
        method : Not supported
        copy : boolean, default True
            Return a new object, even if the passed indexes are the same.
        level : Not supported
        fill_value : Value to use for missing values.
            Defaults to ``NA``, but can be any "compatible" value.
        limit : Not supported
        tolerance : Not supported

        Returns
        -------
        DataFrame with changed index.

        Examples
        --------
        ``DataFrame.reindex`` supports two calling conventions
        * ``(index=index_labels, columns=column_labels, ...)``
        * ``(labels, axis={'index', 'columns'}, ...)``
        We _highly_ recommend using keyword arguments to clarify your intent.

        Create a dataframe with some fictional data.

        >>> index = ['Firefox', 'Chrome', 'Safari', 'IE10', 'Konqueror']
        >>> df = cudf.DataFrame({'http_status': [200, 200, 404, 404, 301],
        ...                    'response_time': [0.04, 0.02, 0.07, 0.08, 1.0]},
        ...                      index=index)
        >>> df
                http_status  response_time
        Firefox            200           0.04
        Chrome             200           0.02
        Safari             404           0.07
        IE10               404           0.08
        Konqueror          301           1.00
        >>> new_index = ['Safari', 'Iceweasel', 'Comodo Dragon', 'IE10',
        ...              'Chrome']
        >>> df.reindex(new_index)
                    http_status response_time
        Safari                404          0.07
        Iceweasel            <NA>          <NA>
        Comodo Dragon        <NA>          <NA>
        IE10                  404          0.08
        Chrome                200          0.02

        .. pandas-compat::
            **DataFrame.reindex**

            Note: One difference from Pandas is that ``NA`` is used for rows
            that do not match, rather than ``NaN``. One side effect of this is
            that the column ``http_status`` retains an integer dtype in cuDF
            where it is cast to float in Pandas.

        We can fill in the missing values by
        passing a value to the keyword ``fill_value``.

        >>> df.reindex(new_index, fill_value=0)
                    http_status  response_time
        Safari                 404           0.07
        Iceweasel                0           0.00
        Comodo Dragon            0           0.00
        IE10                   404           0.08
        Chrome                 200           0.02

        We can also reindex the columns.

        >>> df.reindex(columns=['http_status', 'user_agent'])
                http_status user_agent
        Firefox            200       <NA>
        Chrome             200       <NA>
        Safari             404       <NA>
        IE10               404       <NA>
        Konqueror          301       <NA>

        Or we can use "axis-style" keyword arguments

        >>> df.reindex(columns=['http_status', 'user_agent'])
                http_status user_agent
        Firefox            200       <NA>
        Chrome             200       <NA>
        Safari             404       <NA>
        IE10               404       <NA>
        Konqueror          301       <NA>
        """

        if labels is None and index is None and columns is None:
            return self.copy(deep=copy)

        # pandas simply ignores the labels keyword if it is provided in
        # addition to index and columns, but it prohibits the axis arg.
        if (index is not None or columns is not None) and axis is not None:
            raise TypeError(
                "Cannot specify both 'axis' and any of 'index' or 'columns'."
            )

        axis = 0 if axis is None else self._get_axis_from_axis_arg(axis)
        if axis == 0:
            if index is None:
                index = labels
        else:
            if columns is None:
                columns = labels
        if columns is None:
            df = self
        else:
            columns = cudf.Index(columns)
            intersection = self._data.to_pandas_index().intersection(
                columns.to_pandas()
            )
            df = self.loc[:, intersection]

        return df._reindex(
            column_names=columns,
            dtypes=dict(self._dtypes),
            deep=copy,
            index=index,
            inplace=False,
            fill_value=fill_value,
        )

    @_cudf_nvtx_annotate
    def set_index(
        self,
        keys,
        drop=True,
        append=False,
        inplace=False,
        verify_integrity=False,
    ):
        """Return a new DataFrame with a new index

        Parameters
        ----------
        keys : Index, Series-convertible, label-like, or list
            Index : the new index.
            Series-convertible : values for the new index.
            Label-like : Label of column to be used as index.
            List : List of items from above.
        drop : boolean, default True
            Whether to drop corresponding column for str index argument
        append : boolean, default True
            Whether to append columns to the existing index,
            resulting in a MultiIndex.
        inplace : boolean, default False
            Modify the DataFrame in place (do not create a new object).
        verify_integrity : boolean, default False
            Check for duplicates in the new index.

        Examples
        --------
        >>> df = cudf.DataFrame({
        ...     "a": [1, 2, 3, 4, 5],
        ...     "b": ["a", "b", "c", "d","e"],
        ...     "c": [1.0, 2.0, 3.0, 4.0, 5.0]
        ... })
        >>> df
           a  b    c
        0  1  a  1.0
        1  2  b  2.0
        2  3  c  3.0
        3  4  d  4.0
        4  5  e  5.0

        Set the index to become the 'b' column:

        >>> df.set_index('b')
           a    c
        b
        a  1  1.0
        b  2  2.0
        c  3  3.0
        d  4  4.0
        e  5  5.0

        Create a MultiIndex using columns 'a' and 'b':

        >>> df.set_index(["a", "b"])
               c
        a b
        1 a  1.0
        2 b  2.0
        3 c  3.0
        4 d  4.0
        5 e  5.0

        Set new Index instance as index:

        >>> df.set_index(cudf.RangeIndex(10, 15))
            a  b    c
        10  1  a  1.0
        11  2  b  2.0
        12  3  c  3.0
        13  4  d  4.0
        14  5  e  5.0

        Setting `append=True` will combine current index with column `a`:

        >>> df.set_index("a", append=True)
             b    c
          a
        0 1  a  1.0
        1 2  b  2.0
        2 3  c  3.0
        3 4  d  4.0
        4 5  e  5.0

        `set_index` supports `inplace` parameter too:

        >>> df.set_index("a", inplace=True)
        >>> df
           b    c
        a
        1  a  1.0
        2  b  2.0
        3  c  3.0
        4  d  4.0
        5  e  5.0
        """

        if not isinstance(keys, list):
            keys = [keys]
        if len(keys) == 0:
            raise ValueError("No valid columns to be added to index.")
        if append:
            keys = [self.index] + keys

        # Preliminary type check
        labels_not_found = []
        data_to_add = []
        names = []
        to_drop = []
        for col in keys:
            # label-like
            if is_scalar(col) or isinstance(col, tuple):
                if col in self._column_names:
                    data_to_add.append(self[col])
                    names.append(col)
                    if drop:
                        to_drop.append(col)
                else:
                    labels_not_found.append(col)
            # index-like
            elif isinstance(col, (MultiIndex, pd.MultiIndex)):
                if isinstance(col, pd.MultiIndex):
                    col = MultiIndex.from_pandas(col)
                data_to_add.extend(col._data.columns)
                names.extend(col.names)
            elif isinstance(
                col, (cudf.Series, cudf.Index, pd.Series, pd.Index)
            ):
                data_to_add.append(col)
                names.append(col.name)
            else:
                try:
                    col = as_column(col)
                except TypeError as err:
                    msg = f"{col} cannot be converted to column-like."
                    raise TypeError(msg) from err
                data_to_add.append(col)
                names.append(None)

        if labels_not_found:
            raise KeyError(f"None of {labels_not_found} are in the columns")

        if (
            len(data_to_add) == 1
            and len(keys) == 1
            and not isinstance(keys[0], (cudf.MultiIndex, pd.MultiIndex))
        ):
            # Don't turn single level MultiIndex into an Index
            idx = cudf.Index(data_to_add[0], name=names[0])
        else:
            idx = MultiIndex._from_data(dict(enumerate(data_to_add)))
            idx.names = names

        df = self if inplace else self.copy(deep=True)

        if verify_integrity and not idx.is_unique:
            raise ValueError(f"Values in Index are not unique: {idx}")

        if to_drop:
            df.drop(columns=to_drop, inplace=True)

        df.index = idx
        return df if not inplace else None

    @_cudf_nvtx_annotate
    def where(self, cond, other=None, inplace=False):
        from cudf.core._internals.where import (
            _check_and_cast_columns_with_other,
            _make_categorical_like,
        )

        # First process the condition.
        if isinstance(cond, Series):
            cond = self._from_data(
                self._data._from_columns_like_self(
                    itertools.repeat(cond._column, len(self._column_names)),
                    verify=False,
                )
            )
        elif hasattr(cond, "__cuda_array_interface__"):
            cond = DataFrame(
                cond, columns=self._column_names, index=self.index
            )
        elif (
            hasattr(cond, "__array_interface__")
            and cond.__array_interface__["shape"] != self.shape
        ):
            raise ValueError("conditional must be same shape as self")
        elif not isinstance(cond, DataFrame):
            cond = cudf.DataFrame(cond)

        if set(self._column_names).intersection(set(cond._column_names)):
            if not self.index.equals(cond.index):
                cond = cond.reindex(self.index)
        else:
            if cond.shape != self.shape:
                raise ValueError(
                    "Array conditional must be same shape as self"
                )
            # Setting `self` column names to `cond` as it has no column names.
            cond._set_columns_like(self._data)

        # If other was provided, process that next.
        if isinstance(other, DataFrame):
            other_cols = [other._data[col] for col in self._column_names]
        elif cudf.api.types.is_scalar(other):
            other_cols = [other] * len(self._column_names)
        elif isinstance(other, cudf.Series):
            other_cols = other.to_pandas()
        else:
            other_cols = other

        if len(self._columns) != len(other_cols):
            raise ValueError(
                """Replacement list length or number of data columns
                should be equal to number of columns of self"""
            )

        out = []
        for (name, col), other_col in zip(self._data.items(), other_cols):
            col, other_col = _check_and_cast_columns_with_other(
                source_col=col,
                other=other_col,
                inplace=inplace,
            )

            if cond_col := cond._data.get(name):
                result = cudf._lib.copying.copy_if_else(
                    col, other_col, cond_col
                )

                out.append(_make_categorical_like(result, self._data[name]))
            else:
                out_mask = cudf._lib.null_mask.create_null_mask(
                    len(col),
                    state=cudf._lib.null_mask.MaskState.ALL_NULL,
                )
                out.append(col.set_mask(out_mask))

        return self._mimic_inplace(
            self._from_data_like_self(self._data._from_columns_like_self(out)),
            inplace=inplace,
        )

    @docutils.doc_apply(
        doc_reset_index_template.format(
            klass="DataFrame",
            argument="",
            return_type="DataFrame or None",
            return_doc="",
            example="""
        >>> df = cudf.DataFrame([('bird', 389.0),
        ...                    ('bird', 24.0),
        ...                    ('mammal', 80.5),
        ...                    ('mammal', np.nan)],
        ...                   index=['falcon', 'parrot', 'lion', 'monkey'],
        ...                   columns=('class', 'max_speed'))
        >>> df
                 class max_speed
        falcon    bird     389.0
        parrot    bird      24.0
        lion    mammal      80.5
        monkey  mammal      <NA>
        >>> df.reset_index()
            index   class max_speed
        0  falcon    bird     389.0
        1  parrot    bird      24.0
        2    lion  mammal      80.5
        3  monkey  mammal      <NA>
        >>> df.reset_index(drop=True)
            class max_speed
        0    bird     389.0
        1    bird      24.0
        2  mammal      80.5
        3  mammal      <NA>

        You can also use ``reset_index`` with MultiIndex.

        >>> index = cudf.MultiIndex.from_tuples([('bird', 'falcon'),
        ...                                     ('bird', 'parrot'),
        ...                                     ('mammal', 'lion'),
        ...                                     ('mammal', 'monkey')],
        ...                                     names=['class', 'name'])
        >>> df = cudf.DataFrame([(389.0, 'fly'),
        ...                      ( 24.0, 'fly'),
        ...                      ( 80.5, 'run'),
        ...                      (np.nan, 'jump')],
        ...                      index=index,
        ...                      columns=('speed', 'type'))
        >>> df
                       speed  type
        class  name
        bird   falcon  389.0   fly
               parrot   24.0   fly
        mammal lion     80.5   run
               monkey   <NA>  jump
        >>> df.reset_index(level='class')
                 class  speed  type
        name
        falcon    bird  389.0   fly
        parrot    bird   24.0   fly
        lion    mammal   80.5   run
        monkey  mammal   <NA>  jump
        """,
        )
    )
    def reset_index(
        self, level=None, drop=False, inplace=False, col_level=0, col_fill=""
    ):
        return self._mimic_inplace(
            DataFrame._from_data(
                *self._reset_index(
                    level=level,
                    drop=drop,
                    col_level=col_level,
                    col_fill=col_fill,
                )
            ),
            inplace=inplace,
        )

    @_cudf_nvtx_annotate
    def insert(self, loc, name, value, nan_as_null=no_default):
        """Add a column to DataFrame at the index specified by loc.

        Parameters
        ----------
        loc : int
            location to insert by index, cannot be greater then num columns + 1
        name : number or string
            name or label of column to be inserted
        value : Series or array-like
        nan_as_null : bool, Default None
            If ``None``/``True``, converts ``np.nan`` values to
            ``null`` values.
            If ``False``, leaves ``np.nan`` values as is.
        """
        if nan_as_null is no_default:
            nan_as_null = not cudf.get_option("mode.pandas_compatible")
        return self._insert(
            loc=loc,
            name=name,
            value=value,
            nan_as_null=nan_as_null,
            ignore_index=False,
        )

    @_cudf_nvtx_annotate
    def _insert(self, loc, name, value, nan_as_null=None, ignore_index=True):
        """
        Same as `insert`, with additional `ignore_index` param.

        ignore_index : bool, default True
            If True, there will be no index equality check & reindexing
            happening.
            If False, a reindexing operation is performed if
            `value.index` is not equal to `self.index`.
        """
        if name in self._data:
            raise NameError(f"duplicated column name {name}")

        num_cols = self._num_columns
        if loc < 0:
            loc += num_cols + 1

        if not (0 <= loc <= num_cols):
            raise ValueError(
                f"insert location must be within range "
                f"{-(num_cols + 1) * (num_cols > 0)}, "
                f"{num_cols * (num_cols > 0)}"
            )

        # TODO: This check is currently necessary because
        # _is_scalar_or_zero_d_array below will treat a length 1 pd.Categorical
        # as a scalar and attempt to use column.full, which can't handle it.
        # Maybe _is_scalar_or_zero_d_array should be changed, or maybe we just
        # shouldn't support pd.Categorical at all, but those changes will at
        # least require a deprecation cycle because we currently support
        # inserting a pd.Categorical.
        if isinstance(value, pd.Categorical):
            value = cudf.core.column.categorical.pandas_categorical_as_column(
                value
            )

        if _is_scalar_or_zero_d_array(value):
            dtype = None
            if isinstance(value, (np.ndarray, cupy.ndarray)):
                dtype = value.dtype
                value = value.item()
            if libcudf.scalar._is_null_host_scalar(value):
                dtype = "str"
            value = as_column(
                value,
                length=len(self),
                dtype=dtype,
            )

        if len(self) == 0:
            if isinstance(value, (pd.Series, Series)):
                if not ignore_index:
                    self.index = cudf.Index(value.index)
            elif (length := len(value)) > 0:
                if num_cols != 0:
                    ca = self._data._from_columns_like_self(
                        (
                            column.column_empty_like(
                                col_data, masked=True, newsize=length
                            )
                            for col_data in self._data.values()
                        ),
                        verify=False,
                    )
                else:
                    ca = ColumnAccessor({})
                self._data = ca
                self._index = RangeIndex(length)

        elif isinstance(value, (pd.Series, Series)):
            value = Series(value, nan_as_null=nan_as_null)
            if not ignore_index:
                value = value._align_to_index(
                    self.index, how="right", sort=False
                )

        value = column.as_column(value, nan_as_null=nan_as_null)

        self._data.insert(name, value, loc=loc)

    @property  # type:ignore
    @_cudf_nvtx_annotate
    def axes(self):
        """
        Return a list representing the axes of the DataFrame.

        DataFrame.axes returns a list of two elements:
        element zero is the row index and element one is the columns.

        Examples
        --------
        >>> import cudf
        >>> cdf1 = cudf.DataFrame()
        >>> cdf1["key"] = [0,0,1,1]
        >>> cdf1["k2"] = [1,2,2,3]
        >>> cdf1["val"] = [1,2,3,4]
        >>> cdf1["temp"] = [-1,2,2,3]
        >>> cdf1.axes
        [RangeIndex(start=0, stop=4, step=1),
            Index(['key', 'k2', 'val', 'temp'], dtype='object')]

        """
        return [self.index, self._data.to_pandas_index()]

    def diff(self, periods=1, axis=0):
        """
        First discrete difference of element.

        Calculates the difference of a DataFrame element compared with another
        element in the DataFrame (default is element in previous row).

        Parameters
        ----------
        periods : int, default 1
            Periods to shift for calculating difference,
            accepts negative values.
        axis : {0 or 'index', 1 or 'columns'}, default 0
            Take difference over rows (0) or columns (1).
            Only row-wise (0) shift is supported.

        Returns
        -------
        DataFrame
            First differences of the DataFrame.

        Examples
        --------
        >>> import cudf
        >>> gdf = cudf.DataFrame({'a': [1, 2, 3, 4, 5, 6],
        ...                       'b': [1, 1, 2, 3, 5, 8],
        ...                       'c': [1, 4, 9, 16, 25, 36]})
        >>> gdf
           a  b   c
        0  1  1   1
        1  2  1   4
        2  3  2   9
        3  4  3  16
        4  5  5  25
        5  6  8  36
        >>> gdf.diff(periods=2)
              a     b     c
        0  <NA>  <NA>  <NA>
        1  <NA>  <NA>  <NA>
        2     2     1     8
        3     2     2    12
        4     2     3    16
        5     2     5    20

        .. pandas-compat::
            **DataFrame.diff**

            Diff currently only supports numeric dtype columns.
        """
        if not isinstance(periods, int):
            if not (isinstance(periods, float) and periods.is_integer()):
                raise ValueError("periods must be an integer")
            periods = int(periods)

        axis = self._get_axis_from_axis_arg(axis)
        if axis != 0:
            raise NotImplementedError("Only axis=0 is supported.")

        if abs(periods) > len(self):
            df = cudf.DataFrame._from_data(
                {
                    name: column_empty(len(self), dtype=dtype, masked=True)
                    for name, dtype in zip(self._column_names, self.dtypes)
                }
            )
            return df

        return self - self.shift(periods=periods)

    @_cudf_nvtx_annotate
    def drop_duplicates(
        self,
        subset=None,
        keep="first",
        inplace=False,
        ignore_index=False,
    ):
        """
        Return DataFrame with duplicate rows removed.

        Considering certain columns is optional. Indexes, including time
        indexes are ignored.

        Parameters
        ----------
        subset : column label or sequence of labels, optional
            Only consider certain columns for identifying duplicates, by
            default use all of the columns.
        keep : {'first', 'last', ``False``}, default 'first'
            Determines which duplicates (if any) to keep.
            - 'first' : Drop duplicates except for the first occurrence.
            - 'last' : Drop duplicates except for the last occurrence.
            - ``False`` : Drop all duplicates.
        inplace : bool, default ``False``
            Whether to drop duplicates in place or to return a copy.
        ignore_index : bool, default ``False``
            If True, the resulting axis will be labeled 0, 1, ..., n - 1.

        Returns
        -------
        DataFrame or None
            DataFrame with duplicates removed or None if ``inplace=True``.

        See Also
        --------
        DataFrame.value_counts: Count unique combinations of columns.

        Examples
        --------
        Consider a dataset containing ramen ratings.

        >>> import cudf
        >>> df = cudf.DataFrame({
        ...     'brand': ['Yum Yum', 'Yum Yum', 'Indomie', 'Indomie', 'Indomie'],
        ...     'style': ['cup', 'cup', 'cup', 'pack', 'pack'],
        ...     'rating': [4, 4, 3.5, 15, 5]
        ... })
        >>> df
             brand style  rating
        0  Yum Yum   cup     4.0
        1  Yum Yum   cup     4.0
        2  Indomie   cup     3.5
        3  Indomie  pack    15.0
        4  Indomie  pack     5.0

        By default, it removes duplicate rows based on all columns.

        >>> df.drop_duplicates()
             brand style  rating
        0  Yum Yum   cup     4.0
        2  Indomie   cup     3.5
        3  Indomie  pack    15.0
        4  Indomie  pack     5.0

        To remove duplicates on specific column(s), use ``subset``.

        >>> df.drop_duplicates(subset=['brand'])
             brand style  rating
        0  Yum Yum   cup     4.0
        2  Indomie   cup     3.5

        To remove duplicates and keep last occurrences, use ``keep``.

        >>> df.drop_duplicates(subset=['brand', 'style'], keep='last')
             brand style  rating
        1  Yum Yum   cup     4.0
        2  Indomie   cup     3.5
        4  Indomie  pack     5.0
        """  # noqa: E501
        outdf = super().drop_duplicates(
            subset=subset,
            keep=keep,
            ignore_index=ignore_index,
        )

        return self._mimic_inplace(outdf, inplace=inplace)

    @_cudf_nvtx_annotate
    def pop(self, item):
        """Return a column and drop it from the DataFrame."""
        popped = self[item]
        del self[item]
        return popped

    @_cudf_nvtx_annotate
    def rename(
        self,
        mapper=None,
        index=None,
        columns=None,
        axis=0,
        copy=True,
        inplace=False,
        level=None,
        errors="ignore",
    ):
        """Alter column and index labels.

        Function / dict values must be unique (1-to-1). Labels not contained in
        a dict / Series will be left as-is. Extra labels listed don't throw an
        error.

        ``DataFrame.rename`` supports two calling conventions:
            - ``(index=index_mapper, columns=columns_mapper, ...)``
            - ``(mapper, axis={0/'index' or 1/'column'}, ...)``

        We highly recommend using keyword arguments to clarify your intent.

        Parameters
        ----------
        mapper : dict-like or function, default None
            optional dict-like or functions transformations to apply to
            the index/column values depending on selected ``axis``.
        index : dict-like, default None
            Optional dict-like transformations to apply to the index axis'
            values. Does not support functions for axis 0 yet.
        columns : dict-like or function, default None
            optional dict-like or functions transformations to apply to
            the columns axis' values.
        axis : int, default 0
            Axis to rename with mapper.
            0 or 'index' for index
            1  or 'columns' for columns
        copy : boolean, default True
            Also copy underlying data
        inplace : boolean, default False
            Return new DataFrame.  If True, assign columns without copy
        level : int or level name, default None
            In case of a MultiIndex, only rename labels in the specified level.
        errors : {'raise', 'ignore', 'warn'}, default 'ignore'
            *Only 'ignore' supported*
            Control raising of exceptions on invalid data for provided dtype.

            -   ``raise`` : allow exceptions to be raised
            -   ``ignore`` : suppress exceptions. On error return original
                object.
            -   ``warn`` : prints last exceptions as warnings and
                return original object.

        Returns
        -------
        DataFrame

        Examples
        --------
        >>> import cudf
        >>> df = cudf.DataFrame({"A": [1, 2, 3], "B": [4, 5, 6]})
        >>> df
           A  B
        0  1  4
        1  2  5
        2  3  6

        Rename columns using a mapping:

        >>> df.rename(columns={"A": "a", "B": "c"})
           a  c
        0  1  4
        1  2  5
        2  3  6

        Rename index using a mapping:

        >>> df.rename(index={0: 10, 1: 20, 2: 30})
            A  B
        10  1  4
        20  2  5
        30  3  6

        .. pandas-compat::
            **DataFrame.rename**

            * Not Supporting: level

            Rename will not overwrite column names. If a list with
            duplicates is passed, column names will be postfixed
            with a number.
        """
        if errors != "ignore":
            raise NotImplementedError(
                "Only errors='ignore' is currently supported"
            )

        if mapper is None and index is None and columns is None:
            return self.copy(deep=copy)

        index = mapper if index is None and axis in (0, "index") else index
        columns = (
            mapper if columns is None and axis in (1, "columns") else columns
        )

        if index:
            if (
                any(isinstance(item, str) for item in index.values())
                and self.index.dtype != "object"
            ):
                raise NotImplementedError(
                    "Implicit conversion of index to "
                    "mixed type is not yet supported."
                )

            if level is not None and isinstance(self.index, MultiIndex):
                level = self.index._get_level_label(level)
                out_index = self.index.copy(deep=copy)
                level_values = out_index.get_level_values(level)
                level_values.to_frame().replace(
                    to_replace=list(index.keys()),
                    value=list(index.values()),
                    inplace=True,
                )
                out_index._data[level] = column.as_column(level_values)
                out_index._compute_levels_and_codes()
                out = DataFrame(index=out_index)
            else:
                to_replace = list(index.keys())
                vals = list(index.values())
                is_all_na = vals.count(None) == len(vals)

                try:
                    index_data = {
                        name: col.find_and_replace(to_replace, vals, is_all_na)
                        for name, col in self.index._data.items()
                    }
                except OverflowError:
                    index_data = self.index._data.copy(deep=True)

                out = DataFrame(index=_index_from_data(index_data))
        else:
            out = DataFrame(index=self.index)

        if columns:
            out._data = self._data.rename_levels(mapper=columns, level=level)
        else:
            out._data = self._data.copy(deep=copy)

        if inplace:
            self._data = out._data
        else:
            return out.copy(deep=copy)

    @_cudf_nvtx_annotate
    def add_prefix(self, prefix):
        out = self.copy(deep=True)
        out.columns = [
            prefix + col_name for col_name in list(self._data.keys())
        ]
        return out

    @_cudf_nvtx_annotate
    def add_suffix(self, suffix):
        out = self.copy(deep=True)
        out.columns = [
            col_name + suffix for col_name in list(self._data.keys())
        ]
        return out

    @_cudf_nvtx_annotate
    def agg(self, aggs, axis=None):
        """
        Aggregate using one or more operations over the specified axis.

        Parameters
        ----------
        aggs : Iterable (set, list, string, tuple or dict)
            Function to use for aggregating data. Accepted types are:
             * string name, e.g. ``"sum"``
             * list of functions, e.g. ``["sum", "min", "max"]``
             * dict of axis labels specified operations per column,
               e.g. ``{"a": "sum"}``

        axis : not yet supported

        Returns
        -------
        Aggregation Result : ``Series`` or ``DataFrame``
            When ``DataFrame.agg`` is called with single agg,
            ``Series`` is returned.
            When ``DataFrame.agg`` is called with several aggs,
            ``DataFrame`` is returned.

        .. pandas-compat::
            **DataFrame.agg**

            * Not supporting: ``axis``, ``*args``, ``**kwargs``

        """
        dtypes = [self[col].dtype for col in self._column_names]
        common_dtype = find_common_type(dtypes)
        if not is_bool_dtype(common_dtype) and any(
            is_bool_dtype(dtype) for dtype in dtypes
        ):
            raise MixedTypeError("Cannot create a column with mixed types")

        if any(is_string_dtype(dt) for dt in dtypes):
            raise NotImplementedError(
                "DataFrame.agg() is not supported for "
                "frames containing string columns"
            )

        if axis == 0 or axis is not None:
            raise NotImplementedError("axis not implemented yet")

        if isinstance(aggs, abc.Iterable) and not isinstance(
            aggs, (str, dict)
        ):
            result = DataFrame()
            # TODO : Allow simultaneous pass for multi-aggregation as
            # a future optimization
            for agg in aggs:
                result[agg] = getattr(self, agg)()
            return result.T.sort_index(axis=1, ascending=True)

        elif isinstance(aggs, str):
            if not hasattr(self, aggs):
                raise AttributeError(
                    f"{aggs} is not a valid function for "
                    f"'DataFrame' object"
                )
            result = DataFrame()
            result[aggs] = getattr(self, aggs)()
            result = result.iloc[:, 0]
            result.name = None
            return result

        elif isinstance(aggs, dict):
            cols = aggs.keys()
            if any(callable(val) for val in aggs.values()):
                raise NotImplementedError(
                    "callable parameter is not implemented yet"
                )
            elif all(isinstance(val, str) for val in aggs.values()):
                res = {}
                for key, value in aggs.items():
                    col = self[key]
                    if not hasattr(col, value):
                        raise AttributeError(
                            f"{value} is not a valid function for "
                            f"'Series' object"
                        )
                    res[key] = getattr(col, value)()
                result = cudf.Series(list(res.values()), index=res.keys())
            elif all(isinstance(val, abc.Iterable) for val in aggs.values()):
                idxs = set()
                for val in aggs.values():
                    if isinstance(val, str):
                        idxs.add(val)
                    elif isinstance(val, abc.Iterable):
                        idxs.update(val)
                idxs = sorted(list(idxs))
                for agg in idxs:
                    if agg is callable:
                        raise NotImplementedError(
                            "callable parameter is not implemented yet"
                        )
                result = DataFrame(index=idxs, columns=cols)
                for key in aggs.keys():
                    col = self[key]
                    col_empty = column_empty(
                        len(idxs), dtype=col.dtype, masked=True
                    )
                    ans = cudf.Series(data=col_empty, index=idxs)
                    if isinstance(aggs.get(key), abc.Iterable):
                        # TODO : Allow simultaneous pass for multi-aggregation
                        # as a future optimization
                        for agg in aggs.get(key):
                            if not hasattr(col, agg):
                                raise AttributeError(
                                    f"{agg} is not a valid function for "
                                    f"'Series' object"
                                )
                            ans[agg] = getattr(col, agg)()
                    elif isinstance(aggs.get(key), str):
                        if not hasattr(col, aggs.get(key)):
                            raise AttributeError(
                                f"{aggs.get(key)} is not a valid function for "
                                f"'Series' object"
                            )
                        ans[aggs.get(key)] = getattr(col, agg)()
                    result[key] = ans
            else:
                raise ValueError("values of dict must be a string or list")

            return result

        elif callable(aggs):
            raise NotImplementedError(
                "callable parameter is not implemented yet"
            )

        else:
            raise ValueError("argument must be a string, list or dict")

    @_cudf_nvtx_annotate
    def nlargest(self, n, columns, keep="first"):
        """Return the first *n* rows ordered by *columns* in descending order.

        Return the first *n* rows with the largest values in *columns*, in
        descending order. The columns that are not specified are returned as
        well, but not used for ordering.

        Parameters
        ----------
        n : int
            Number of rows to return.
        columns : label or list of labels
            Column label(s) to order by.
        keep : {'first', 'last'}, default 'first'
            Where there are duplicate values:

            - `first` : prioritize the first occurrence(s)
            - `last` : prioritize the last occurrence(s)

        Returns
        -------
        DataFrame
            The first `n` rows ordered by the given columns in descending
            order.

        Examples
        --------
        >>> import cudf
        >>> df = cudf.DataFrame({'population': [59000000, 65000000, 434000,
        ...                                   434000, 434000, 337000, 11300,
        ...                                   11300, 11300],
        ...                    'GDP': [1937894, 2583560 , 12011, 4520, 12128,
        ...                            17036, 182, 38, 311],
        ...                    'alpha-2': ["IT", "FR", "MT", "MV", "BN",
        ...                                "IS", "NR", "TV", "AI"]},
        ...                   index=["Italy", "France", "Malta",
        ...                          "Maldives", "Brunei", "Iceland",
        ...                          "Nauru", "Tuvalu", "Anguilla"])
        >>> df
                  population      GDP alpha-2
        Italy       59000000  1937894      IT
        France      65000000  2583560      FR
        Malta         434000    12011      MT
        Maldives      434000     4520      MV
        Brunei        434000    12128      BN
        Iceland       337000    17036      IS
        Nauru          11300      182      NR
        Tuvalu         11300       38      TV
        Anguilla       11300      311      AI
        >>> df.nlargest(3, 'population')
                population      GDP alpha-2
        France    65000000  2583560      FR
        Italy     59000000  1937894      IT
        Malta       434000    12011      MT
        >>> df.nlargest(3, 'population', keep='last')
                population      GDP alpha-2
        France    65000000  2583560      FR
        Italy     59000000  1937894      IT
        Brunei      434000    12128      BN

        .. pandas-compat::
            **DataFrame.nlargest**

            - Only a single column is supported in *columns*
        """
        return self._n_largest_or_smallest(True, n, columns, keep)

    def nsmallest(self, n, columns, keep="first"):
        """Return the first *n* rows ordered by *columns* in ascending order.

        Return the first *n* rows with the smallest values in *columns*, in
        ascending order. The columns that are not specified are returned as
        well, but not used for ordering.

        Parameters
        ----------
        n : int
            Number of items to retrieve.
        columns : list or str
            Column name or names to order by.
        keep : {'first', 'last'}, default 'first'
            Where there are duplicate values:

            - ``first`` : take the first occurrence.
            - ``last`` : take the last occurrence.

        Returns
        -------
        DataFrame

        Examples
        --------
        >>> import cudf
        >>> df = cudf.DataFrame({'population': [59000000, 65000000, 434000,
        ...                                   434000, 434000, 337000, 337000,
        ...                                   11300, 11300],
        ...                    'GDP': [1937894, 2583560 , 12011, 4520, 12128,
        ...                            17036, 182, 38, 311],
        ...                    'alpha-2': ["IT", "FR", "MT", "MV", "BN",
        ...                                "IS", "NR", "TV", "AI"]},
        ...                   index=["Italy", "France", "Malta",
        ...                          "Maldives", "Brunei", "Iceland",
        ...                          "Nauru", "Tuvalu", "Anguilla"])
        >>> df
                  population      GDP alpha-2
        Italy       59000000  1937894      IT
        France      65000000  2583560      FR
        Malta         434000    12011      MT
        Maldives      434000     4520      MV
        Brunei        434000    12128      BN
        Iceland       337000    17036      IS
        Nauru         337000      182      NR
        Tuvalu         11300       38      TV
        Anguilla       11300      311      AI

        In the following example, we will use ``nsmallest`` to select the
        three rows having the smallest values in column "population".

        >>> df.nsmallest(3, 'population')
                  population    GDP alpha-2
        Tuvalu         11300     38      TV
        Anguilla       11300    311      AI
        Iceland       337000  17036      IS

        When using ``keep='last'``, ties are resolved in reverse order:

        >>> df.nsmallest(3, 'population', keep='last')
                  population  GDP alpha-2
        Anguilla       11300  311      AI
        Tuvalu         11300   38      TV
        Nauru         337000  182      NR

        .. pandas-compat::
            **DataFrame.nsmallest**

            - Only a single column is supported in *columns*
        """
        return self._n_largest_or_smallest(False, n, columns, keep)

    @_cudf_nvtx_annotate
    def swaplevel(self, i=-2, j=-1, axis=0):
        """
        Swap level i with level j.
        Calling this method does not change the ordering of the values.

        Parameters
        ----------
        i : int or str, default -2
            First level of index to be swapped.
        j : int or str, default -1
            Second level of index to be swapped.
        axis : The axis to swap levels on.
            0 or 'index' for row-wise, 1 or 'columns' for column-wise.

        Examples
        --------
        >>> import cudf
        >>> midx = cudf.MultiIndex(levels=[['llama', 'cow', 'falcon'],
        ...   ['speed', 'weight', 'length'],['first','second']],
        ...   codes=[[0, 0, 0, 1, 1, 1, 2, 2, 2], [0, 1, 2, 0, 1, 2, 0, 1, 2],
        ...             [0, 0, 0, 0, 0, 0, 1, 1, 1]])
        >>> cdf = cudf.DataFrame(index=midx, columns=['big', 'small'],
        ...  data=[[45, 30], [200, 100], [1.5, 1], [30, 20],
        ...         [250, 150], [1.5, 0.8], [320, 250], [1, 0.8], [0.3, 0.2]])

        >>> cdf
                                     big  small
             llama  speed  first    45.0   30.0
                    weight first   200.0  100.0
                    length first     1.5    1.0
             cow    speed  first    30.0   20.0
                    weight first   250.0  150.0
                    length first     1.5    0.8
             falcon speed  second  320.0  250.0
                    weight second    1.0    0.8
                    length second    0.3    0.2

        >>> cdf.swaplevel()
                                     big  small
             llama  first  speed    45.0   30.0
                           weight  200.0  100.0
                           length    1.5    1.0
             cow    first  speed    30.0   20.0
                           weight  250.0  150.0
                           length    1.5    0.8
             falcon second speed   320.0  250.0
                           weight    1.0    0.8
                           length    0.3    0.2
        """
        result = self.copy()

        # To get axis number
        axis = self._get_axis_from_axis_arg(axis)

        if axis == 0:
            if not isinstance(result.index, MultiIndex):
                raise TypeError("Can only swap levels on a hierarchical axis.")
            result.index = result.index.swaplevel(i, j)
        else:
            if not result._data.multiindex:
                raise TypeError("Can only swap levels on a hierarchical axis.")
            result._data = result._data.swaplevel(i, j)

        return result

    @_cudf_nvtx_annotate
    def transpose(self):
        """Transpose index and columns.

        Returns
        -------
        a new (ncol x nrow) dataframe. self is (nrow x ncol)

        .. pandas-compat::
            **DataFrame.transpose, DataFrame.T**

            Not supporting *copy* because default and only behavior is
            copy=True
        """
        index = self._data.to_pandas_index()
        columns = self.index.copy(deep=False)
        if self._num_columns == 0 or self._num_rows == 0:
            return DataFrame(index=index, columns=columns)

        # No column from index is transposed with libcudf.
        source_columns = [*self._columns]
        source_dtype = source_columns[0].dtype
        if isinstance(source_dtype, cudf.CategoricalDtype):
            if any(
                not isinstance(c.dtype, cudf.CategoricalDtype)
                for c in source_columns
            ):
                raise ValueError("Columns must all have the same dtype")
            cats = list(c.categories for c in source_columns)
            cats = cudf.core.column.concat_columns(cats).unique()
            source_columns = [
                col._set_categories(cats, is_unique=True).codes
                for col in source_columns
            ]

        if any(c.dtype != source_columns[0].dtype for c in source_columns):
            raise ValueError("Columns must all have the same dtype")

        result_columns = libcudf.transpose.transpose(source_columns)

        if isinstance(source_dtype, cudf.CategoricalDtype):
            result_columns = [
                codes._with_type_metadata(
                    cudf.core.dtypes.CategoricalDtype(categories=cats)
                )
                for codes in result_columns
            ]
        else:
            result_columns = [
                result_column._with_type_metadata(source_dtype)
                for result_column in result_columns
            ]

        # Set the old column names as the new index
        result = self.__class__._from_data(
            {i: col for i, col in enumerate(result_columns)},
            index=as_index(index),
        )
        # Set the old index as the new column names
        result.columns = columns
        return result

    T = property(transpose, doc=transpose.__doc__)

    @_cudf_nvtx_annotate
    def melt(self, **kwargs):
        """Unpivots a DataFrame from wide format to long format,
        optionally leaving identifier variables set.

        Parameters
        ----------
        frame : DataFrame
        id_vars : tuple, list, or ndarray, optional
            Column(s) to use as identifier variables.
            default: None
        value_vars : tuple, list, or ndarray, optional
            Column(s) to unpivot.
            default: all columns that are not set as `id_vars`.
        var_name : scalar
            Name to use for the `variable` column.
            default: frame.columns.name or 'variable'
        value_name : str
            Name to use for the `value` column.
            default: 'value'

        Returns
        -------
        out : DataFrame
            Melted result
        """
        from cudf.core.reshape import melt

        return melt(self, **kwargs)

    @_cudf_nvtx_annotate
    def merge(
        self,
        right,
        on=None,
        left_on=None,
        right_on=None,
        left_index=False,
        right_index=False,
        how="inner",
        sort=False,
        lsuffix=None,
        rsuffix=None,
        indicator=False,
        suffixes=("_x", "_y"),
    ):
        """Merge GPU DataFrame objects by performing a database-style join
        operation by columns or indexes.

        Parameters
        ----------
        right : DataFrame
        on : label or list; defaults to None
            Column or index level names to join on. These must be found in
            both DataFrames.

            If on is None and not merging on indexes then
            this defaults to the intersection of the columns
            in both DataFrames.
        how : {'left', 'outer', 'inner', 'leftsemi', 'leftanti'}, \
            default 'inner'
            Type of merge to be performed.

            - left : use only keys from left frame, similar to a SQL left
              outer join.
            - right : not supported.
            - outer : use union of keys from both frames, similar to a SQL
              full outer join.
            - inner : use intersection of keys from both frames, similar to
              a SQL inner join.
            - leftsemi : similar to ``inner`` join, but only returns columns
               from the left dataframe and ignores all columns from the
               right dataframe.
            - leftanti : returns only rows columns from the left dataframe
              for non-matched records. This is exact opposite to ``leftsemi``
              join.
        left_on : label or list, or array-like
            Column or index level names to join on in the left DataFrame.
            Can also be an array or list of arrays of the length of the
            left DataFrame. These arrays are treated as if they are columns.
        right_on : label or list, or array-like
            Column or index level names to join on in the right DataFrame.
            Can also be an array or list of arrays of the length of the
            right DataFrame. These arrays are treated as if they are columns.
        left_index : bool, default False
            Use the index from the left DataFrame as the join key(s).
        right_index : bool, default False
            Use the index from the right DataFrame as the join key.
        sort : bool, default False
            Sort the resulting dataframe by the columns that were merged on,
            starting from the left.
        suffixes: Tuple[str, str], defaults to ('_x', '_y')
            Suffixes applied to overlapping column names on the left and right
            sides

        Returns
        -------
            merged : DataFrame

        Examples
        --------
        >>> import cudf
        >>> df_a = cudf.DataFrame()
        >>> df_a['key'] = [0, 1, 2, 3, 4]
        >>> df_a['vals_a'] = [float(i + 10) for i in range(5)]
        >>> df_b = cudf.DataFrame()
        >>> df_b['key'] = [1, 2, 4]
        >>> df_b['vals_b'] = [float(i+10) for i in range(3)]
        >>> df_merged = df_a.merge(df_b, on=['key'], how='left')
        >>> df_merged.sort_values('key')  # doctest: +SKIP
           key  vals_a  vals_b
        3    0    10.0
        0    1    11.0    10.0
        1    2    12.0    11.0
        4    3    13.0
        2    4    14.0    12.0

        **Merging on categorical variables is only allowed in certain cases**

        Categorical variable typecasting logic depends on both `how`
        and the specifics of the categorical variables to be merged.
        Merging categorical variables when only one side is ordered
        is ambiguous and not allowed. Merging when both categoricals
        are ordered is allowed, but only when the categories are
        exactly equal and have equal ordering, and will result in the
        common dtype.
        When both sides are unordered, the result categorical depends
        on the kind of join:
        - For inner joins, the result will be the intersection of the
        categories
        - For left or right joins, the result will be the left or
        right dtype respectively. This extends to semi and anti joins.
        - For outer joins, the result will be the union of categories
        from both sides.

        .. pandas-compat::
            **DataFrame.merge**

            DataFrames merges in cuDF result in non-deterministic row
            ordering.
        """
        if indicator:
            raise NotImplementedError(
                "Only indicator=False is currently supported"
            )

        if lsuffix or rsuffix:
            raise ValueError(
                "The lsuffix and rsuffix keywords have been replaced with the "
                "``suffixes=`` keyword.  "
                "Please provide the following instead: \n\n"
                "    suffixes=('%s', '%s')"
                % (lsuffix or "_x", rsuffix or "_y")
            )
        else:
            lsuffix, rsuffix = suffixes

        lhs, rhs = self, right
        merge_cls = Merge
        if how == "right":
            # Merge doesn't support right, so just swap
            how = "left"
            lhs, rhs = right, self
            left_on, right_on = right_on, left_on
            left_index, right_index = right_index, left_index
            suffixes = (suffixes[1], suffixes[0])
        elif how in {"leftsemi", "leftanti"}:
            merge_cls = MergeSemi

        return merge_cls(
            lhs,
            rhs,
            on=on,
            left_on=left_on,
            right_on=right_on,
            left_index=left_index,
            right_index=right_index,
            how=how,
            sort=sort,
            indicator=indicator,
            suffixes=suffixes,
        ).perform_merge()

    @_cudf_nvtx_annotate
    def join(
        self,
        other,
        on=None,
        how="left",
        lsuffix="",
        rsuffix="",
        sort=False,
    ):
        """Join columns with other DataFrame on index or on a key column.

        Parameters
        ----------
        other : DataFrame
        how : str
            Only accepts "left", "right", "inner", "outer"
        lsuffix, rsuffix : str
            The suffices to add to the left (*lsuffix*) and right (*rsuffix*)
            column names when avoiding conflicts.
        sort : bool
            Set to True to ensure sorted ordering.

        Returns
        -------
        joined : DataFrame

        .. pandas-compat::
            **DataFrame.join**

            - *other* must be a single DataFrame for now.
            - *on* is not supported yet due to lack of multi-index support.
        """
        if on is not None:
            raise NotImplementedError("The on parameter is not yet supported")

        df = self.merge(
            other,
            left_index=True,
            right_index=True,
            how=how,
            suffixes=(lsuffix, rsuffix),
            sort=sort,
        )
        df.index.name = (
            None if self.index.name != other.index.name else self.index.name
        )
        return df

    @_cudf_nvtx_annotate
    @docutils.doc_apply(
        groupby_doc_template.format(
            ret=textwrap.dedent(
                """
                Returns
                -------
                DataFrameGroupBy
                    Returns a DataFrameGroupBy object that contains
                    information about the groups.
                """
            )
        )
    )
    def groupby(
        self,
        by=None,
        axis=0,
        level=None,
        as_index=True,
        sort=no_default,
        group_keys=False,
        squeeze=False,
        observed=True,
        dropna=True,
    ):
        return super().groupby(
            by,
            axis,
            level,
            as_index,
            sort,
            group_keys,
            squeeze,
            observed,
            dropna,
        )

    def query(self, expr, local_dict=None):
        """
        Query with a boolean expression using Numba to compile a GPU kernel.

        See :meth:`pandas.DataFrame.query`.

        Parameters
        ----------
        expr : str
            A boolean expression. Names in expression refer to columns.
            `index` can be used instead of index name, but this is not
            supported for MultiIndex.

            Names starting with `@` refer to Python variables.

            An output value will be `null` if any of the input values are
            `null` regardless of expression.

        local_dict : dict
            Containing the local variable to be used in query.

        Returns
        -------
        filtered : DataFrame

        Examples
        --------
        >>> df = cudf.DataFrame({
        ...     "a": [1, 2, 2],
        ...     "b": [3, 4, 5],
        ... })
        >>> expr = "(a == 2 and b == 4) or (b == 3)"
        >>> df.query(expr)
           a  b
        0  1  3
        1  2  4

        DateTime conditionals:

        >>> import numpy as np
        >>> import datetime
        >>> df = cudf.DataFrame()
        >>> data = np.array(['2018-10-07', '2018-10-08'], dtype='datetime64')
        >>> df['datetimes'] = data
        >>> search_date = datetime.datetime.strptime('2018-10-08', '%Y-%m-%d')
        >>> df.query('datetimes==@search_date')
           datetimes
        1 2018-10-08

        Using local_dict:

        >>> import numpy as np
        >>> import datetime
        >>> df = cudf.DataFrame()
        >>> data = np.array(['2018-10-07', '2018-10-08'], dtype='datetime64')
        >>> df['datetimes'] = data
        >>> search_date2 = datetime.datetime.strptime('2018-10-08', '%Y-%m-%d')
        >>> df.query('datetimes==@search_date',
        ...          local_dict={'search_date': search_date2})
           datetimes
        1 2018-10-08

        .. pandas-compat::
            **DataFrame.query**

            One difference from pandas is that ``query`` currently only
            supports numeric, datetime, timedelta, or bool dtypes.
        """
        # can't use `annotate` decorator here as we inspect the calling
        # environment.
        with annotate("DATAFRAME_QUERY", color="purple", domain="cudf_python"):
            if local_dict is None:
                local_dict = {}

            if self.empty:
                return self.copy()

            if not isinstance(local_dict, dict):
                raise TypeError(
                    f"local_dict type: expected dict but found "
                    f"{type(local_dict)}"
                )

            # Get calling environment
            callframe = inspect.currentframe().f_back
            callenv = {
                "locals": callframe.f_locals,
                "globals": callframe.f_globals,
                "local_dict": local_dict,
            }
            # Run query
            boolmask = queryutils.query_execute(self, expr, callenv)
            return self._apply_boolean_mask(
                BooleanMask.from_column_unchecked(boolmask)
            )

    @_cudf_nvtx_annotate
    def apply(
        self, func, axis=1, raw=False, result_type=None, args=(), **kwargs
    ):
        """
        Apply a function along an axis of the DataFrame.
        ``apply`` relies on Numba to JIT compile ``func``.
        Thus the allowed operations within ``func`` are limited to `those
        supported by the CUDA Python Numba target
        <https://numba.readthedocs.io/en/stable/cuda/cudapysupported.html>`__.
        For more information, see the `cuDF guide to user defined functions
        <https://docs.rapids.ai/api/cudf/stable/user_guide/guide-to-udfs.html>`__.

        Some string functions and methods are supported. Refer to the guide
        to UDFs for details.

        Parameters
        ----------
        func : function
            Function to apply to each row.
        axis : {0 or 'index', 1 or 'columns'}, default 0
            Axis along which the function is applied.
            - 0 or 'index': apply function to each column (not yet supported).
            - 1 or 'columns': apply function to each row.
        raw: bool, default False
            Not yet supported
        result_type: {'expand', 'reduce', 'broadcast', None}, default None
            Not yet supported
        args: tuple
            Positional arguments to pass to func in addition to the dataframe.

        Examples
        --------
        Simple function of a single variable which could be NA:

        >>> def f(row):
        ...     if row['a'] is cudf.NA:
        ...             return 0
        ...     else:
        ...             return row['a'] + 1
        ...
        >>> df = cudf.DataFrame({'a': [1, cudf.NA, 3]})
        >>> df.apply(f, axis=1)
        0    2
        1    0
        2    4
        dtype: int64

        Function of multiple variables will operate in
        a null aware manner:

        >>> def f(row):
        ...     return row['a'] - row['b']
        ...
        >>> df = cudf.DataFrame({
        ...     'a': [1, cudf.NA, 3, cudf.NA],
        ...     'b': [5, 6, cudf.NA, cudf.NA]
        ... })
        >>> df.apply(f)
        0      -4
        1    <NA>
        2    <NA>
        3    <NA>
        dtype: int64

        Functions may conditionally return NA as in pandas:

        >>> def f(row):
        ...     if row['a'] + row['b'] > 3:
        ...             return cudf.NA
        ...     else:
        ...             return row['a'] + row['b']
        ...
        >>> df = cudf.DataFrame({
        ...     'a': [1, 2, 3],
        ...     'b': [2, 1, 1]
        ... })
        >>> df.apply(f, axis=1)
        0       3
        1       3
        2    <NA>
        dtype: int64

        Mixed types are allowed, but will return the common
        type, rather than object as in pandas:

        >>> def f(row):
        ...     return row['a'] + row['b']
        ...
        >>> df = cudf.DataFrame({
        ...     'a': [1, 2, 3],
        ...     'b': [0.5, cudf.NA, 3.14]
        ... })
        >>> df.apply(f, axis=1)
        0     1.5
        1    <NA>
        2    6.14
        dtype: float64

        Functions may also return scalar values, however the
        result will be promoted to a safe type regardless of
        the data:

        >>> def f(row):
        ...     if row['a'] > 3:
        ...             return row['a']
        ...     else:
        ...             return 1.5
        ...
        >>> df = cudf.DataFrame({
        ...     'a': [1, 3, 5]
        ... })
        >>> df.apply(f, axis=1)
        0    1.5
        1    1.5
        2    5.0
        dtype: float64

        Ops against N columns are supported generally:

        >>> def f(row):
        ...     v, w, x, y, z = (
        ...         row['a'], row['b'], row['c'], row['d'], row['e']
        ...     )
        ...     return x + (y - (z / w)) % v
        ...
        >>> df = cudf.DataFrame({
        ...     'a': [1, 2, 3],
        ...     'b': [4, 5, 6],
        ...     'c': [cudf.NA, 4, 4],
        ...     'd': [8, 7, 8],
        ...     'e': [7, 1, 6]
        ... })
        >>> df.apply(f, axis=1)
        0    <NA>
        1     4.8
        2     5.0
        dtype: float64

        UDFs manipulating string data are allowed, as long as
        they neither modify strings in place nor create new strings.
        For example, the following UDF is allowed:

        >>> def f(row):
        ...     st = row['str_col']
        ...     scale = row['scale']
        ...     if len(st) == 0:
        ...             return -1
        ...     elif st.startswith('a'):
        ...             return 1 - scale
        ...     elif 'example' in st:
        ...             return 1 + scale
        ...     else:
        ...             return 42
        ...
        >>> df = cudf.DataFrame({
        ...     'str_col': ['', 'abc', 'some_example'],
        ...     'scale': [1, 2, 3]
        ... })
        >>> df.apply(f, axis=1)  # doctest: +SKIP
        0   -1
        1   -1
        2    4
        dtype: int64

        However, the following UDF is not allowed since it includes an
        operation that requires the creation of a new string: a call to the
        ``upper`` method. Methods that are not supported in this manner
        will raise an ``AttributeError``.

        >>> def f(row):
        ...     st = row['str_col'].upper()
        ...     return 'ABC' in st
        >>> df.apply(f, axis=1)  # doctest: +SKIP

        For a complete list of supported functions and methods that may be
        used to manipulate string data, see the UDF guide,
        <https://docs.rapids.ai/api/cudf/stable/user_guide/guide-to-udfs.html>
        """
        if axis != 1:
            raise ValueError(
                "DataFrame.apply currently only supports row wise ops"
            )
        if raw:
            raise ValueError("The `raw` kwarg is not yet supported.")
        if result_type is not None:
            raise ValueError("The `result_type` kwarg is not yet supported.")

        return self._apply(func, _get_row_kernel, *args, **kwargs)

    def applymap(
        self,
        func: Callable[[Any], Any],
        na_action: str | None = None,
        **kwargs,
    ) -> DataFrame:
        """
        Apply a function to a Dataframe elementwise.

        This method applies a function that accepts and returns a scalar
        to every element of a DataFrame.

        Parameters
        ----------
        func : callable
            Python function, returns a single value from a single value.
        na_action : {None, 'ignore'}, default None
            If 'ignore', propagate NaN values, without passing them to func.

        Returns
        -------
        DataFrame
            Transformed DataFrame.
        """
        # Do not remove until pandas 3.0 support is added.
        assert PANDAS_LT_300, "Need to drop after pandas-3.0 support is added."
        warnings.warn(
            "DataFrame.applymap has been deprecated. Use DataFrame.map "
            "instead.",
            FutureWarning,
        )
        return self.map(func=func, na_action=na_action, **kwargs)

    def map(
        self,
        func: Callable[[Any], Any],
        na_action: str | None = None,
        **kwargs,
    ) -> DataFrame:
        """
        Apply a function to a Dataframe elementwise.

        This method applies a function that accepts and returns a scalar
        to every element of a DataFrame.

        Parameters
        ----------
        func : callable
            Python function, returns a single value from a single value.
        na_action : {None, 'ignore'}, default None
            If 'ignore', propagate NaN values, without passing them to func.

        Returns
        -------
        DataFrame
            Transformed DataFrame.
        """

        if kwargs:
            raise NotImplementedError(
                "DataFrame.applymap does not yet support **kwargs."
            )

        if na_action not in {"ignore", None}:
            raise ValueError(
                f"na_action must be 'ignore' or None. Got {repr(na_action)}"
            )

        if na_action == "ignore":
            devfunc = numba.cuda.jit(device=True)(func)

            # promote to a null-ignoring function
            # this code is never run in python, it only
            # exists to provide numba with the correct
            # bytecode to generate the equivalent PTX
            # as a null-ignoring version of the function
            def _func(x):  # pragma: no cover
                if x is NA:
                    return NA
                else:
                    return devfunc(x)

        else:
            _func = func

        # TODO: naive implementation
        # this could be written as a single kernel
        result = {}
        for name, col in self._data.items():
            apply_sr = Series._from_data({None: col})
            result[name] = apply_sr.apply(_func)

        return DataFrame._from_data(result, index=self.index)

    @_cudf_nvtx_annotate
    @applyutils.doc_apply()
    def apply_rows(
        self,
        func,
        incols,
        outcols,
        kwargs,
        pessimistic_nulls=True,
        cache_key=None,
    ):
        """
        Apply a row-wise user defined function.

        Parameters
        ----------
        {params}

        Examples
        --------
        The user function should loop over the columns and set the output for
        each row. Loop execution order is arbitrary, so each iteration of
        the loop **MUST** be independent of each other.

        When ``func`` is invoked, the array args corresponding to the
        input/output are strided so as to improve GPU parallelism.
        The loop in the function resembles serial code, but executes
        concurrently in multiple threads.

        >>> import cudf
        >>> import numpy as np
        >>> df = cudf.DataFrame()
        >>> nelem = 3
        >>> df['in1'] = np.arange(nelem)
        >>> df['in2'] = np.arange(nelem)
        >>> df['in3'] = np.arange(nelem)

        Define input columns for the kernel

        >>> in1 = df['in1']
        >>> in2 = df['in2']
        >>> in3 = df['in3']
        >>> def kernel(in1, in2, in3, out1, out2, kwarg1, kwarg2):
        ...     for i, (x, y, z) in enumerate(zip(in1, in2, in3)):
        ...         out1[i] = kwarg2 * x - kwarg1 * y
        ...         out2[i] = y - kwarg1 * z

        Call ``.apply_rows`` with the name of the input columns, the name and
        dtype of the output columns, and, optionally, a dict of extra
        arguments.

        >>> df.apply_rows(kernel,
        ...               incols=['in1', 'in2', 'in3'],
        ...               outcols=dict(out1=np.float64, out2=np.float64),
        ...               kwargs=dict(kwarg1=3, kwarg2=4))
           in1  in2  in3 out1 out2
        0    0    0    0  0.0  0.0
        1    1    1    1  1.0 -2.0
        2    2    2    2  2.0 -4.0
        """
        for col in incols:
            current_col_dtype = self._data[col].dtype
            if is_string_dtype(current_col_dtype) or isinstance(
                current_col_dtype, cudf.CategoricalDtype
            ):
                raise TypeError(
                    "User defined functions are currently not "
                    "supported on Series with dtypes `str` and `category`."
                )
        return applyutils.apply_rows(
            self,
            func,
            incols,
            outcols,
            kwargs,
            pessimistic_nulls,
            cache_key=cache_key,
        )

    @_cudf_nvtx_annotate
    @applyutils.doc_applychunks()
    def apply_chunks(
        self,
        func,
        incols,
        outcols,
        kwargs=None,
        pessimistic_nulls=True,
        chunks=None,
        blkct=None,
        tpb=None,
    ):
        """
        Transform user-specified chunks using the user-provided function.

        Parameters
        ----------
        {params}
        {params_chunks}

        Examples
        --------
        For ``tpb > 1``, ``func`` is executed by ``tpb`` number of threads
        concurrently.  To access the thread id and count,
        use ``numba.cuda.threadIdx.x`` and ``numba.cuda.blockDim.x``,
        respectively (See `numba CUDA kernel documentation`_).

        .. _numba CUDA kernel documentation:\
        https://numba.readthedocs.io/en/stable/cuda/kernels.html

        In the example below, the *kernel* is invoked concurrently on each
        specified chunk. The *kernel* computes the corresponding output
        for the chunk.

        By looping over the range
        ``range(cuda.threadIdx.x, in1.size, cuda.blockDim.x)``, the *kernel*
        function can be used with any *tpb* in an efficient manner.

        >>> from numba import cuda
        >>> @cuda.jit
        ... def kernel(in1, in2, in3, out1):
        ...      for i in range(cuda.threadIdx.x, in1.size, cuda.blockDim.x):
        ...          x = in1[i]
        ...          y = in2[i]
        ...          z = in3[i]
        ...          out1[i] = x * y + z

        See Also
        --------
        DataFrame.apply_rows
        """
        if kwargs is None:
            kwargs = {}
        if chunks is None:
            raise ValueError("*chunks* must be defined")
        return applyutils.apply_chunks(
            self,
            func,
            incols,
            outcols,
            kwargs,
            pessimistic_nulls,
            chunks,
            tpb=tpb,
        )

    @_cudf_nvtx_annotate
    def partition_by_hash(self, columns, nparts, keep_index=True):
        """Partition the dataframe by the hashed value of data in *columns*.

        Parameters
        ----------
        columns : sequence of str
            The names of the columns to be hashed.
            Must have at least one name.
        nparts : int
            Number of output partitions
        keep_index : boolean
            Whether to keep the index or drop it

        Returns
        -------
        partitioned: list of DataFrame
        """
        key_indices = [self._column_names.index(k) for k in columns]
        if keep_index:
            cols = [*self.index._columns, *self._columns]
            key_indices = [i + len(self.index._columns) for i in key_indices]
        else:
            cols = [*self._columns]

        output_columns, offsets = libcudf.hash.hash_partition(
            cols, key_indices, nparts
        )
        outdf = self._from_columns_like_self(
            output_columns,
            self._column_names,
            self._index_names if keep_index else None,
        )
        # Slice into partitions. Notice, `hash_partition` returns the start
        # offset of each partition thus we skip the first offset
        ret = outdf._split(offsets[1:], keep_index=keep_index)

        # Calling `_split()` on an empty dataframe returns an empty list
        # so we add empty partitions here
        ret += [self._empty_like(keep_index) for _ in range(nparts - len(ret))]
        return ret

    def info(
        self,
        verbose=None,
        buf=None,
        max_cols=None,
        memory_usage=None,
        null_counts=None,
    ):
        """
        Print a concise summary of a DataFrame.

        This method prints information about a DataFrame including
        the index dtype and column dtypes, non-null values and memory usage.

        Parameters
        ----------
        verbose : bool, optional
            Whether to print the full summary. By default, the setting in
            ``pandas.options.display.max_info_columns`` is followed.
        buf : writable buffer, defaults to sys.stdout
            Where to send the output. By default, the output is printed to
            sys.stdout. Pass a writable buffer if you need to further process
            the output.
        max_cols : int, optional
            When to switch from the verbose to the truncated output. If the
            DataFrame has more than `max_cols` columns, the truncated output
            is used. By default, the setting in
            ``pandas.options.display.max_info_columns`` is used.
        memory_usage : bool, str, optional
            Specifies whether total memory usage of the DataFrame
            elements (including the index) should be displayed. By default,
            this follows the ``pandas.options.display.memory_usage`` setting.
            True always show memory usage. False never shows memory usage.
            A value of 'deep' is equivalent to "True with deep introspection".
            Memory usage is shown in human-readable units (base-2
            representation). Without deep introspection a memory estimation is
            made based in column dtype and number of rows assuming values
            consume the same memory amount for corresponding dtypes. With deep
            memory introspection, a real memory usage calculation is performed
            at the cost of computational resources.
        null_counts : bool, optional
            Whether to show the non-null counts. By default, this is shown
            only if the frame is smaller than
            ``pandas.options.display.max_info_rows`` and
            ``pandas.options.display.max_info_columns``. A value of True always
            shows the counts, and False never shows the counts.

        Returns
        -------
        None
            This method prints a summary of a DataFrame and returns None.

        See Also
        --------
        DataFrame.describe: Generate descriptive statistics of DataFrame
            columns.
        DataFrame.memory_usage: Memory usage of DataFrame columns.

        Examples
        --------
        >>> import cudf
        >>> int_values = [1, 2, 3, 4, 5]
        >>> text_values = ['alpha', 'beta', 'gamma', 'delta', 'epsilon']
        >>> float_values = [0.0, 0.25, 0.5, 0.75, 1.0]
        >>> df = cudf.DataFrame({"int_col": int_values,
        ...                     "text_col": text_values,
        ...                     "float_col": float_values})
        >>> df
           int_col text_col  float_col
        0        1    alpha       0.00
        1        2     beta       0.25
        2        3    gamma       0.50
        3        4    delta       0.75
        4        5  epsilon       1.00

        Prints information of all columns:

        >>> df.info(verbose=True)
        <class 'cudf.core.dataframe.DataFrame'>
        RangeIndex: 5 entries, 0 to 4
        Data columns (total 3 columns):
         #   Column     Non-Null Count  Dtype
        ---  ------     --------------  -----
         0   int_col    5 non-null      int64
         1   text_col   5 non-null      object
         2   float_col  5 non-null      float64
        dtypes: float64(1), int64(1), object(1)
        memory usage: 130.0+ bytes

        Prints a summary of columns count and its dtypes but not per column
        information:

        >>> df.info(verbose=False)
        <class 'cudf.core.dataframe.DataFrame'>
        RangeIndex: 5 entries, 0 to 4
        Columns: 3 entries, int_col to float_col
        dtypes: float64(1), int64(1), object(1)
        memory usage: 130.0+ bytes

        Pipe output of DataFrame.info to a buffer instead of sys.stdout and
        print buffer contents:

        >>> import io
        >>> buffer = io.StringIO()
        >>> df.info(buf=buffer)
        >>> print(buffer.getvalue())
        <class 'cudf.core.dataframe.DataFrame'>
        RangeIndex: 5 entries, 0 to 4
        Data columns (total 3 columns):
         #   Column     Non-Null Count  Dtype
        ---  ------     --------------  -----
         0   int_col    5 non-null      int64
         1   text_col   5 non-null      object
         2   float_col  5 non-null      float64
        dtypes: float64(1), int64(1), object(1)
        memory usage: 130.0+ bytes

        The `memory_usage` parameter allows deep introspection mode, specially
        useful for big DataFrames and fine-tune memory optimization:

        >>> import numpy as np
        >>> random_strings_array = np.random.choice(['a', 'b', 'c'], 10 ** 6)
        >>> df = cudf.DataFrame({
        ...     'column_1': np.random.choice(['a', 'b', 'c'], 10 ** 6),
        ...     'column_2': np.random.choice(['a', 'b', 'c'], 10 ** 6),
        ...     'column_3': np.random.choice(['a', 'b', 'c'], 10 ** 6)
        ... })
        >>> df.info(memory_usage='deep')
        <class 'cudf.core.dataframe.DataFrame'>
        RangeIndex: 1000000 entries, 0 to 999999
        Data columns (total 3 columns):
         #   Column    Non-Null Count    Dtype
        ---  ------    --------------    -----
         0   column_1  1000000 non-null  object
         1   column_2  1000000 non-null  object
         2   column_3  1000000 non-null  object
        dtypes: object(3)
        memory usage: 14.3 MB
        """
        if buf is None:
            buf = sys.stdout

        lines = [str(type(self))]

        index_name = type(self.index).__name__
        if len(self.index) > 0:
            entries_summary = f", {self.index[0]} to {self.index[-1]}"
        else:
            entries_summary = ""
        index_summary = (
            f"{index_name}: {len(self.index)} entries{entries_summary}"
        )
        lines.append(index_summary)

        if self._num_columns == 0:
            lines.append(f"Empty {type(self).__name__}")
            cudf.utils.ioutils.buffer_write_lines(buf, lines)
            return

        cols = self._column_names
        col_count = len(cols)

        if max_cols is None:
            max_cols = pd.options.display.max_info_columns

        max_rows = pd.options.display.max_info_rows

        if null_counts is None:
            show_counts = (col_count <= max_cols) and (len(self) < max_rows)
        else:
            show_counts = null_counts

        exceeds_info_cols = col_count > max_cols

        def _put_str(s, space):
            return str(s)[:space].ljust(space)

        def _verbose_repr():
            lines.append(f"Data columns (total {col_count} columns):")

            id_head = " # "
            column_head = "Column"
            col_space = 2

            max_col = max(len(pprint_thing(k)) for k in cols)
            len_column = len(pprint_thing(column_head))
            space = max(max_col, len_column) + col_space

            max_id = len(pprint_thing(col_count))
            len_id = len(pprint_thing(id_head))
            space_num = max(max_id, len_id) + col_space
            counts = None

            header = _put_str(id_head, space_num) + _put_str(
                column_head, space
            )
            if show_counts:
                counts = self.count().to_pandas().tolist()
                if col_count != len(counts):
                    raise AssertionError(
                        f"Columns must equal "
                        f"counts ({col_count} != {len(counts)})"
                    )
                count_header = "Non-Null Count"
                len_count = len(count_header)
                non_null = " non-null"
                max_count = max(len(pprint_thing(k)) for k in counts) + len(
                    non_null
                )
                space_count = max(len_count, max_count) + col_space
                count_temp = "{count}" + non_null
            else:
                count_header = ""
                space_count = len(count_header)
                len_count = space_count
                count_temp = "{count}"

            dtype_header = "Dtype"
            len_dtype = len(dtype_header)
            max_dtypes = max(len(pprint_thing(k)) for k in self.dtypes)
            space_dtype = max(len_dtype, max_dtypes)
            header += (
                _put_str(count_header, space_count)
                + _put_str(dtype_header, space_dtype).rstrip()
            )

            lines.append(header)
            lines.append(
                _put_str("-" * len_id, space_num)
                + _put_str("-" * len_column, space)
                + _put_str("-" * len_count, space_count)
                + _put_str("-" * len_dtype, space_dtype).rstrip()
            )

            for i, col in enumerate(self._column_names):
                dtype = self.dtypes.iloc[i]
                col = pprint_thing(col)

                line_no = _put_str(f" {i}", space_num)
                count = ""
                if show_counts:
                    count = counts[i]

                lines.append(
                    line_no
                    + _put_str(col, space)
                    + _put_str(count_temp.format(count=count), space_count)
                    + _put_str(dtype, space_dtype).rstrip()
                )

        def _non_verbose_repr():
            if col_count > 0:
                entries_summary = f", {cols[0]} to {cols[-1]}"
            else:
                entries_summary = ""
            columns_summary = f"Columns: {col_count} entries{entries_summary}"
            lines.append(columns_summary)

        def _sizeof_fmt(num, size_qualifier):
            # returns size in human readable format
            for x in ["bytes", "KB", "MB", "GB", "TB"]:
                if num < 1024.0:
                    return f"{num:3.1f}{size_qualifier} {x}"
                num /= 1024.0
            return f"{num:3.1f}{size_qualifier} PB"

        if verbose:
            _verbose_repr()
        elif verbose is False:  # specifically set to False, not nesc None
            _non_verbose_repr()
        else:
            if exceeds_info_cols:
                _non_verbose_repr()
            else:
                _verbose_repr()

        dtype_counts = defaultdict(int)
        for col in self._data:
            dtype_counts[self._data[col].dtype.name] += 1

        dtypes = [f"{k[0]}({k[1]:d})" for k in sorted(dtype_counts.items())]
        lines.append(f"dtypes: {', '.join(dtypes)}")

        if memory_usage is None:
            memory_usage = pd.options.display.memory_usage

        if memory_usage:
            # append memory usage of df to display
            size_qualifier = ""
            if memory_usage == "deep":
                deep = True
            else:
                deep = False
                if "object" in dtype_counts or self.index.dtype == "object":
                    size_qualifier = "+"
            mem_usage = self.memory_usage(index=True, deep=deep).sum()
            lines.append(
                f"memory usage: {_sizeof_fmt(mem_usage, size_qualifier)}\n"
            )

        cudf.utils.ioutils.buffer_write_lines(buf, lines)

    @_cudf_nvtx_annotate
    @docutils.doc_describe()
    def describe(
        self,
        percentiles=None,
        include=None,
        exclude=None,
    ):
        """{docstring}"""

        if not include and not exclude:
            default_include = [np.number, "datetime"]
            data_to_describe = self.select_dtypes(include=default_include)
            if data_to_describe._num_columns == 0:
                data_to_describe = self

        elif include == "all":
            if exclude is not None:
                raise ValueError("exclude must be None when include is 'all'")

            data_to_describe = self
        else:
            data_to_describe = self.select_dtypes(
                include=include, exclude=exclude
            )

            if data_to_describe.empty:
                raise ValueError("No data of included types.")

        describe_series_list = [
            data_to_describe[col].describe(
                percentiles=percentiles,
            )
            for col in data_to_describe._column_names
        ]
        if len(describe_series_list) == 1:
            return describe_series_list[0].to_frame()
        else:
            ldesc_indexes = sorted(
                (x.index for x in describe_series_list), key=len
            )
            names = dict.fromkeys(
                [
                    name
                    for idxnames in ldesc_indexes
                    for name in idxnames.to_pandas()
                ],
                None,
            )

            with warnings.catch_warnings():
                warnings.simplefilter("ignore", FutureWarning)
                res = cudf.concat(
                    [
                        series.reindex(names, copy=False)
                        for series in describe_series_list
                    ],
                    axis=1,
                    sort=False,
                )
            return res

    @_cudf_nvtx_annotate
    def to_pandas(
        self, *, nullable: bool = False, arrow_type: bool = False
    ) -> pd.DataFrame:
        """
        Convert to a Pandas DataFrame.

        Parameters
        ----------
        nullable : Boolean, Default False
            If ``nullable`` is ``True``, the resulting columns
            in the dataframe will be having a corresponding
            nullable Pandas dtype. If there is no corresponding
            nullable Pandas dtype present, the resulting dtype
            will be a regular pandas dtype.
            If ``nullable`` is ``False``,
            the resulting columns will either convert null
            values to ``np.nan`` or ``None`` depending on the dtype.
        arrow_type : bool, Default False
            Return the columns with a ``pandas.ArrowDtype``

        Returns
        -------
        out : Pandas DataFrame

        Notes
        -----
        nullable and arrow_type cannot both be set to ``True``

        Examples
        --------
        >>> import cudf
        >>> df = cudf.DataFrame({'a': [0, 1, 2], 'b': [-3, 2, 0]})
        >>> pdf = df.to_pandas()
        >>> pdf
           a  b
        0  0 -3
        1  1  2
        2  2  0
        >>> type(pdf)
        <class 'pandas.core.frame.DataFrame'>

        ``nullable=True`` converts the result to pandas nullable types:

        >>> df = cudf.DataFrame({'a': [0, None, 2], 'b': [True, False, None]})
        >>> df
              a      b
        0     0   True
        1  <NA>  False
        2     2   <NA>
        >>> pdf = df.to_pandas(nullable=True)
        >>> pdf
              a      b
        0     0   True
        1  <NA>  False
        2     2   <NA>
        >>> pdf.dtypes
        a      Int64
        b    boolean
        dtype: object
        >>> pdf = df.to_pandas(nullable=False)
        >>> pdf
             a      b
        0  0.0   True
        1  NaN  False
        2  2.0   None
        >>> pdf.dtypes
        a    float64
        b     object
        dtype: object

        ``arrow_type=True`` converts the result to ``pandas.ArrowDtype``:

        >>> df.to_pandas(arrow_type=True).dtypes
        a    int64[pyarrow]
        b     bool[pyarrow]
        dtype: object
        """
        out_index = self.index.to_pandas()
        out_data = {
            i: col.to_pandas(nullable=nullable, arrow_type=arrow_type)
            for i, col in enumerate(self._data.columns)
        }

        out_df = pd.DataFrame(out_data, index=out_index)
        out_df.columns = self._data.to_pandas_index()

        return out_df

    @classmethod
    @_cudf_nvtx_annotate
    def from_pandas(cls, dataframe, nan_as_null=no_default):
        """
        Convert from a Pandas DataFrame.

        Parameters
        ----------
        dataframe : Pandas DataFrame object
            A Pandas DataFrame object which has to be converted
            to cuDF DataFrame.
        nan_as_null : bool, Default True
            If ``True``, converts ``np.nan`` values to ``null`` values.
            If ``False``, leaves ``np.nan`` values as is.

        Raises
        ------
        TypeError for invalid input type.

        Examples
        --------
        >>> import cudf
        >>> import pandas as pd
        >>> data = [[0,1], [1,2], [3,4]]
        >>> pdf = pd.DataFrame(data, columns=['a', 'b'], dtype=int)
        >>> cudf.from_pandas(pdf)
           a  b
        0  0  1
        1  1  2
        2  3  4
        """
        if nan_as_null is no_default:
            nan_as_null = (
                False if cudf.get_option("mode.pandas_compatible") else None
            )

        if isinstance(dataframe, pd.DataFrame):
            if not dataframe.columns.is_unique:
                raise ValueError("Duplicate column names are not allowed")

            data = {
                col_name: column.as_column(
                    col_value.array, nan_as_null=nan_as_null
                )
                for col_name, col_value in dataframe.items()
            }
            if isinstance(dataframe.index, pd.MultiIndex):
                index = cudf.MultiIndex.from_pandas(
                    dataframe.index, nan_as_null=nan_as_null
                )
            else:
                index = cudf.Index.from_pandas(
                    dataframe.index, nan_as_null=nan_as_null
                )
            df = cls._from_data(data, index)
            df._data._level_names = tuple(dataframe.columns.names)

            if isinstance(dataframe.columns, pd.RangeIndex):
                df._data.rangeindex = True
            # Set columns only if it is a MultiIndex
            elif isinstance(dataframe.columns, pd.MultiIndex):
                df.columns = dataframe.columns

            return df
        elif hasattr(dataframe, "__dataframe__"):
            # TODO: Probably should be handled in the constructor as
            # this isn't pandas specific
            return from_dataframe(dataframe, allow_copy=True)
        else:
            raise TypeError(
                f"Could not construct DataFrame from {type(dataframe)}"
            )

    @classmethod
    @_cudf_nvtx_annotate
    def from_arrow(cls, table):
        """
        Convert from PyArrow Table to DataFrame.

        Parameters
        ----------
        table : PyArrow Table Object
            PyArrow Table Object which has to be converted to cudf DataFrame.

        Raises
        ------
        TypeError for invalid input type.

        Returns
        -------
        cudf DataFrame

        Examples
        --------
        >>> import cudf
        >>> import pyarrow as pa
        >>> data = pa.table({"a":[1, 2, 3], "b":[4, 5, 6]})
        >>> cudf.DataFrame.from_arrow(data)
           a  b
        0  1  4
        1  2  5
        2  3  6

        .. pandas-compat::
            **DataFrame.from_arrow**

            -   Does not support automatically setting index column(s) similar
                to how ``to_pandas`` works for PyArrow Tables.
        """
        index_col = None
        col_index_names = None
        physical_column_md = []
        if isinstance(table, pa.Table) and isinstance(
            table.schema.pandas_metadata, dict
        ):
            physical_column_md = table.schema.pandas_metadata["columns"]
            index_col = table.schema.pandas_metadata["index_columns"]
            if "column_indexes" in table.schema.pandas_metadata:
                col_index_names = []
                for col_meta in table.schema.pandas_metadata["column_indexes"]:
                    col_index_names.append(col_meta["name"])

        out = super().from_arrow(table)
        if col_index_names is not None:
            out._data._level_names = col_index_names
        if index_col:
            if isinstance(index_col[0], dict):
                range_meta = index_col[0]
                idx = cudf.RangeIndex(
                    start=range_meta["start"],
                    stop=range_meta["stop"],
                    step=range_meta["step"],
                    name=range_meta["name"],
                )
                if len(idx) == len(out):
                    # `idx` is generated from arrow `pandas_metadata`
                    # which can get out of date with many of the
                    # arrow operations. Hence verifying if the
                    # lengths match, or else don't need to set
                    # an index at all i.e., Default RangeIndex
                    # will be set.
                    # See more about the discussion here:
                    # https://github.com/apache/arrow/issues/15178
                    out = out.set_index(idx)
            else:
                out = out.set_index(index_col)

        if (
            "__index_level_0__" in out.index.names
            and len(out.index.names) == 1
        ):
            real_index_name = None
            for md in physical_column_md:
                if md["field_name"] == "__index_level_0__":
                    real_index_name = md["name"]
                    break
            out.index.name = real_index_name

        return out

    @_cudf_nvtx_annotate
    def to_arrow(self, preserve_index=None):
        """
        Convert to a PyArrow Table.

        Parameters
        ----------
        preserve_index : bool, optional
            whether index column and its meta data needs to be saved
            or not. The default of None will store the index as a
            column, except for a RangeIndex which is stored as
            metadata only. Setting preserve_index to True will force
            a RangeIndex to be materialized.

        Returns
        -------
        PyArrow Table

        Examples
        --------
        >>> import cudf
        >>> df = cudf.DataFrame(
        ...     {"a":[1, 2, 3], "b":[4, 5, 6]}, index=[1, 2, 3])
        >>> df.to_arrow()
        pyarrow.Table
        a: int64
        b: int64
        index: int64
        ----
        a: [[1,2,3]]
        b: [[4,5,6]]
        index: [[1,2,3]]
        >>> df.to_arrow(preserve_index=False)
        pyarrow.Table
        a: int64
        b: int64
        ----
        a: [[1,2,3]]
        b: [[4,5,6]]
        """

        data = self.copy(deep=False)
        index_descr = []
        write_index = preserve_index is not False
        keep_range_index = write_index and preserve_index is None
        index = self.index
        index_levels = [self.index]
        if write_index:
            if isinstance(index, cudf.RangeIndex) and keep_range_index:
                index_descr = [
                    {
                        "kind": "range",
                        "name": index.name,
                        "start": index.start,
                        "stop": index.stop,
                        "step": index.step,
                    }
                ]
            else:
                if isinstance(index, cudf.RangeIndex):
                    index = index._as_int_index()
                    index.name = "__index_level_0__"
                if isinstance(index, MultiIndex):
                    index_descr = list(index._data.names)
                    index_levels = index.levels
                else:
                    index_descr = (
                        index.names if index.name is not None else ("index",)
                    )
                for gen_name, col_name in zip(index_descr, index._data.names):
                    data._insert(
                        data.shape[1],
                        gen_name,
                        index._data[col_name],
                    )

        out = super(DataFrame, data).to_arrow()
        metadata = pa.pandas_compat.construct_metadata(
            columns_to_convert=[self[col] for col in self._data.names],
            df=self,
            column_names=out.schema.names,
            index_levels=index_levels,
            index_descriptors=index_descr,
            preserve_index=preserve_index,
            types=out.schema.types,
        )

        return out.replace_schema_metadata(metadata)

    @_cudf_nvtx_annotate
    def to_records(self, index=True):
        """Convert to a numpy recarray

        Parameters
        ----------
        index : bool
            Whether to include the index in the output.

        Returns
        -------
        numpy recarray
        """
        members = [("index", self.index.dtype)] if index else []
        members += [(col, self[col].dtype) for col in self._data.names]
        dtype = np.dtype(members)
        ret = np.recarray(len(self), dtype=dtype)
        if index:
            ret["index"] = self.index.to_numpy()
        for col in self._data.names:
            ret[col] = self[col].to_numpy()
        return ret

    @classmethod
    @_cudf_nvtx_annotate
    def from_records(cls, data, index=None, columns=None, nan_as_null=False):
        """
        Convert structured or record ndarray to DataFrame.

        Parameters
        ----------
        data : numpy structured dtype or recarray of ndim=2
        index : str, array-like
            The name of the index column in *data*.
            If None, the default index is used.
        columns : list of str
            List of column names to include.

        Returns
        -------
        DataFrame
        """
        if data.ndim != 1 and data.ndim != 2:
            raise ValueError(
                f"records dimension expected 1 or 2 but found {data.ndim}"
            )

        num_cols = len(data[0])

        if columns is None and data.dtype.names is None:
            names = range(num_cols)

        elif data.dtype.names is not None:
            names = data.dtype.names

        else:
            if len(columns) != num_cols:
                raise ValueError(
                    f"columns length expected {num_cols} "
                    f"but found {len(columns)}"
                )
            names = columns

        if data.ndim == 2:
            ca_data = {
                k: column.as_column(data[:, i], nan_as_null=nan_as_null)
                for i, k in enumerate(names)
            }
        elif data.ndim == 1:
            ca_data = {
                name: column.as_column(data[name], nan_as_null=nan_as_null)
                for name in names
            }

        if not is_scalar(index):
            new_index = cudf.Index(index)
        else:
            new_index = None

        if isinstance(columns, (pd.Index, cudf.Index)):
            level_names = tuple(columns.names)
        else:
            level_names = None

        df = cls._from_data(
            ColumnAccessor(
                data=ca_data,
                multiindex=isinstance(
                    columns, (pd.MultiIndex, cudf.MultiIndex)
                ),
                rangeindex=isinstance(
                    columns, (range, pd.RangeIndex, cudf.RangeIndex)
                ),
                level_names=level_names,
                label_dtype=getattr(columns, "dtype", None),
            ),
            index=new_index,
        )
        if is_scalar(index) and index is not None:
            df = df.set_index(index)
        return df

    @classmethod
    @_cudf_nvtx_annotate
    def _from_arrays(cls, data, index=None, columns=None, nan_as_null=False):
        """Convert a numpy/cupy array to DataFrame.

        Parameters
        ----------
        data : numpy/cupy array of ndim 1 or 2,
            dimensions greater than 2 are not supported yet.
        index : Index or array-like
            Index to use for resulting frame. Will default to
            RangeIndex if no indexing information part of input data and
            no index provided.
        columns : list of str
            List of column names to include.

        Returns
        -------
        DataFrame
        """

        data = cupy.asarray(data)
        if data.ndim != 1 and data.ndim != 2:
            raise ValueError(
                f"records dimension expected 1 or 2 but found: {data.ndim}"
            )

        if data.ndim == 2:
            num_cols = data.shape[1]
        else:
            # Since we validate ndim to be either 1 or 2 above,
            # this case can be assumed to be ndim == 1.
            num_cols = 1

        if columns is None:
            names = range(num_cols)
        else:
            if len(columns) != num_cols:
                raise ValueError(
                    f"columns length expected {num_cols} but "
                    f"found {len(columns)}"
                )
            elif len(columns) != len(set(columns)):
                raise ValueError("Duplicate column names are not allowed")
            names = columns

        if data.ndim == 2:
            ca_data = {
                k: column.as_column(data[:, i], nan_as_null=nan_as_null)
                for i, k in enumerate(names)
            }
        elif data.ndim == 1:
            ca_data = {
                names[0]: column.as_column(data, nan_as_null=nan_as_null)
            }

        if index is not None:
            index = cudf.Index(index)

        if isinstance(columns, (pd.Index, cudf.Index)):
            level_names = tuple(columns.names)
        else:
            level_names = None

        return cls._from_data(
            ColumnAccessor(
                data=ca_data,
                multiindex=isinstance(
                    columns, (pd.MultiIndex, cudf.MultiIndex)
                ),
                rangeindex=isinstance(
                    columns, (range, pd.RangeIndex, cudf.RangeIndex)
                ),
                level_names=level_names,
                label_dtype=getattr(columns, "dtype", None),
            ),
            index=index,
        )

    @_cudf_nvtx_annotate
    def interpolate(
        self,
        method="linear",
        axis=0,
        limit=None,
        inplace=False,
        limit_direction=None,
        limit_area=None,
        downcast=None,
        **kwargs,
    ):
        if all(dt == np.dtype("object") for dt in self.dtypes):
            raise TypeError(
                "Cannot interpolate with all object-dtype "
                "columns in the DataFrame. Try setting at "
                "least one column to a numeric dtype."
            )

        return super().interpolate(
            method=method,
            axis=axis,
            limit=limit,
            inplace=inplace,
            limit_direction=limit_direction,
            limit_area=limit_area,
            downcast=downcast,
            **kwargs,
        )

    @_cudf_nvtx_annotate
    def quantile(
        self,
        q=0.5,
        axis=0,
        numeric_only=True,
        interpolation=None,
        columns=None,
        exact=True,
        method="single",
    ):
        """
        Return values at the given quantile.

        Parameters
        ----------
        q : float or array-like
            0 <= q <= 1, the quantile(s) to compute
        axis : int
            axis is a NON-FUNCTIONAL parameter
        numeric_only : bool, default True
            If False, the quantile of datetime and timedelta data will be
            computed as well.
        interpolation : {'linear', 'lower', 'higher', 'midpoint', 'nearest'}
            This parameter specifies the interpolation method to use,
            when the desired quantile lies between two data points i and j.
            Default is ``'linear'`` for ``method="single"``, and ``'nearest'``
            for ``method="table"``.

                * linear: `i + (j - i) * fraction`, where `fraction` is the
                  fractional part of the index surrounded by `i` and `j`.
                * lower: `i`.
                * higher: `j`.
                * nearest: `i` or `j` whichever is nearest.
                * midpoint: (`i` + `j`) / 2.
        columns : list of str
            List of column names to include.
        exact : boolean
            Whether to use approximate or exact quantile algorithm.
        method : {'single', 'table'}, default `'single'`
            Whether to compute quantiles per-column ('single') or over all
            columns ('table'). When 'table', the only allowed interpolation
            methods are 'nearest', 'lower', and 'higher'.

        Returns
        -------
        Series or DataFrame
            If q is an array or numeric_only is set to False, a DataFrame
            will be returned where index is q, the columns are the columns
            of self, and the values are the quantile.

            If q is a float, a Series will be returned where the index is
            the columns of self and the values are the quantiles.

        Examples
        --------
        >>> import cupy as cp
        >>> import cudf
        >>> df = cudf.DataFrame(cp.array([[1, 1], [2, 10], [3, 100], [4, 100]]),
        ...                   columns=['a', 'b'])
        >>> df
           a    b
        0  1    1
        1  2   10
        2  3  100
        3  4  100
        >>> df.quantile(0.1)
        a    1.3
        b    3.7
        Name: 0.1, dtype: float64
        >>> df.quantile([.1, .5])
               a     b
        0.1  1.3   3.7
        0.5  2.5  55.0

        .. pandas-compat::
            **DataFrame.quantile**

            One notable difference from Pandas is when DataFrame is of
            non-numeric types and result is expected to be a Series in case of
            Pandas. cuDF will return a DataFrame as it doesn't support mixed
            types under Series.
        """  # noqa: E501
        if axis not in (0, None):
            raise NotImplementedError("axis is not implemented yet")

        data_df = self
        if numeric_only:
            data_df = data_df.select_dtypes(
                include=[np.number], exclude=["datetime64", "timedelta64"]
            )

        if columns is None:
            columns = data_df._data.names

        if isinstance(q, numbers.Number):
            q_is_number = True
            qs = [float(q)]
        elif pd.api.types.is_list_like(q):
            q_is_number = False
            qs = q
        else:
            msg = "`q` must be either a single element or list"
            raise TypeError(msg)

        if method == "table":
            interpolation = interpolation or "nearest"
            result = self._quantile_table(qs, interpolation.upper())

            if q_is_number:
                result = result.transpose()
                return Series(
                    data=result._columns[0], index=result.index, name=q
                )
        else:
            # Ensure that qs is non-scalar so that we always get a column back.
            interpolation = interpolation or "linear"
            result = {}
            for k in data_df._data.names:
                if k in columns:
                    ser = data_df[k]
                    res = ser.quantile(
                        qs,
                        interpolation=interpolation,
                        exact=exact,
                        quant_index=False,
                    )._column
                    if len(res) == 0:
                        res = column.column_empty_like(
                            qs, dtype=ser.dtype, masked=True, newsize=len(qs)
                        )
                    result[k] = res
            result = DataFrame._from_data(result)

            if q_is_number and numeric_only:
                result = result.fillna(np.nan).iloc[0]
                result.index = data_df.keys()
                result.name = q
                return result

        result.index = cudf.Index(list(map(float, qs)), dtype="float64")
        return result

    @_cudf_nvtx_annotate
    def isin(self, values):
        """
        Whether each element in the DataFrame is contained in values.

        Parameters
        ----------
        values : iterable, Series, DataFrame or dict
            The result will only be true at a location if all
            the labels match. If values is a Series, that's the index.
            If values is a dict, the keys must be the column names,
            which must match. If values is a DataFrame, then both the
            index and column labels must match.

        Returns
        -------
        DataFrame:
            DataFrame of booleans showing whether each element in
            the DataFrame is contained in values.

        Examples
        --------
        >>> import cudf
        >>> df = cudf.DataFrame({'num_legs': [2, 4], 'num_wings': [2, 0]},
        ...                     index=['falcon', 'dog'])
        >>> df
                num_legs  num_wings
        falcon         2          2
        dog            4          0

        When ``values`` is a list check whether every value in the DataFrame
        is present in the list (which animals have 0 or 2 legs or wings)

        >>> df.isin([0, 2])
                num_legs  num_wings
        falcon      True       True
        dog        False       True

        When ``values`` is a dict, we can pass values to check for each
        column separately:

        >>> df.isin({'num_wings': [0, 3]})
                num_legs  num_wings
        falcon     False      False
        dog        False       True

        When ``values`` is a Series or DataFrame the index and column must
        match. Note that 'falcon' does not match based on the number of legs
        in other.

        >>> other = cudf.DataFrame({'num_legs': [8, 2], 'num_wings': [0, 2]},
        ...                         index=['spider', 'falcon'])
        >>> df.isin(other)
                num_legs  num_wings
        falcon      True       True
        dog        False      False
        """
        # TODO: propagate nulls through isin
        # https://github.com/rapidsai/cudf/issues/7556

        fill_value = cudf.Scalar(False)

        def make_false_column_like_self():
            return column.as_column(fill_value, length=len(self), dtype="bool")

        # Preprocess different input types into a mapping from column names to
        # a list of values to check.
        result = {}
        if isinstance(values, IndexedFrame):
            # Note: In the case where values is a Series, computing some
            # information about the values column outside the loop may result
            # in performance gains.  However, since categorical conversion
            # depends on the current column in the loop, using the correct
            # precomputed variables inside the loop requires nontrivial logic.
            # This optimization could be attempted if `isin` ever becomes a
            # bottleneck.
            if (
                isinstance(values, (Series, DataFrame))
                and not values.index.is_unique
            ):
                # if DataFrame ever supports duplicate columns
                # would need to check that here
                raise ValueError("cannot compute isin with a duplicate axis.")
            values = values.reindex(self.index)
            other_cols = (
                values._data
                if isinstance(values, DataFrame)
                else {name: values._column for name in self._data}
            )
            for col, self_col in self._data.items():
                if col in other_cols:
                    other_col = other_cols[col]
                    self_is_cat = isinstance(self_col, CategoricalColumn)
                    other_is_cat = isinstance(other_col, CategoricalColumn)

                    if self_is_cat != other_is_cat:
                        # It is valid to compare the levels of a categorical
                        # column to a non-categorical column.
                        if self_is_cat:
                            self_col = self_col._get_decategorized_column()
                        else:
                            other_col = other_col._get_decategorized_column()

                    # We use the type checks from _before_ the conversion
                    # because if only one was categorical then it's already
                    # been converted and we have to check if they're strings.
                    if self_is_cat and other_is_cat:
                        self_is_str = other_is_str = False
                    else:
                        # These checks must happen after the conversions above
                        # since numpy can't handle categorical dtypes.
                        self_is_str = is_string_dtype(self_col.dtype)
                        other_is_str = is_string_dtype(other_col.dtype)

                    if self_is_str != other_is_str:
                        # Strings can't compare to anything else.
                        result[col] = make_false_column_like_self()
                    else:
                        result[col] = (self_col == other_col).fillna(False)
                else:
                    result[col] = make_false_column_like_self()
        elif is_dict_like(values):
            for name, col in self._data.items():
                if name in values:
                    result[name] = col.isin(values[name])
                else:
                    result[name] = make_false_column_like_self()
        elif is_list_like(values):
            for name, col in self._data.items():
                result[name] = col.isin(values)
        else:
            raise TypeError(
                "only list-like or dict-like objects are "
                "allowed to be passed to DataFrame.isin(), "
                "you passed a "
                f"'{type(values).__name__}'"
            )

        # TODO: Update this logic to properly preserve MultiIndex columns.
        return DataFrame._from_data(result, self.index)

    #
    # Stats
    #
    @_cudf_nvtx_annotate
    def _prepare_for_rowwise_op(self, method, skipna, numeric_only):
        """Prepare a DataFrame for CuPy-based row-wise operations."""

        if method not in _cupy_nan_methods_map and any(
            col.nullable for col in self._columns
        ):
            msg = (
                f"Row-wise operations to calculate '{method}' do not "
                f"currently support columns with null values. "
                f"Consider removing them with .dropna() "
                f"or using .fillna()."
            )
            raise ValueError(msg)

        if numeric_only:
            filtered = self.select_dtypes(include=[np.number, np.bool_])
        else:
            filtered = self.copy(deep=False)

        is_pure_dt = all(is_datetime_dtype(dt) for dt in filtered.dtypes)

        common_dtype = find_common_type(filtered.dtypes)
        if (
            not numeric_only
            and is_string_dtype(common_dtype)
            and any(not is_string_dtype(dt) for dt in filtered.dtypes)
        ):
            raise TypeError(
                f"Cannot perform row-wise {method} across mixed-dtype columns,"
                " try type-casting all the columns to same dtype."
            )

        if not skipna and any(col.nullable for col in filtered._columns):
            mask = DataFrame(
                {
                    name: filtered._data[name]._get_mask_as_column()
                    if filtered._data[name].nullable
                    else as_column(True, length=len(filtered._data[name]))
                    for name in filtered._data.names
                }
            )
            mask = mask.all(axis=1)
        else:
            mask = None

        coerced = filtered.astype(common_dtype, copy=False)
        if is_pure_dt:
            # Further convert into cupy friendly types
            coerced = coerced.astype("int64", copy=False)
        return coerced, mask, common_dtype

    @_cudf_nvtx_annotate
    def count(self, axis=0, numeric_only=False):
        """
        Count ``non-NA`` cells for each column or row.

        The values ``None``, ``NaN``, ``NaT`` are considered ``NA``.

        Returns
        -------
        Series
            For each column/row the number of non-NA/null entries.

        Examples
        --------
        >>> import cudf
        >>> import numpy as np
        >>> df = cudf.DataFrame({"Person":
        ...        ["John", "Myla", "Lewis", "John", "Myla"],
        ...        "Age": [24., np.nan, 21., 33, 26],
        ...        "Single": [False, True, True, True, False]})
        >>> df.count()
        Person    5
        Age       4
        Single    5
        dtype: int64

        .. pandas-compat::
            **DataFrame.count**

            Parameters currently not supported are `axis` and `numeric_only`.
        """
        axis = self._get_axis_from_axis_arg(axis)
        if axis != 0:
            raise NotImplementedError("Only axis=0 is currently supported.")
        length = len(self)
        return Series._from_data(
            {
                None: [
                    length - self._data[col].null_count
                    for col in self._data.names
                ]
            },
            cudf.Index(self._data.names),
        )

    _SUPPORT_AXIS_LOOKUP = {
        0: 0,
        1: 1,
        "index": 0,
        "columns": 1,
    }

    @_cudf_nvtx_annotate
    def _reduce(
        self,
        op,
        axis=None,
        numeric_only=False,
        **kwargs,
    ):
        source = self

        if axis is None:
            if op in {"sum", "product", "std", "var"}:
                # Do not remove until pandas 2.0 support is added.
                warnings.warn(
                    f"In a future version, {type(self).__name__}"
                    f".{op}(axis=None) will return a scalar {op} over "
                    "the entire DataFrame. To retain the old behavior, "
                    f"use '{type(self).__name__}.{op}(axis=0)' or "
                    f"just '{type(self)}.{op}()'",
                    FutureWarning,
                )
                axis = 0
            else:
                axis = 2
        elif axis is no_default:
            axis = 0
        else:
            axis = source._get_axis_from_axis_arg(axis)

        if numeric_only:
            numeric_cols = (
                name
                for name in self._data.names
                if is_numeric_dtype(self._data[name].dtype)
            )
            source = self._get_columns_by_label(numeric_cols)
            if source.empty:
                return Series(
                    index=self._data.to_pandas_index()[:0]
                    if axis == 0
                    else source.index,
                    dtype="float64",
                )
        if axis in {0, 2}:
            if axis == 2 and op in ("kurtosis", "kurt", "skew"):
                # TODO: concat + op can probably be done in the general case
                # for axis == 2.
                # https://github.com/rapidsai/cudf/issues/14930
                return getattr(concat_columns(source._data.columns), op)(
                    **kwargs
                )
            try:
                result = [
                    getattr(source._data[col], op)(**kwargs)
                    for col in source._data.names
                ]
            except AttributeError:
                numeric_ops = (
                    "mean",
                    "min",
                    "max",
                    "sum",
                    "product",
                    "prod",
                    "std",
                    "var",
                    "kurtosis",
                    "kurt",
                    "skew",
                )

                if op in numeric_ops:
                    if numeric_only:
                        try:
                            result = [
                                getattr(source._data[col], op)(**kwargs)
                                for col in source._data.names
                            ]
                        except AttributeError:
                            raise NotImplementedError(
                                f"Not all column dtypes support op {op}"
                            )
                    elif any(
                        not is_numeric_dtype(self._data[name].dtype)
                        for name in self._data.names
                    ):
                        raise TypeError(
                            "Non numeric columns passed with "
                            "`numeric_only=False`, pass `numeric_only=True` "
                            f"to perform DataFrame.{op}"
                        )
                else:
                    raise
            if axis == 2:
                return getattr(as_column(result, nan_as_null=False), op)(
                    **kwargs
                )
            else:
                source_dtypes = [c.dtype for c in source._data.columns]
                common_dtype = find_common_type(source_dtypes)
                if (
                    is_object_dtype(common_dtype)
                    and any(
                        not is_object_dtype(dtype) for dtype in source_dtypes
                    )
                    or not is_bool_dtype(common_dtype)
                    and any(is_bool_dtype(dtype) for dtype in source_dtypes)
                ):
                    raise TypeError(
                        "Columns must all have the same dtype to "
                        f"perform {op=} with {axis=}"
                    )
                if source._data.multiindex:
                    idx = MultiIndex.from_tuples(
                        source._data.names, names=source._data.level_names
                    )
                else:
                    idx = cudf.Index(source._data.names)
                return Series._from_data({None: as_column(result)}, idx)
        elif axis == 1:
            return source._apply_cupy_method_axis_1(op, **kwargs)
        else:
            raise ValueError(f"Invalid value of {axis=} received for {op}")

    @_cudf_nvtx_annotate
    def _scan(
        self,
        op,
        axis=None,
        *args,
        **kwargs,
    ):
        if axis is None:
            axis = 0
        axis = self._get_axis_from_axis_arg(axis)

        if axis == 0:
            return super()._scan(op, axis=axis, *args, **kwargs)
        elif axis == 1:
            return self._apply_cupy_method_axis_1(op, **kwargs)

    @_cudf_nvtx_annotate
    def mode(self, axis=0, numeric_only=False, dropna=True):
        """
        Get the mode(s) of each element along the selected axis.

        The mode of a set of values is the value that appears most often.
        It can be multiple values.

        Parameters
        ----------
        axis : {0 or 'index', 1 or 'columns'}, default 0
            The axis to iterate over while searching for the mode:

            - 0 or 'index' : get mode of each column
            - 1 or 'columns' : get mode of each row.
        numeric_only : bool, default False
            If True, only apply to numeric columns.
        dropna : bool, default True
            Don't consider counts of NA/NaN/NaT.

        Returns
        -------
        DataFrame
            The modes of each column or row.

        See Also
        --------
        cudf.Series.mode : Return the highest frequency value
            in a Series.
        cudf.Series.value_counts : Return the counts of values
            in a Series.

        Examples
        --------
        >>> import cudf
        >>> df = cudf.DataFrame({
        ...     "species": ["bird", "mammal", "arthropod", "bird"],
        ...     "legs": [2, 4, 8, 2],
        ...     "wings": [2.0, None, 0.0, None]
        ... })
        >>> df
             species  legs wings
        0       bird     2   2.0
        1     mammal     4  <NA>
        2  arthropod     8   0.0
        3       bird     2  <NA>

        By default, missing values are not considered, and the mode of wings
        are both 0 and 2. The second row of species and legs contains ``NA``,
        because they have only one mode, but the DataFrame has two rows.

        >>> df.mode()
          species  legs  wings
        0    bird     2    0.0
        1    <NA>  <NA>    2.0

        Setting ``dropna=False``, ``NA`` values are considered and they can be
        the mode (like for wings).

        >>> df.mode(dropna=False)
          species  legs wings
        0    bird     2  <NA>

        Setting ``numeric_only=True``, only the mode of numeric columns is
        computed, and columns of other types are ignored.

        >>> df.mode(numeric_only=True)
           legs  wings
        0     2    0.0
        1  <NA>    2.0

        .. pandas-compat::
            **DataFrame.mode**

            ``axis`` parameter is currently not supported.
        """
        if axis not in (0, "index"):
            raise NotImplementedError("Only axis=0 is currently supported")

        if numeric_only:
            data_df = self.select_dtypes(
                include=[np.number], exclude=["datetime64", "timedelta64"]
            )
        else:
            data_df = self

        mode_results = [
            data_df[col].mode(dropna=dropna) for col in data_df._data
        ]

        if len(mode_results) == 0:
            return DataFrame()

        with warnings.catch_warnings():
            assert (
                PANDAS_LT_300
            ), "Need to drop after pandas-3.0 support is added."
            warnings.simplefilter("ignore", FutureWarning)
            df = cudf.concat(mode_results, axis=1)

        if isinstance(df, Series):
            df = df.to_frame()

        df._set_columns_like(data_df._data)

        return df

    @_cudf_nvtx_annotate
    def all(self, axis=0, bool_only=None, skipna=True, **kwargs):
        obj = self.select_dtypes(include="bool") if bool_only else self
        return super(DataFrame, obj).all(axis, skipna, **kwargs)

    @_cudf_nvtx_annotate
    def any(self, axis=0, bool_only=None, skipna=True, **kwargs):
        obj = self.select_dtypes(include="bool") if bool_only else self
        return super(DataFrame, obj).any(axis, skipna, **kwargs)

    @_cudf_nvtx_annotate
    def _apply_cupy_method_axis_1(self, method, *args, **kwargs):
        # This method uses cupy to perform scans and reductions along rows of a
        # DataFrame. Since cuDF is designed around columnar storage and
        # operations, we convert DataFrames to 2D cupy arrays for these ops.

        # for dask metadata compatibility
        skipna = kwargs.pop("skipna", None)
        skipna = True if skipna is None else skipna
        if method not in _cupy_nan_methods_map and skipna not in (
            None,
            True,
            1,
        ):
            raise NotImplementedError(
                f"Row-wise operations to calculate '{method}'"
                f" currently do not support `skipna=False`."
            )

        level = kwargs.pop("level", None)
        if level not in (None,):
            raise NotImplementedError(
                "Row-wise operations currently do not support `level`."
            )

        numeric_only = kwargs.pop("numeric_only", False)

        min_count = kwargs.pop("min_count", None)
        if min_count not in (None, 0):
            raise NotImplementedError(
                "Row-wise operations currently do not support `min_count`."
            )

        bool_only = kwargs.pop("bool_only", None)
        if bool_only not in (None, True):
            raise NotImplementedError(
                "Row-wise operations currently do not support `bool_only`."
            )

        # This parameter is only necessary for axis 0 reductions that cuDF
        # performs internally. cupy already upcasts smaller integer/bool types
        # to int64 when accumulating.
        kwargs.pop("cast_to_int", None)

        prepared, mask, common_dtype = self._prepare_for_rowwise_op(
            method, skipna, numeric_only
        )
        for col in prepared._data.names:
            if prepared._data[col].nullable:
                prepared._data[col] = (
                    prepared._data[col]
                    .astype(
                        cudf.utils.dtypes.get_min_float_dtype(
                            prepared._data[col]
                        )
                        if not is_datetime_dtype(common_dtype)
                        else cudf.dtype("float64")
                    )
                    .fillna(np.nan)
                )
        arr = prepared.to_cupy()

        if skipna is not False and method in _cupy_nan_methods_map:
            method = _cupy_nan_methods_map[method]

        result = getattr(cupy, method)(arr, axis=1, **kwargs)

        if result.ndim == 1:
            type_coerced_methods = {
                "count",
                "min",
                "max",
                "sum",
                "prod",
                "cummin",
                "cummax",
                "cumsum",
                "cumprod",
            }
            result_dtype = (
                common_dtype
                if method in type_coerced_methods
                or is_datetime_dtype(common_dtype)
                else None
            )
            result = column.as_column(result, dtype=result_dtype)
            if mask is not None:
                result = result.set_mask(
                    cudf._lib.transform.bools_to_mask(mask._column)
                )
            return Series(
                result,
                index=self.index,
                dtype=result_dtype,
            )
        else:
            result_df = DataFrame(result).set_index(self.index)
            result_df._set_columns_like(prepared._data)
            return result_df

    @_cudf_nvtx_annotate
    def _columns_view(self, columns):
        """
        Return a subset of the DataFrame's columns as a view.
        """
        return DataFrame(
            {col: self._data[col] for col in columns}, index=self.index
        )

    @_cudf_nvtx_annotate
    def select_dtypes(self, include=None, exclude=None):
        """Return a subset of the DataFrame's columns based on the column dtypes.

        Parameters
        ----------
        include : str or list
            which columns to include based on dtypes
        exclude : str or list
            which columns to exclude based on dtypes

        Returns
        -------
        DataFrame
            The subset of the frame including the dtypes
            in ``include`` and excluding the dtypes in ``exclude``.

        Raises
        ------
        ValueError
            - If both of ``include`` and ``exclude`` are empty
            - If ``include`` and ``exclude`` have overlapping elements

        Examples
        --------
        >>> import cudf
        >>> df = cudf.DataFrame({'a': [1, 2] * 3,
        ...                    'b': [True, False] * 3,
        ...                    'c': [1.0, 2.0] * 3})
        >>> df
           a      b    c
        0  1   True  1.0
        1  2  False  2.0
        2  1   True  1.0
        3  2  False  2.0
        4  1   True  1.0
        5  2  False  2.0
        >>> df.select_dtypes(include='bool')
               b
        0   True
        1  False
        2   True
        3  False
        4   True
        5  False
        >>> df.select_dtypes(include=['float64'])
             c
        0  1.0
        1  2.0
        2  1.0
        3  2.0
        4  1.0
        5  2.0
        >>> df.select_dtypes(exclude=['int'])
               b    c
        0   True  1.0
        1  False  2.0
        2   True  1.0
        3  False  2.0
        4   True  1.0
        5  False  2.0
        """  # noqa: E501

        # code modified from:
        # https://github.com/pandas-dev/pandas/blob/master/pandas/core/frame.py#L3196

        if not isinstance(include, (list, tuple)):
            include = (include,) if include is not None else ()
        if not isinstance(exclude, (list, tuple)):
            exclude = (exclude,) if exclude is not None else ()

        df = DataFrame(index=self.index)

        # cudf_dtype_from_pydata_dtype can distinguish between
        # np.float and np.number
        selection = tuple(map(frozenset, (include, exclude)))

        if not any(selection):
            raise ValueError(
                "at least one of include or exclude must be nonempty"
            )

        include, exclude = map(
            lambda x: frozenset(map(cudf_dtype_from_pydata_dtype, x)),
            selection,
        )

        # can't both include AND exclude!
        if not include.isdisjoint(exclude):
            raise ValueError(
                f"include and exclude overlap on {(include & exclude)}"
            )

        # include all subtypes
        include_subtypes = set()
        for dtype in self.dtypes:
            for i_dtype in include:
                # category handling
                if i_dtype == cudf.CategoricalDtype:
                    # Matches cudf & pandas dtype objects
                    include_subtypes.add(i_dtype)
                elif inspect.isclass(dtype.type):
                    if issubclass(dtype.type, i_dtype):
                        include_subtypes.add(dtype.type)

        # exclude all subtypes
        exclude_subtypes = set()
        for dtype in self.dtypes:
            for e_dtype in exclude:
                # category handling
                if e_dtype == cudf.CategoricalDtype:
                    # Matches cudf & pandas dtype objects
                    exclude_subtypes.add(e_dtype)
                elif inspect.isclass(dtype.type):
                    if issubclass(dtype.type, e_dtype):
                        exclude_subtypes.add(dtype.type)

        include_all = {cudf_dtype_from_pydata_dtype(d) for d in self.dtypes}

        if include:
            inclusion = include_all & include_subtypes
        elif exclude:
            inclusion = include_all
        else:
            inclusion = set()
        # remove all exclude types
        inclusion = inclusion - exclude_subtypes

        for k, col in self._data.items():
            infered_type = cudf_dtype_from_pydata_dtype(col.dtype)
            if infered_type in inclusion:
                df._insert(len(df._data), k, col)

        return df

    @ioutils.doc_to_parquet()
    def to_parquet(
        self,
        path,
        engine="cudf",
        compression="snappy",
        index=None,
        partition_cols=None,
        partition_file_name=None,
        partition_offsets=None,
        statistics="ROWGROUP",
        metadata_file_path=None,
        int96_timestamps=False,
        row_group_size_bytes=ioutils._ROW_GROUP_SIZE_BYTES_DEFAULT,
        row_group_size_rows=None,
        max_page_size_bytes=None,
        max_page_size_rows=None,
        storage_options=None,
        return_metadata=False,
        use_dictionary=True,
        header_version="1.0",
        skip_compression=None,
        column_encoding=None,
        column_type_length=None,
        output_as_binary=None,
        *args,
        **kwargs,
    ):
        """{docstring}"""
        from cudf.io import parquet

        return parquet.to_parquet(
            self,
            path=path,
            engine=engine,
            compression=compression,
            index=index,
            partition_cols=partition_cols,
            partition_file_name=partition_file_name,
            partition_offsets=partition_offsets,
            statistics=statistics,
            metadata_file_path=metadata_file_path,
            int96_timestamps=int96_timestamps,
            row_group_size_bytes=row_group_size_bytes,
            row_group_size_rows=row_group_size_rows,
            max_page_size_bytes=max_page_size_bytes,
            max_page_size_rows=max_page_size_rows,
            storage_options=storage_options,
            return_metadata=return_metadata,
            use_dictionary=use_dictionary,
            header_version=header_version,
            skip_compression=skip_compression,
            column_encoding=column_encoding,
            column_type_length=column_type_length,
            output_as_binary=output_as_binary,
            *args,
            **kwargs,
        )

    @ioutils.doc_to_feather()
    def to_feather(self, path, *args, **kwargs):
        """{docstring}"""
        from cudf.io import feather

        feather.to_feather(self, path, *args, **kwargs)

    @ioutils.doc_dataframe_to_csv()
    def to_csv(
        self,
        path_or_buf=None,
        sep=",",
        na_rep="",
        columns=None,
        header=True,
        index=True,
        encoding=None,
        compression=None,
        lineterminator=None,
        chunksize=None,
        storage_options=None,
    ):
        """{docstring}"""
        from cudf.io import csv

        if lineterminator is None:
            lineterminator = os.linesep
        return csv.to_csv(
            self,
            path_or_buf=path_or_buf,
            sep=sep,
            na_rep=na_rep,
            columns=columns,
            header=header,
            index=index,
            lineterminator=lineterminator,
            chunksize=chunksize,
            encoding=encoding,
            compression=compression,
            storage_options=storage_options,
        )

    @ioutils.doc_to_orc()
    def to_orc(
        self,
        fname,
        compression="snappy",
        statistics="ROWGROUP",
        stripe_size_bytes=None,
        stripe_size_rows=None,
        row_index_stride=None,
        cols_as_map_type=None,
        storage_options=None,
        index=None,
    ):
        """{docstring}"""
        from cudf.io import orc

        return orc.to_orc(
            df=self,
            fname=fname,
            compression=compression,
            statistics=statistics,
            stripe_size_bytes=stripe_size_bytes,
            stripe_size_rows=stripe_size_rows,
            row_index_stride=row_index_stride,
            cols_as_map_type=cols_as_map_type,
            storage_options=storage_options,
            index=index,
        )

    @_cudf_nvtx_annotate
    def stack(self, level=-1, dropna=no_default, future_stack=False):
        """Stack the prescribed level(s) from columns to index

        Return a reshaped DataFrame or Series having a multi-level
        index with one or more new inner-most levels compared to
        the current DataFrame. The new inner-most levels are created
        by pivoting the columns of the current dataframe:

          - if the columns have a single level, the output is a Series;
          - if the columns have multiple levels, the new index
            level(s) is (are) taken from the prescribed level(s) and
            the output is a DataFrame.

        Parameters
        ----------
        level : int, str, list default -1
            Level(s) to stack from the column axis onto the index axis,
            defined as one index or label, or a list of indices or labels.
        dropna : bool, default True
            Whether to drop rows in the resulting Frame/Series with missing
            values. When multiple levels are specified, `dropna==False` is
            unsupported.

        Returns
        -------
        DataFrame or Series
            Stacked dataframe or series.

        See Also
        --------
        DataFrame.unstack : Unstack prescribed level(s) from index axis
             onto column axis.
        DataFrame.pivot : Reshape dataframe from long format to wide
             format.
        DataFrame.pivot_table : Create a spreadsheet-style pivot table
             as a DataFrame.

        Notes
        -----
        The function is named by analogy with a collection of books
        being reorganized from being side by side on a horizontal
        position (the columns of the dataframe) to being stacked
        vertically on top of each other (in the index of the
        dataframe).

        Examples
        --------
        **Single level columns**

        >>> df_single_level_cols = cudf.DataFrame([[0, 1], [2, 3]],
        ...                                     index=['cat', 'dog'],
        ...                                     columns=['weight', 'height'])

        Stacking a dataframe with a single level column axis returns a Series:

        >>> df_single_level_cols
             weight height
        cat       0      1
        dog       2      3
        >>> df_single_level_cols.stack()
        cat  height    1
             weight    0
        dog  height    3
             weight    2
        dtype: int64

        **Multi level columns: simple case**

        >>> import pandas as pd
        >>> multicol1 = pd.MultiIndex.from_tuples([('weight', 'kg'),
        ...                                        ('weight', 'pounds')])
        >>> df_multi_level_cols1 = cudf.DataFrame([[1, 2], [2, 4]],
        ...                                     index=['cat', 'dog'],
        ...                                     columns=multicol1)

        Stacking a dataframe with a multi-level column axis:

        >>> df_multi_level_cols1
             weight
                 kg    pounds
        cat       1        2
        dog       2        4
        >>> df_multi_level_cols1.stack()
                    weight
        cat kg           1
            pounds       2
        dog kg           2
            pounds       4

        **Missing values**

        >>> multicol2 = pd.MultiIndex.from_tuples([('weight', 'kg'),
        ...                                        ('height', 'm')])
        >>> df_multi_level_cols2 = cudf.DataFrame([[1.0, 2.0], [3.0, 4.0]],
        ...                                     index=['cat', 'dog'],
        ...                                     columns=multicol2)

        It is common to have missing values when stacking a dataframe
        with multi-level columns, as the stacked dataframe typically
        has more values than the original dataframe. Missing values
        are filled with NULLs:

        >>> df_multi_level_cols2
            weight height
                kg      m
        cat    1.0    2.0
        dog    3.0    4.0
        >>> df_multi_level_cols2.stack()
               weight height
        cat kg    1.0   <NA>
            m    <NA>    2.0
        dog kg    3.0   <NA>
            m    <NA>    4.0

        **Prescribing the level(s) to be stacked**

        The first parameter controls which level or levels are stacked:

        >>> df_multi_level_cols2.stack(0)
                    kg     m
        cat height  <NA>   2.0
            weight   1.0  <NA>
        dog height  <NA>   4.0
            weight   3.0  <NA>

        >>> df_multi_level_cols2.stack([0, 1])
        cat  height  m     2.0
             weight  kg    1.0
        dog  height  m     4.0
             weight  kg    3.0
        dtype: float64
        """
        if future_stack:
            if dropna is not no_default:
                raise ValueError(
                    "dropna must be unspecified with future_stack=True as "
                    "the new implementation does not introduce rows of NA "
                    "values. This argument will be removed in a future "
                    "version of cudf."
                )
        else:
            if dropna is not no_default or self._data.nlevels > 1:
                warnings.warn(
                    "The previous implementation of stack is deprecated and "
                    "will be removed in a future version of cudf. Specify "
                    "future_stack=True to adopt the new implementation and "
                    "silence this warning.",
                    FutureWarning,
                )
            if dropna is no_default:
                dropna = True

        if isinstance(level, (int, str)):
            level = [level]
        elif isinstance(level, list):
            if not all(isinstance(lv, (int, str)) for lv in level):
                raise ValueError(
                    "level must be either an int/str, or a list of int/str."
                )
        else:
            raise ValueError(
                "level must be either an int/str, or a list of int/str."
            )

        level = [level] if not isinstance(level, list) else level

        if not future_stack and len(level) > 1 and not dropna:
            raise NotImplementedError(
                "When stacking multiple levels, setting `dropna` to False "
                "will generate new column combination that does not exist "
                "in original dataframe. This behavior is unsupported in "
                "cuDF. See pandas deprecation note: "
                "https://github.com/pandas-dev/pandas/issues/53515"
            )

        # Compute the columns to stack based on specified levels

        level_indices: list[int] = []

        # If all passed in level names match up to the dataframe column's level
        # names, cast them to indices
        if all(lv in self._data.level_names for lv in level):
            level_indices = [self._data.level_names.index(lv) for lv in level]
        elif not all(isinstance(lv, int) for lv in level):
            raise ValueError(
                "`level` must either be a list of names or positions, not a "
                "mixture of both."
            )
        else:
            # Must be a list of positions, normalize negative positions
            level_indices = [
                lv + self._data.nlevels if lv < 0 else lv for lv in level
            ]

        unnamed_levels_indices = [
            i for i in range(self._data.nlevels) if i not in level_indices
        ]
        has_unnamed_levels = len(unnamed_levels_indices) > 0

        column_name_idx = self._data.to_pandas_index()
        # Construct new index from the levels specified by `level`
        named_levels = pd.MultiIndex.from_arrays(
            [column_name_idx.get_level_values(lv) for lv in level_indices]
        )

        # Since `level` may only specify a subset of all levels, `unique()` is
        # required to remove duplicates. In pandas, the order of the keys in
        # the specified levels are always sorted.
        unique_named_levels = named_levels.unique()
        if not future_stack:
            unique_named_levels = unique_named_levels.sort_values()

        # Each index from the original dataframe should repeat by the number
        # of unique values in the named_levels
        repeated_index = self.index.repeat(len(unique_named_levels))

        # Each column name should tile itself by len(df) times
        tiled_index = libcudf.reshape.tile(
            [
                as_column(unique_named_levels.get_level_values(i))
                for i in range(unique_named_levels.nlevels)
            ],
            self.shape[0],
        )

        # Assemble the final index
        new_index_columns = [*repeated_index._columns, *tiled_index]
        index_names = [*self.index.names, *unique_named_levels.names]
        new_index = MultiIndex.from_frame(
            DataFrame._from_data(
                dict(zip(range(0, len(new_index_columns)), new_index_columns))
            ),
            names=index_names,
        )

        # Compute the column indices that serves as the input for
        # `interleave_columns`
        column_idx_df = pd.DataFrame(
            data=range(len(self._data)), index=named_levels
        )

        column_indices: list[list[int]] = []
        if has_unnamed_levels:
            unnamed_level_values = list(
                map(column_name_idx.get_level_values, unnamed_levels_indices)
            )
            unnamed_level_values = pd.MultiIndex.from_arrays(
                unnamed_level_values
            )

        def unnamed_group_generator():
            if has_unnamed_levels:
                for _, grpdf in column_idx_df.groupby(by=unnamed_level_values):
                    # When stacking part of the levels, some combinations
                    # of keys may not be present in this group but can be
                    # present in others. Reindexing with the globally computed
                    # `unique_named_levels` assigns -1 to these key
                    # combinations, representing an all-null column that
                    # is used in the subsequent libcudf call.
                    if future_stack:
                        yield grpdf.reindex(
                            unique_named_levels, axis=0, fill_value=-1
                        ).values
                    else:
                        yield (
                            grpdf.reindex(
                                unique_named_levels, axis=0, fill_value=-1
                            )
                            .sort_index()
                            .values
                        )
            else:
                if future_stack:
                    yield column_idx_df.values
                else:
                    yield column_idx_df.sort_index().values

        column_indices = list(unnamed_group_generator())

        # For each of the group constructed from the unnamed levels,
        # invoke `interleave_columns` to stack the values.
        stacked = []

        for column_idx in column_indices:
            # Collect columns based on indices, append None for -1 indices.
            columns = [
                None if i == -1 else self._data.select_by_index(i).columns[0]
                for i in column_idx
            ]

            # Collect datatypes and cast columns as that type
            common_type = np.result_type(
                *(col.dtype for col in columns if col is not None)
            )

            all_nulls = functools.cache(
                functools.partial(
                    column_empty, self.shape[0], common_type, masked=True
                )
            )

            # homogenize the dtypes of the columns
            homogenized = [
                col.astype(common_type) if col is not None else all_nulls()
                for col in columns
            ]

            stacked.append(libcudf.reshape.interleave_columns(homogenized))

        # Construct the resulting dataframe / series
        if not has_unnamed_levels:
            result = Series._from_data(
                data={None: stacked[0]}, index=new_index
            )
        else:
            if unnamed_level_values.nlevels == 1:
                unnamed_level_values = unnamed_level_values.get_level_values(0)
            unnamed_level_values = unnamed_level_values.unique()

            data = ColumnAccessor(
                dict(
                    zip(
                        unnamed_level_values,
                        [
                            stacked[i]
                            for i in unnamed_level_values.argsort().argsort()
                        ]
                        if not future_stack
                        else [
                            stacked[i] for i in unnamed_level_values.argsort()
                        ],
                    )
                ),
                isinstance(unnamed_level_values, pd.MultiIndex),
                unnamed_level_values.names,
            )

            result = DataFrame._from_data(data, index=new_index)

        if not future_stack and dropna:
            return result.dropna(how="all")
        else:
            return result

    @_cudf_nvtx_annotate
    def cov(self, **kwargs):
        """Compute the covariance matrix of a DataFrame.

        Parameters
        ----------
        **kwargs
            Keyword arguments to be passed to cupy.cov

        Returns
        -------
        cov : DataFrame
        """
        cov = cupy.cov(self.values, rowvar=False)
        cols = self._data.to_pandas_index()
        df = DataFrame(cupy.asfortranarray(cov)).set_index(cols)
        df._set_columns_like(self._data)
        return df

    def corr(self, method="pearson", min_periods=None):
        """Compute the correlation matrix of a DataFrame.

        Parameters
        ----------
        method : {'pearson', 'spearman'}, default 'pearson'
            Method used to compute correlation:

            - pearson : Standard correlation coefficient
            - spearman : Spearman rank correlation

        min_periods : int, optional
            Minimum number of observations required per pair of columns to
            have a valid result.

        Returns
        -------
        DataFrame
            The requested correlation matrix.
        """
        if method == "pearson":
            values = self.values
        elif method == "spearman":
            values = self.rank().values
        else:
            raise ValueError("method must be either 'pearson', 'spearman'")

        if min_periods is not None:
            raise NotImplementedError("Unsupported argument 'min_periods'")

        corr = cupy.corrcoef(values, rowvar=False)
        cols = self._data.to_pandas_index()
        df = DataFrame(cupy.asfortranarray(corr)).set_index(cols)
        df._set_columns_like(self._data)
        return df

    @_cudf_nvtx_annotate
    def to_struct(self, name=None):
        """
        Return a struct Series composed of the columns of the DataFrame.

        Parameters
        ----------
        name: optional
            Name of the resulting Series

        Notes
        -----
        Note: a copy of the columns is made.
        """
        if not all(isinstance(name, str) for name in self._data.names):
            warnings.warn(
                "DataFrame contains non-string column name(s). Struct column "
                "requires field name to be string. Non-string column names "
                "will be casted to string as the field name."
            )
        fields = {str(name): col.dtype for name, col in self._data.items()}
        col = StructColumn(
            data=None,
            dtype=cudf.StructDtype(fields=fields),
            children=tuple(col.copy(deep=True) for col in self._data.columns),
            size=len(self),
            offset=0,
        )
        return cudf.Series._from_data(
            cudf.core.column_accessor.ColumnAccessor({name: col}),
            index=self.index,
            name=name,
        )

    @_cudf_nvtx_annotate
    def keys(self):
        """
        Get the columns.
        This is index for Series, columns for DataFrame.

        Returns
        -------
        Index
            Columns of DataFrame.

        Examples
        --------
        >>> import cudf
        >>> df = cudf.DataFrame({'one' : [1, 2, 3], 'five' : ['a', 'b', 'c']})
        >>> df
           one five
        0    1    a
        1    2    b
        2    3    c
        >>> df.keys()
        Index(['one', 'five'], dtype='object')
        >>> df = cudf.DataFrame(columns=[0, 1, 2, 3])
        >>> df
        Empty DataFrame
        Columns: [0, 1, 2, 3]
        Index: []
        >>> df.keys()
        Index([0, 1, 2, 3], dtype='int64')
        """
        return self._data.to_pandas_index()

    def itertuples(self, index=True, name="Pandas"):
        """
        Iteration is unsupported.

        See :ref:`iteration <pandas-comparison/iteration>` for more
        information.
        """
        raise TypeError(
            "cuDF does not support iteration of DataFrame "
            "via itertuples. Consider using "
            "`.to_pandas().itertuples()` "
            "if you wish to iterate over namedtuples."
        )

    def iterrows(self):
        """
        Iteration is unsupported.

        See :ref:`iteration <pandas-comparison/iteration>` for more
        information.
        """
        raise TypeError(
            "cuDF does not support iteration of DataFrame "
            "via iterrows. Consider using "
            "`.to_pandas().iterrows()` "
            "if you wish to iterate over each row."
        )

    @_cudf_nvtx_annotate
    @copy_docstring(reshape.pivot)
    def pivot(self, *, columns, index=no_default, values=no_default):
        return cudf.core.reshape.pivot(
            self, index=index, columns=columns, values=values
        )

    @_cudf_nvtx_annotate
    @copy_docstring(reshape.pivot_table)
    def pivot_table(
        self,
        values=None,
        index=None,
        columns=None,
        aggfunc="mean",
        fill_value=None,
        margins=False,
        dropna=None,
        margins_name="All",
        observed=False,
        sort=True,
    ):
        return cudf.core.reshape.pivot_table(
            self,
            values=values,
            index=index,
            columns=columns,
            aggfunc=aggfunc,
            fill_value=fill_value,
            margins=margins,
            dropna=dropna,
            margins_name=margins_name,
            observed=observed,
            sort=sort,
        )

    @_cudf_nvtx_annotate
    @copy_docstring(reshape.unstack)
    def unstack(self, level=-1, fill_value=None):
        return cudf.core.reshape.unstack(
            self, level=level, fill_value=fill_value
        )

    @_cudf_nvtx_annotate
    def explode(self, column, ignore_index=False):
        """
        Transform each element of a list-like to a row, replicating index
        values.

        Parameters
        ----------
        column : str
            Column to explode.
        ignore_index : bool, default False
            If True, the resulting index will be labeled 0, 1, …, n - 1.

        Returns
        -------
        DataFrame

        Examples
        --------
        >>> import cudf
        >>> df = cudf.DataFrame({
        ...     "a": [[1, 2, 3], [], None, [4, 5]],
        ...     "b": [11, 22, 33, 44],
        ... })
        >>> df
                   a   b
        0  [1, 2, 3]  11
        1         []  22
        2       None  33
        3     [4, 5]  44
        >>> df.explode('a')
              a   b
        0     1  11
        0     2  11
        0     3  11
        1  <NA>  22
        2  <NA>  33
        3     4  44
        3     5  44
        """
        return super()._explode(column, ignore_index)

    def pct_change(
        self, periods=1, fill_method=no_default, limit=no_default, freq=None
    ):
        """
        Calculates the percent change between sequential elements
        in the DataFrame.

        Parameters
        ----------
        periods : int, default 1
            Periods to shift for forming percent change.
        fill_method : str, default 'ffill'
            How to handle NAs before computing percent changes.

            .. deprecated:: 24.04
                All options of `fill_method` are deprecated
                except `fill_method=None`.
        limit : int, optional
            The number of consecutive NAs to fill before stopping.
            Not yet implemented.

            .. deprecated:: 24.04
                `limit` is deprecated.
        freq : str, optional
            Increment to use from time series API.
            Not yet implemented.

        Returns
        -------
        DataFrame
        """
        if limit is not no_default:
            raise NotImplementedError("limit parameter not supported yet.")
        if freq is not None:
            raise NotImplementedError("freq parameter not supported yet.")
        elif fill_method not in {
            no_default,
            None,
            "ffill",
            "pad",
            "bfill",
            "backfill",
        }:
            raise ValueError(
                "fill_method must be one of None, 'ffill', 'pad', "
                "'bfill', or 'backfill'."
            )

        if fill_method not in (no_default, None) or limit is not no_default:
            # Do not remove until pandas 3.0 support is added.
            assert (
                PANDAS_LT_300
            ), "Need to drop after pandas-3.0 support is added."
            warnings.warn(
                "The 'fill_method' and 'limit' keywords in "
                f"{type(self).__name__}.pct_change are deprecated and will be "
                "removed in a future version. Either fill in any non-leading "
                "NA values prior to calling pct_change or specify "
                "'fill_method=None' to not fill NA values.",
                FutureWarning,
            )
        if fill_method is no_default:
            fill_method = "ffill"
        if limit is no_default:
            limit = None

        with warnings.catch_warnings():
            warnings.simplefilter("ignore")
            data = self.fillna(method=fill_method, limit=limit)

        return data.diff(periods=periods) / data.shift(
            periods=periods, freq=freq
        )

    def __dataframe__(
        self, nan_as_null: bool = False, allow_copy: bool = True
    ):
        return df_protocol.__dataframe__(
            self, nan_as_null=nan_as_null, allow_copy=allow_copy
        )

    def nunique(self, axis=0, dropna: bool = True) -> Series:
        """
        Count number of distinct elements in specified axis.
        Return Series with number of distinct elements. Can ignore NaN values.

        Parameters
        ----------
        axis : {0 or 'index', 1 or 'columns'}, default 0
            The axis to use. 0 or 'index' for row-wise, 1 or 'columns' for
            column-wise.
        dropna : bool, default True
            Don't include NaN in the counts.

        Returns
        -------
        Series

        Examples
        --------
        >>> import cudf
        >>> df = cudf.DataFrame({'A': [4, 5, 6], 'B': [4, 1, 1]})
        >>> df.nunique()
        A    3
        B    2
        dtype: int64
        """
        if axis != 0:
            raise NotImplementedError("axis parameter is not supported yet.")
        counts = [col.distinct_count(dropna=dropna) for col in self._columns]
        return self._constructor_sliced(
            counts, index=self._data.to_pandas_index()
        )

    def _sample_axis_1(
        self,
        n: int,
        weights: ColumnLike | None,
        replace: bool,
        random_state: np.random.RandomState,
        ignore_index: bool,
    ):
        if replace:
            # Since cuDF does not support multiple columns with same name,
            # sample with replace=True at axis 1 is unsupported.
            raise NotImplementedError(
                "Sample is not supported for axis 1/`columns` when"
                "`replace=True`."
            )

        sampled_column_labels = random_state.choice(
            self._column_names, size=n, replace=False, p=weights
        )

        result = self._get_columns_by_label(sampled_column_labels)
        if ignore_index:
            result.reset_index(drop=True)

        return result

    def _from_columns_like_self(
        self,
<<<<<<< HEAD
        columns: List[ColumnBase],
        column_names: Optional[abc.Iterable[str]] = None,
        index_names: Optional[List[str]] = None,
=======
        columns: list[ColumnBase],
        column_names: abc.Iterable[str] | None = None,
        index_names: list[str] | None = None,
        *,
        override_dtypes: abc.Iterable[Dtype | None] | None = None,
>>>>>>> 87f6a7e1
    ) -> DataFrame:
        result = super()._from_columns_like_self(
            columns,
            column_names,
            index_names,
        )
        result._set_columns_like(self._data)
        return result

    @_cudf_nvtx_annotate
    def interleave_columns(self):
        """
        Interleave Series columns of a table into a single column.

        Converts the column major table `cols` into a row major column.

        Parameters
        ----------
        cols : input Table containing columns to interleave.

        Examples
        --------
        >>> import cudf
        >>> df = cudf.DataFrame({0: ['A1', 'A2', 'A3'], 1: ['B1', 'B2', 'B3']})
        >>> df
            0   1
        0  A1  B1
        1  A2  B2
        2  A3  B3
        >>> df.interleave_columns()
        0    A1
        1    B1
        2    A2
        3    B2
        4    A3
        5    B3
        dtype: object

        Returns
        -------
        The interleaved columns as a single column

        .. pandas-compat::
            **DataFrame.interleave_columns**

            This method does not exist in pandas but it can be run
            as ``pd.Series(np.vstack(df.to_numpy()).reshape((-1,)))``.
        """
        if ("category" == self.dtypes).any():
            raise ValueError(
                "interleave_columns does not support 'category' dtype."
            )

        return self._constructor_sliced._from_data(
            {None: libcudf.reshape.interleave_columns([*self._columns])}
        )

    @_cudf_nvtx_annotate
    def eval(self, expr: str, inplace: bool = False, **kwargs):
        """Evaluate a string describing operations on DataFrame columns.

        Operates on columns only, not specific rows or elements.

        Parameters
        ----------
        expr : str
            The expression string to evaluate.
        inplace : bool, default False
            If the expression contains an assignment, whether to perform the
            operation inplace and mutate the existing DataFrame. Otherwise,
            a new DataFrame is returned.
        **kwargs
            Not supported.

        Returns
        -------
        DataFrame, Series, or None
            Series if a single column is returned (the typical use case),
            DataFrame if any assignment statements are included in
            ``expr``, or None if ``inplace=True``.


        Examples
        --------
        >>> df = cudf.DataFrame({'A': range(1, 6), 'B': range(10, 0, -2)})
        >>> df
           A   B
        0  1  10
        1  2   8
        2  3   6
        3  4   4
        4  5   2
        >>> df.eval('A + B')
        0    11
        1    10
        2     9
        3     8
        4     7
        dtype: int64

        Assignment is allowed though by default the original DataFrame is not
        modified.

        >>> df.eval('C = A + B')
           A   B   C
        0  1  10  11
        1  2   8  10
        2  3   6   9
        3  4   4   8
        4  5   2   7
        >>> df
           A   B
        0  1  10
        1  2   8
        2  3   6
        3  4   4
        4  5   2

        Use ``inplace=True`` to modify the original DataFrame.

        >>> df.eval('C = A + B', inplace=True)
        >>> df
           A   B   C
        0  1  10  11
        1  2   8  10
        2  3   6   9
        3  4   4   8
        4  5   2   7

        Multiple columns can be assigned to using multi-line expressions:

        >>> df.eval(
        ...     '''
        ... C = A + B
        ... D = A - B
        ... '''
        ... )
           A   B   C  D
        0  1  10  11 -9
        1  2   8  10 -6
        2  3   6   9 -3
        3  4   4   8  0
        4  5   2   7  3

        .. pandas-compat::
            **DataFrame.eval**

            * Additional kwargs are not supported.
            * Bitwise and logical operators are not dtype-dependent.
              Specifically, `&` must be used for bitwise operators on integers,
              not `and`, which is specifically for the logical and between
              booleans.
            * Only numerical types are currently supported.
            * Operators generally will not cast automatically. Users are
              responsible for casting columns to suitable types before
              evaluating a function.
            * Multiple assignments to the same name (i.e. a sequence of
              assignment statements where later statements are conditioned upon
              the output of earlier statements) is not supported.
        """
        if kwargs:
            raise ValueError(
                "Keyword arguments other than `inplace` are not supported"
            )

        # Have to use a regex match to avoid capturing ==, >=, or <=
        equals_sign_regex = "[^=><]=[^=]"
        includes_assignment = re.search(equals_sign_regex, expr) is not None

        # Check if there were multiple statements. Filter out empty lines.
        statements = tuple(filter(None, expr.strip().split("\n")))
        if len(statements) > 1 and any(
            re.search(equals_sign_regex, st) is None for st in statements
        ):
            raise ValueError(
                "Multi-line expressions are only valid if all expressions "
                "contain an assignment."
            )

        if not includes_assignment:
            if inplace:
                raise ValueError(
                    "Cannot operate inplace if there is no assignment"
                )
            return Series._from_data(
                {
                    None: libcudf.transform.compute_column(
                        [*self._columns], self._column_names, statements[0]
                    )
                }
            )

        targets = []
        exprs = []
        for st in statements:
            try:
                t, e = re.split("[^=]=[^=]", st)
            except ValueError as err:
                if "too many values" in str(err):
                    raise ValueError(
                        f"Statement {st} contains too many assignments ('=')"
                    )
                raise
            targets.append(t.strip())
            exprs.append(e.strip())

        cols = (
            libcudf.transform.compute_column(
                [*self._columns], self._column_names, e
            )
            for e in exprs
        )
        ret = self if inplace else self.copy(deep=False)
        for name, col in zip(targets, cols):
            ret._data[name] = col
        if not inplace:
            return ret

    def value_counts(
        self,
        subset=None,
        normalize=False,
        sort=True,
        ascending=False,
        dropna=True,
    ):
        """
        Return a Series containing counts of unique rows in the DataFrame.

        Parameters
        ----------
        subset: list-like, optional
            Columns to use when counting unique combinations.
        normalize: bool, default False
            Return proportions rather than frequencies.
        sort: bool, default True
            Sort by frequencies.
        ascending: bool, default False
            Sort in ascending order.
        dropna: bool, default True
            Don't include counts of rows that contain NA values.

        Returns
        -------
        Series

        Notes
        -----
        The returned Series will have a MultiIndex with one level per input
        column. By default, rows that contain any NA values are omitted from
        the result. By default, the resulting Series will be in descending
        order so that the first element is the most frequently-occurring row.

        Examples
        --------
        >>> import cudf
        >>> df = cudf.DataFrame({'num_legs': [2, 4, 4, 6],
        ...                    'num_wings': [2, 0, 0, 0]},
        ...                    index=['falcon', 'dog', 'cat', 'ant'])
        >>> df
                num_legs  num_wings
        falcon         2          2
        dog            4          0
        cat            4          0
        ant            6          0
        >>> df.value_counts().sort_index()
        num_legs  num_wings
        2         2            1
        4         0            2
        6         0            1
        Name: count, dtype: int64
        """
        if subset:
            diff = set(subset) - set(self._data)
            if len(diff) != 0:
                raise KeyError(f"columns {diff} do not exist")
        columns = list(self._data.names) if subset is None else subset
        result = (
            self.groupby(
                by=columns,
                dropna=dropna,
            )
            .size()
            .astype("int64")
        )
        if sort:
            result = result.sort_values(ascending=ascending)
        if normalize:
            result = result / result._column.sum()
        # Pandas always returns MultiIndex even if only one column.
        if not isinstance(result.index, MultiIndex):
            result.index = MultiIndex._from_data(result.index._data)
        result.name = "proportion" if normalize else "count"
        return result


def from_dataframe(df, allow_copy=False):
    return df_protocol.from_dataframe(df, allow_copy=allow_copy)


def make_binop_func(op, postprocess=None):
    # This function is used to wrap binary operations in Frame with an
    # appropriate API for DataFrame as required for pandas compatibility. The
    # main effect is reordering and error-checking parameters in
    # DataFrame-specific ways. The postprocess argument is a callable that may
    # optionally be provided to modify the result of the binop if additional
    # processing is needed for pandas compatibility. The callable must have the
    # signature
    # def postprocess(left, right, output)
    # where left and right are the inputs to the binop and output is the result
    # of calling the wrapped Frame binop.
    wrapped_func = getattr(IndexedFrame, op)

    @functools.wraps(wrapped_func)
    def wrapper(self, other, axis="columns", level=None, fill_value=None):
        if axis not in (1, "columns"):
            raise NotImplementedError("Only axis=1 supported at this time.")
        output = wrapped_func(self, other, axis, level, fill_value)
        if postprocess is None:
            return output
        return postprocess(self, other, output)

    # functools.wraps copies module level attributes to `wrapper` and sets
    # __wrapped__ attributes to `wrapped_func`. Cpython looks up the signature
    # string of a function by recursively delving into __wrapped__ until
    # it hits the first function that has __signature__ attribute set. To make
    # the signature string of `wrapper` matches with its actual parameter list,
    # we directly set the __signature__ attribute of `wrapper` below.

    new_sig = inspect.signature(
        lambda self, other, axis="columns", level=None, fill_value=None: None
    )

    wrapper.__signature__ = new_sig
    return wrapper


# Wrap arithmetic Frame binop functions with the expected API for Series.
for binop in [
    "add",
    "radd",
    "subtract",
    "sub",
    "rsub",
    "multiply",
    "mul",
    "rmul",
    "mod",
    "rmod",
    "pow",
    "rpow",
    "floordiv",
    "rfloordiv",
    "truediv",
    "div",
    "divide",
    "rtruediv",
    "rdiv",
]:
    setattr(DataFrame, binop, make_binop_func(binop))


def _make_replacement_func(value):
    # This function generates a postprocessing function suitable for use with
    # make_binop_func that fills null columns with the desired fill value.

    def func(left, right, output):
        # This function may be passed as the postprocess argument to
        # make_binop_func. Columns that are only present in one of the inputs
        # will be null in the output. This function postprocesses the output to
        # replace those nulls with some desired output.
        if isinstance(right, Series):
            uncommon_columns = set(left._column_names) ^ set(right.index)
        elif isinstance(right, DataFrame):
            uncommon_columns = set(left._column_names) ^ set(
                right._column_names
            )
        elif _is_scalar_or_zero_d_array(right):
            for name, col in output._data.items():
                output._data[name] = col.fillna(value)
            return output
        else:
            return output

        for name in uncommon_columns:
            output._data[name] = as_column(
                value, length=len(output), dtype="bool"
            )
        return output

    return func


# The ne comparator needs special postprocessing because elements that missing
# in one operand should be treated as null and result in True in the output
# rather than simply propagating nulls.
DataFrame.ne = make_binop_func("ne", _make_replacement_func(True))


# All other comparison operators needs return False when one of the operands is
# missing in the input.
for binop in [
    "eq",
    "lt",
    "le",
    "gt",
    "ge",
]:
    setattr(
        DataFrame, binop, make_binop_func(binop, _make_replacement_func(False))
    )


@_cudf_nvtx_annotate
def from_pandas(obj, nan_as_null=no_default):
    """
    Convert certain Pandas objects into the cudf equivalent.

    Supports DataFrame, Series, Index, or MultiIndex.

    Returns
    -------
    DataFrame/Series/Index/MultiIndex
        Return type depends on the passed input.

    Raises
    ------
    TypeError for invalid input type.

    Examples
    --------
    >>> import cudf
    >>> import pandas as pd
    >>> data = [[0, 1], [1, 2], [3, 4]]
    >>> pdf = pd.DataFrame(data, columns=['a', 'b'], dtype=int)
    >>> pdf
       a  b
    0  0  1
    1  1  2
    2  3  4
    >>> gdf = cudf.from_pandas(pdf)
    >>> gdf
       a  b
    0  0  1
    1  1  2
    2  3  4
    >>> type(gdf)
    <class 'cudf.core.dataframe.DataFrame'>
    >>> type(pdf)
    <class 'pandas.core.frame.DataFrame'>

    Converting a Pandas Series to cuDF Series:

    >>> psr = pd.Series(['a', 'b', 'c', 'd'], name='apple', dtype='str')
    >>> psr
    0    a
    1    b
    2    c
    3    d
    Name: apple, dtype: object
    >>> gsr = cudf.from_pandas(psr)
    >>> gsr
    0    a
    1    b
    2    c
    3    d
    Name: apple, dtype: object
    >>> type(gsr)
    <class 'cudf.core.series.Series'>
    >>> type(psr)
    <class 'pandas.core.series.Series'>

    Converting a Pandas Index to cuDF Index:

    >>> pidx = pd.Index([1, 2, 10, 20])
    >>> pidx
    Index([1, 2, 10, 20], dtype='int64')
    >>> gidx = cudf.from_pandas(pidx)
    >>> gidx
    Index([1, 2, 10, 20], dtype='int64')
    >>> type(gidx)
    <class 'cudf.core.index.Index'>
    >>> type(pidx)
    <class 'pandas.core.indexes.base.Index'>

    Converting a Pandas MultiIndex to cuDF MultiIndex:

    >>> pmidx = pd.MultiIndex(
    ...         levels=[[1, 3, 4, 5], [1, 2, 5]],
    ...         codes=[[0, 0, 1, 2, 3], [0, 2, 1, 1, 0]],
    ...         names=["x", "y"],
    ...     )
    >>> pmidx
    MultiIndex([(1, 1),
                (1, 5),
                (3, 2),
                (4, 2),
                (5, 1)],
               names=['x', 'y'])
    >>> gmidx = cudf.from_pandas(pmidx)
    >>> gmidx
    MultiIndex([(1, 1),
                (1, 5),
                (3, 2),
                (4, 2),
                (5, 1)],
               names=['x', 'y'])
    >>> type(gmidx)
    <class 'cudf.core.multiindex.MultiIndex'>
    >>> type(pmidx)
    <class 'pandas.core.indexes.multi.MultiIndex'>
    """
    if nan_as_null is no_default:
        nan_as_null = (
            False if cudf.get_option("mode.pandas_compatible") else None
        )

    if isinstance(obj, pd.DataFrame):
        return DataFrame.from_pandas(obj, nan_as_null=nan_as_null)
    elif isinstance(obj, pd.Series):
        return Series.from_pandas(obj, nan_as_null=nan_as_null)
    # This carveout for cudf.pandas is undesirable, but fixes crucial issues
    # for core RAPIDS projects like cuML and cuGraph that rely on
    # `cudf.from_pandas`, so we allow it for now.
    elif (ret := getattr(obj, "_fsproxy_wrapped", None)) is not None:
        return ret
    elif isinstance(obj, pd.MultiIndex):
        return MultiIndex.from_pandas(obj, nan_as_null=nan_as_null)
    elif isinstance(obj, pd.Index):
        return cudf.Index.from_pandas(obj, nan_as_null=nan_as_null)
    elif isinstance(obj, pd.CategoricalDtype):
        return cudf.CategoricalDtype.from_pandas(obj)
    elif isinstance(obj, pd.IntervalDtype):
        return cudf.IntervalDtype.from_pandas(obj)
    else:
        raise TypeError(
            f"from_pandas unsupported for object of type {type(obj).__name__}"
        )


@_cudf_nvtx_annotate
def merge(left, right, *args, **kwargs):
    if isinstance(left, Series):
        left = left.to_frame()
    return left.merge(right, *args, **kwargs)


# a bit of fanciness to inject docstring with left parameter
merge_doc = DataFrame.merge.__doc__
if merge_doc is not None:
    idx = merge_doc.find("right")
    merge.__doc__ = "".join(
        [
            merge_doc[:idx],
            "\n\tleft : Series or DataFrame\n\t",
            merge_doc[idx:],
        ]
    )


def _align_indices(lhs, rhs):
    """
    Internal util to align the indices of two DataFrames. Returns a tuple of
    the aligned dataframes, or the original arguments if the indices are the
    same, or if rhs isn't a DataFrame.
    """
    lhs_out, rhs_out = lhs, rhs
    if isinstance(rhs, DataFrame) and not lhs.index.equals(rhs.index):
        df = lhs.merge(
            rhs,
            sort=True,
            how="outer",
            left_index=True,
            right_index=True,
            suffixes=("_x", "_y"),
        )
        df = df.sort_index()
        lhs_out = DataFrame(index=df.index)
        rhs_out = DataFrame(index=df.index)
        common = set(lhs._column_names) & set(rhs._column_names)
        common_x = {f"{x}_x": x for x in common}
        common_y = {f"{x}_y": x for x in common}
        for col in df._column_names:
            if col in common_x:
                lhs_out[common_x[col]] = df[col]
            elif col in common_y:
                rhs_out[common_y[col]] = df[col]
            elif col in lhs:
                lhs_out[col] = df[col]
            elif col in rhs:
                rhs_out[col] = df[col]

    return lhs_out, rhs_out


def _setitem_with_dataframe(
    input_df: DataFrame,
    replace_df: DataFrame,
    input_cols: Any = None,
    mask: ColumnBase | None = None,
    ignore_index: bool = False,
):
    """
    This function sets item dataframes relevant columns with replacement df
    :param input_df: Dataframe to be modified inplace
    :param replace_df: Replacement DataFrame to replace values with
    :param input_cols: columns to replace in the input dataframe
    :param mask: boolean mask in case of masked replacing
    :param ignore_index: Whether to conduct index equality and reindex
    """

    if input_cols is None:
        input_cols = input_df._column_names

    if len(input_cols) != len(replace_df._column_names):
        raise ValueError(
            "Number of Input Columns must be same replacement Dataframe"
        )

    if (
        not ignore_index
        and len(input_df) != 0
        and not input_df.index.equals(replace_df.index)
    ):
        replace_df = replace_df.reindex(input_df.index)

    for col_1, col_2 in zip(input_cols, replace_df._column_names):
        if col_1 in input_df._column_names:
            if mask is not None:
                input_df._data[col_1][mask] = column.as_column(
                    replace_df[col_2]
                )
            else:
                input_df._data[col_1] = column.as_column(replace_df[col_2])
        else:
            if mask is not None:
                raise ValueError("Can not insert new column with a bool mask")
            else:
                # handle append case
                input_df._insert(
                    loc=len(input_df._data),
                    name=col_1,
                    value=replace_df[col_2],
                )


def extract_col(df, col):
    """
    Extract column from dataframe `df` with their name `col`.
    If `col` is index and there are no columns with name `index`,
    then this will return index column.
    """
    try:
        return df._data[col]
    except KeyError:
        if (
            col == "index"
            and col not in df.index._data
            and not isinstance(df.index, MultiIndex)
        ):
            return df.index._data.columns[0]
        return df.index._data[col]


def _get_union_of_indices(indexes):
    if len(indexes) == 1:
        return indexes[0]
    else:
        merged_index = cudf.core.index.Index._concat(indexes)
        return merged_index.drop_duplicates()


def _get_union_of_series_names(series_list):
    names_list = []
    unnamed_count = 0
    for series in series_list:
        if series.name is None:
            names_list.append(f"Unnamed {unnamed_count}")
            unnamed_count += 1
        else:
            names_list.append(series.name)
    if unnamed_count == len(series_list):
        names_list = range(len(series_list))

    return names_list


# Create a dictionary of the common, non-null columns
def _get_non_null_cols_and_dtypes(col_idxs, list_of_columns):
    # A mapping of {idx: np.dtype}
    dtypes = dict()
    # A mapping of {idx: [...columns]}, where `[...columns]`
    # is a list of columns with at least one valid value for each
    # column name across all input frames
    non_null_columns = dict()
    for idx in col_idxs:
        for cols in list_of_columns:
            # Skip columns not in this frame
            if idx >= len(cols) or cols[idx] is None:
                continue
            # Store the first dtype we find for a column, even if it's
            # all-null. This ensures we always have at least one dtype
            # for each name. This dtype will be overwritten later if a
            # non-null Column with the same name is found.
            if idx not in dtypes:
                dtypes[idx] = cols[idx].dtype
            if cols[idx].null_count != len(cols[idx]):
                if idx not in non_null_columns:
                    non_null_columns[idx] = [cols[idx]]
                else:
                    non_null_columns[idx].append(cols[idx])
    return non_null_columns, dtypes


def _find_common_dtypes_and_categories(non_null_columns, dtypes):
    # A mapping of {idx: categories}, where `categories` is a
    # column of all the unique categorical values from each
    # categorical column across all input frames
    categories = dict()
    for idx, cols in non_null_columns.items():
        # default to the first non-null dtype
        dtypes[idx] = cols[0].dtype
        # If all the non-null dtypes are int/float, find a common dtype
        if all(is_numeric_dtype(col.dtype) for col in cols):
            dtypes[idx] = find_common_type([col.dtype for col in cols])
        # If all categorical dtypes, combine the categories
        elif all(
            isinstance(col, cudf.core.column.CategoricalColumn) for col in cols
        ):
            # Combine and de-dupe the categories
            categories[idx] = cudf.Series(
                concat_columns([col.categories for col in cols])
            )._column.unique()
            # Set the column dtype to the codes' dtype. The categories
            # will be re-assigned at the end
            dtypes[idx] = min_scalar_type(len(categories[idx]))
        # Otherwise raise an error if columns have different dtypes
        elif not all(is_dtype_equal(c.dtype, dtypes[idx]) for c in cols):
            raise ValueError("All columns must be the same type")
    return categories


def _cast_cols_to_common_dtypes(col_idxs, list_of_columns, dtypes, categories):
    # Cast all columns to a common dtype, assign combined categories,
    # and back-fill missing columns with all-null columns
    for idx in col_idxs:
        dtype = dtypes[idx]
        for cols in list_of_columns:
            # If column not in this df, fill with an all-null column
            if idx >= len(cols) or cols[idx] is None:
                n = len(next(x for x in cols if x is not None))
                cols[idx] = column_empty(row_count=n, dtype=dtype, masked=True)
            else:
                # If column is categorical, rebase the codes with the
                # combined categories, and cast the new codes to the
                # min-scalar-sized dtype
                if idx in categories:
                    cols[idx] = (
                        cols[idx]
                        ._set_categories(
                            categories[idx],
                            is_unique=True,
                        )
                        .codes
                    )
                cols[idx] = cols[idx].astype(dtype)


def _reassign_categories(categories, cols, col_idxs):
    for name, idx in zip(cols, col_idxs):
        if idx in categories:
            cols[name] = build_categorical_column(
                categories=categories[idx],
                codes=build_column(
                    cols[name].base_data, dtype=cols[name].dtype
                ),
                mask=cols[name].base_mask,
                offset=cols[name].offset,
                size=cols[name].size,
            )


def _from_dict_create_index(indexlist, namelist, library):
    if len(namelist) > 1:
        index = library.MultiIndex.from_tuples(indexlist, names=namelist)
    else:
        index = library.Index(indexlist, name=namelist[0])
    return index<|MERGE_RESOLUTION|>--- conflicted
+++ resolved
@@ -7505,17 +7505,9 @@
 
     def _from_columns_like_self(
         self,
-<<<<<<< HEAD
-        columns: List[ColumnBase],
-        column_names: Optional[abc.Iterable[str]] = None,
-        index_names: Optional[List[str]] = None,
-=======
         columns: list[ColumnBase],
         column_names: abc.Iterable[str] | None = None,
         index_names: list[str] | None = None,
-        *,
-        override_dtypes: abc.Iterable[Dtype | None] | None = None,
->>>>>>> 87f6a7e1
     ) -> DataFrame:
         result = super()._from_columns_like_self(
             columns,
