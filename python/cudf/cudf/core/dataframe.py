--- conflicted
+++ resolved
@@ -6290,20 +6290,12 @@
             length = filtered._data.nrows
             ca = ColumnAccessor(
                 {
-<<<<<<< HEAD
                     name: col._get_mask_as_column()
                     if col.nullable
                     else as_column(True, length=length)
                     for name, col in filtered._data.items()
                 },
                 verify=False,
-=======
-                    name: filtered._data[name]._get_mask_as_column()
-                    if filtered._data[name].nullable
-                    else as_column(True, length=len(filtered._data[name]))
-                    for name in filtered._column_names
-                }
->>>>>>> ba7d6e71
             )
             mask = DataFrame._from_data(ca)
             mask = mask.all(axis=1)
@@ -6820,21 +6812,12 @@
         # remove all exclude types
         inclusion = inclusion - exclude_subtypes
 
-<<<<<<< HEAD
         to_select = [
             label
             for label, dtype in self._dtypes
             if cudf_dtype_from_pydata_dtype(dtype) in inclusion
         ]
         return self.loc[:, to_select]
-=======
-        for k, col in self._column_labels_and_values:
-            infered_type = cudf_dtype_from_pydata_dtype(col.dtype)
-            if infered_type in inclusion:
-                df._insert(len(df._data), k, col)
-
-        return df
->>>>>>> ba7d6e71
 
     @ioutils.doc_to_parquet()
     def to_parquet(
