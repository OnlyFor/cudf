# Copyright (c) 2018-2024, NVIDIA CORPORATION.

from __future__ import annotations

import functools
import inspect
import itertools
import numbers
import os
import pickle
import re
import sys
import textwrap
import warnings
from collections import abc, defaultdict
from collections.abc import Iterator
from typing import (
    Any,
    Callable,
    Dict,
    List,
    Literal,
    MutableMapping,
    Optional,
    Set,
    Tuple,
    Union,
    cast,
)

import cupy
import numba
import numpy as np
import pandas as pd
import pyarrow as pa
from nvtx import annotate
from pandas.io.formats import console
from pandas.io.formats.printing import pprint_thing
from typing_extensions import Self, assert_never

import cudf
import cudf.core.common
from cudf import _lib as libcudf
from cudf._typing import ColumnLike, Dtype, NotImplementedType
from cudf.api.extensions import no_default
from cudf.api.types import (
    _is_scalar_or_zero_d_array,
    is_bool_dtype,
    is_datetime_dtype,
    is_dict_like,
    is_dtype_equal,
    is_list_like,
    is_numeric_dtype,
    is_object_dtype,
    is_scalar,
    is_string_dtype,
)
from cudf.core import column, df_protocol, indexing_utils, reshape
from cudf.core._compat import PANDAS_LT_300
from cudf.core.abc import Serializable
from cudf.core.column import (
    CategoricalColumn,
    ColumnBase,
    StructColumn,
    as_column,
    build_categorical_column,
    build_column,
    column_empty,
    concat_columns,
)
from cudf.core.column_accessor import ColumnAccessor
from cudf.core.copy_types import BooleanMask
from cudf.core.groupby.groupby import DataFrameGroupBy, groupby_doc_template
from cudf.core.index import BaseIndex, RangeIndex, _index_from_data, as_index
from cudf.core.indexed_frame import (
    IndexedFrame,
    _FrameIndexer,
    _get_label_range_or_mask,
    _indices_from_labels,
    doc_reset_index_template,
)
from cudf.core.join import Merge, MergeSemi
from cudf.core.missing import NA
from cudf.core.multiindex import MultiIndex
from cudf.core.resample import DataFrameResampler
from cudf.core.series import Series
from cudf.core.udf.row_function import _get_row_kernel
from cudf.errors import MixedTypeError
from cudf.utils import applyutils, docutils, ioutils, queryutils
from cudf.utils.docutils import copy_docstring
from cudf.utils.dtypes import (
    can_convert_to_column,
    cudf_dtype_from_pydata_dtype,
    find_common_type,
    is_column_like,
    min_scalar_type,
    numeric_normalize_types,
)
from cudf.utils.nvtx_annotation import _cudf_nvtx_annotate
from cudf.utils.utils import GetAttrGetItemMixin, _external_only_api

_cupy_nan_methods_map = {
    "min": "nanmin",
    "max": "nanmax",
    "sum": "nansum",
    "prod": "nanprod",
    "product": "nanprod",
    "mean": "nanmean",
    "std": "nanstd",
    "var": "nanvar",
}

_numeric_reduction_ops = (
    "mean",
    "min",
    "max",
    "sum",
    "product",
    "prod",
    "std",
    "var",
    "kurtosis",
    "kurt",
    "skew",
)


def _shape_mismatch_error(x, y):
    raise ValueError(
        f"shape mismatch: value array of shape {x} "
        f"could not be broadcast to indexing result of "
        f"shape {y}"
    )


class _DataFrameIndexer(_FrameIndexer):
    def __getitem__(self, arg):
        if (
            isinstance(self._frame.index, MultiIndex)
            or self._frame._data.multiindex
        ):
            # This try/except block allows the use of pandas-like
            # tuple arguments into MultiIndex dataframes.
            try:
                return self._getitem_tuple_arg(arg)
            except (TypeError, KeyError, IndexError, ValueError):
                return self._getitem_tuple_arg((arg, slice(None)))
        else:
            if not isinstance(arg, tuple):
                arg = (arg, slice(None))
            return self._getitem_tuple_arg(arg)

    def __setitem__(self, key, value):
        if not isinstance(key, tuple):
            key = (key, slice(None))
        return self._setitem_tuple_arg(key, value)

    @_cudf_nvtx_annotate
    def _can_downcast_to_series(self, df, arg):
        """
        This method encapsulates the logic used
        to determine whether or not the result of a loc/iloc
        operation should be "downcasted" from a DataFrame to a
        Series
        """
        if isinstance(df, cudf.Series):
            return False
        nrows, ncols = df.shape
        if nrows == 1:
            if type(arg[0]) is slice:
                if not is_scalar(arg[1]):
                    return False
            elif (is_list_like(arg[0]) or is_column_like(arg[0])) and (
                is_list_like(arg[1])
                or is_column_like(arg[0])
                or type(arg[1]) is slice
            ):
                return False
            else:
                if is_bool_dtype(as_column(arg[0]).dtype) and not isinstance(
                    arg[1], slice
                ):
                    return True
            dtypes = df.dtypes.values.tolist()
            all_numeric = all(is_numeric_dtype(t) for t in dtypes)
            if all_numeric or (
                len(dtypes) and all(t == dtypes[0] for t in dtypes)
            ):
                return True
            if isinstance(arg[1], tuple):
                return True
        if ncols == 1:
            if type(arg[1]) is slice:
                return False
            if isinstance(arg[1], tuple):
                return len(arg[1]) == df._data.nlevels
            if not (is_list_like(arg[1]) or is_column_like(arg[1])):
                return True
        return False

    @_cudf_nvtx_annotate
    def _downcast_to_series(self, df, arg):
        """
        "Downcast" from a DataFrame to a Series
        based on Pandas indexing rules
        """
        nrows, ncols = df.shape
        # determine the axis along which the Series is taken:
        if nrows == 1 and ncols == 1:
            if is_scalar(arg[0]) and (
                is_scalar(arg[1])
                or (df._data.multiindex and arg[1] in df._column_names)
            ):
                return df[df._column_names[0]].iloc[0]
            elif not is_scalar(arg[0]):
                axis = 1
            else:
                axis = 0

        elif nrows == 1:
            axis = 0
        elif ncols == 1:
            axis = 1
        else:
            raise ValueError("Cannot downcast DataFrame selection to Series")

        # take series along the axis:
        if axis == 1:
            return df[df._data.names[0]]
        else:
            if df._num_columns > 0:
                dtypes = df.dtypes.values.tolist()
                normalized_dtype = np.result_type(*dtypes)
                for name, col in df._data.items():
                    df[name] = col.astype(normalized_dtype)

            sr = df.T
            return sr[sr._data.names[0]]


class _DataFrameLocIndexer(_DataFrameIndexer):
    """
    For selection by label.
    """

    @_cudf_nvtx_annotate
    def _getitem_scalar(self, arg):
        return self._frame[arg[1]].loc[arg[0]]

    @_cudf_nvtx_annotate
    def _getitem_tuple_arg(self, arg):
        from uuid import uuid4

        # Step 1: Gather columns
        if isinstance(arg, tuple):
            columns_df = self._frame._get_columns_by_label(arg[1])
            columns_df._index = self._frame._index
        else:
            columns_df = self._frame

        # Step 2: Gather rows
        if isinstance(columns_df.index, MultiIndex):
            if isinstance(arg, (MultiIndex, pd.MultiIndex)):
                if isinstance(arg, pd.MultiIndex):
                    arg = MultiIndex.from_pandas(arg)

                indices = _indices_from_labels(columns_df, arg)
                return columns_df.take(indices)

            else:
                if isinstance(arg, tuple):
                    row_arg = arg[0]
                elif is_scalar(arg):
                    row_arg = (arg,)
                else:
                    row_arg = arg
                result = columns_df.index._get_row_major(columns_df, row_arg)
                if (
                    len(result) == 1
                    and isinstance(arg, tuple)
                    and len(arg) > 1
                    and is_scalar(arg[1])
                ):
                    return result._data.columns[0].element_indexing(0)
                return result
        else:
            if isinstance(arg[0], slice):
                out = _get_label_range_or_mask(
                    columns_df.index, arg[0].start, arg[0].stop, arg[0].step
                )
                if isinstance(out, slice):
                    df = columns_df._slice(out)
                else:
                    df = columns_df._apply_boolean_mask(
                        BooleanMask.from_column_unchecked(
                            cudf.core.column.as_column(out)
                        )
                    )
            else:
                tmp_arg = arg
                if is_scalar(arg[0]):
                    # If a scalar, there is possibility of having duplicates.
                    # Join would get all the duplicates. So, converting it to
                    # an array kind.
                    if cudf.get_option("mode.pandas_compatible"):
                        if any(
                            c.dtype != columns_df._columns[0].dtype
                            for c in columns_df._columns
                        ):
                            raise TypeError(
                                "All columns need to be of same type, please "
                                "typecast to common dtype."
                            )
                    tmp_arg = ([tmp_arg[0]], tmp_arg[1])
                if len(tmp_arg[0]) == 0:
                    return columns_df._empty_like(keep_index=True)
                tmp_arg = (
                    as_column(
                        tmp_arg[0],
                        dtype=self._frame.index.dtype
                        if isinstance(
                            self._frame.index.dtype, cudf.CategoricalDtype
                        )
                        else None,
                    ),
                    tmp_arg[1],
                )

                if is_bool_dtype(tmp_arg[0].dtype):
                    df = columns_df._apply_boolean_mask(
                        BooleanMask(tmp_arg[0], len(columns_df))
                    )
                else:
                    tmp_col_name = str(uuid4())
                    cantor_name = "_" + "_".join(
                        map(str, columns_df._data.names)
                    )
                    if columns_df._data.multiindex:
                        # column names must be appropriate length tuples
                        extra = tuple(
                            "" for _ in range(columns_df._data.nlevels - 1)
                        )
                        tmp_col_name = (tmp_col_name, *extra)
                        cantor_name = (cantor_name, *extra)
                    other_df = DataFrame(
                        {
                            tmp_col_name: column.as_column(
                                range(len(tmp_arg[0]))
                            )
                        },
                        index=as_index(tmp_arg[0]),
                    )
                    columns_df[cantor_name] = column.as_column(
                        range(len(columns_df))
                    )
                    df = other_df.join(columns_df, how="inner")
                    # as join is not assigning any names to index,
                    # update it over here
                    df.index.name = columns_df.index.name
                    df = df.sort_values(by=[tmp_col_name, cantor_name])
                    df.drop(columns=[tmp_col_name, cantor_name], inplace=True)
                    # There were no indices found
                    if len(df) == 0:
                        raise KeyError(arg)

        # Step 3: Downcast
        if self._can_downcast_to_series(df, arg):
            return self._downcast_to_series(df, arg)
        return df

    @_cudf_nvtx_annotate
    def _setitem_tuple_arg(self, key, value):
        if (
            isinstance(self._frame.index, MultiIndex)
            or self._frame._data.multiindex
        ):
            raise NotImplementedError(
                "Setting values using df.loc[] not supported on "
                "DataFrames with a MultiIndex"
            )

        try:
            columns_df = self._frame._get_columns_by_label(key[1])
        except KeyError:
            if not self._frame.empty and isinstance(key[0], slice):
                pos_range = _get_label_range_or_mask(
                    self._frame.index, key[0].start, key[0].stop, key[0].step
                )
                idx = self._frame.index[pos_range]
            elif self._frame.empty and isinstance(key[0], slice):
                idx = None
            else:
                if is_scalar(key[0]):
                    arr = [key[0]]
                else:
                    arr = key[0]
                idx = cudf.Index(arr)
            if is_scalar(value):
                length = len(idx) if idx is not None else 1
                value = as_column(value, length=length)

            new_col = cudf.Series(value, index=idx)
            if not self._frame.empty:
                new_col = new_col._align_to_index(
                    self._frame.index, how="right"
                )

            if self._frame.empty:
                self._frame.index = (
                    idx if idx is not None else cudf.RangeIndex(len(new_col))
                )
            self._frame._data.insert(key[1], new_col)
        else:
            if is_scalar(value):
                for col in columns_df._column_names:
                    self._frame[col].loc[key[0]] = value

            elif isinstance(value, cudf.DataFrame):
                if value.shape != self._frame.loc[key[0]].shape:
                    _shape_mismatch_error(
                        value.shape,
                        self._frame.loc[key[0]].shape,
                    )
                value_column_names = set(value._column_names)
                scatter_map = _indices_from_labels(self._frame, key[0])
                for col in columns_df._column_names:
                    columns_df[col][scatter_map] = (
                        value._data[col] if col in value_column_names else NA
                    )

            else:
                value = cupy.asarray(value)
                if cupy.ndim(value) == 2:
                    # If the inner dimension is 1, it's broadcastable to
                    # all columns of the dataframe.
                    indexed_shape = columns_df.loc[key[0]].shape
                    if value.shape[1] == 1:
                        if value.shape[0] != indexed_shape[0]:
                            _shape_mismatch_error(value.shape, indexed_shape)
                        for i, col in enumerate(columns_df._column_names):
                            self._frame[col].loc[key[0]] = value[:, 0]
                    else:
                        if value.shape != indexed_shape:
                            _shape_mismatch_error(value.shape, indexed_shape)
                        for i, col in enumerate(columns_df._column_names):
                            self._frame[col].loc[key[0]] = value[:, i]
                else:
                    # handle cases where value is 1d object:
                    # If the key on column axis is a scalar, we indexed
                    # a single column; The 1d value should assign along
                    # the columns.
                    if is_scalar(key[1]):
                        for col in columns_df._column_names:
                            self._frame[col].loc[key[0]] = value
                    # Otherwise, there are two situations. The key on row axis
                    # can be a scalar or 1d. In either of the situation, the
                    # ith element in value corresponds to the ith row in
                    # the indexed object.
                    # If the key is 1d, a broadcast will happen.
                    else:
                        for i, col in enumerate(columns_df._column_names):
                            self._frame[col].loc[key[0]] = value[i]


class _DataFrameIlocIndexer(_DataFrameIndexer):
    """
    For selection by index.
    """

    _frame: DataFrame

    def __getitem__(self, arg):
        (
            row_key,
            (
                col_is_scalar,
                column_names,
            ),
        ) = indexing_utils.destructure_dataframe_iloc_indexer(arg, self._frame)
        row_spec = indexing_utils.parse_row_iloc_indexer(
            row_key, len(self._frame)
        )
        ca = self._frame._data
        index = self._frame.index
        if col_is_scalar:
            s = Series._from_data(
                data=ColumnAccessor(
                    {key: ca._data[key] for key in column_names},
                    multiindex=ca.multiindex,
                    level_names=ca.level_names,
                ),
                index=index,
            )
            return s._getitem_preprocessed(row_spec)
        if column_names != list(self._frame._column_names):
            frame = self._frame._from_data(
                data=ColumnAccessor(
                    {key: ca._data[key] for key in column_names},
                    multiindex=ca.multiindex,
                    level_names=ca.level_names,
                ),
                index=index,
            )
        else:
            frame = self._frame
        if isinstance(row_spec, indexing_utils.MapIndexer):
            return frame._gather(row_spec.key, keep_index=True)
        elif isinstance(row_spec, indexing_utils.MaskIndexer):
            return frame._apply_boolean_mask(row_spec.key, keep_index=True)
        elif isinstance(row_spec, indexing_utils.SliceIndexer):
            return frame._slice(row_spec.key)
        elif isinstance(row_spec, indexing_utils.ScalarIndexer):
            result = frame._gather(row_spec.key, keep_index=True)
            # Attempt to turn into series.
            try:
                # Behaviour difference from pandas, which will merrily
                # turn any heterogeneous set of columns into a series if
                # you only ask for one row.
                new_name = result.index[0]
                result = Series._concat(
                    [result[name] for name in column_names],
                    index=result.keys(),
                )
                result.name = new_name
                return result
            except TypeError:
                # Couldn't find a common type, Hence:
                # Raise in pandas compatibility mode,
                # or just return a 1xN dataframe otherwise
                if cudf.get_option("mode.pandas_compatible"):
                    raise TypeError(
                        "All columns need to be of same type, please "
                        "typecast to common dtype."
                    )
                return result
        elif isinstance(row_spec, indexing_utils.EmptyIndexer):
            return frame._empty_like(keep_index=True)
        assert_never(row_spec)

    @_cudf_nvtx_annotate
    def _setitem_tuple_arg(self, key, value):
        columns_df = self._frame._from_data(
            self._frame._data.select_by_index(key[1]), self._frame._index
        )

        if is_scalar(value):
            for col in columns_df._column_names:
                self._frame[col].iloc[key[0]] = value

        elif isinstance(value, cudf.DataFrame):
            if value.shape != self._frame.iloc[key[0]].shape:
                _shape_mismatch_error(
                    value.shape,
                    self._frame.loc[key[0]].shape,
                )
            value_column_names = set(value._column_names)
            for col in columns_df._column_names:
                columns_df[col][key[0]] = (
                    value._data[col] if col in value_column_names else NA
                )

        else:
            # TODO: consolidate code path with identical counterpart
            # in `_DataFrameLocIndexer._setitem_tuple_arg`
            value = cupy.asarray(value)
            if cupy.ndim(value) == 2:
                indexed_shape = columns_df.iloc[key[0]].shape
                if value.shape[1] == 1:
                    if value.shape[0] != indexed_shape[0]:
                        _shape_mismatch_error(value.shape, indexed_shape)
                    for i, col in enumerate(columns_df._column_names):
                        self._frame[col].iloc[key[0]] = value[:, 0]
                else:
                    if value.shape != indexed_shape:
                        _shape_mismatch_error(value.shape, indexed_shape)
                    for i, col in enumerate(columns_df._column_names):
                        self._frame._data[col][key[0]] = value[:, i]
            else:
                if is_scalar(key[1]):
                    for col in columns_df._column_names:
                        self._frame[col].iloc[key[0]] = value
                else:
                    for i, col in enumerate(columns_df._column_names):
                        self._frame[col].iloc[key[0]] = value[i]


class DataFrame(IndexedFrame, Serializable, GetAttrGetItemMixin):
    """
    A GPU Dataframe object.

    Parameters
    ----------
    data : array-like, Iterable, dict, or DataFrame.
        Dict can contain Series, arrays, constants, or list-like objects.
    index : Index or array-like
        Index to use for resulting frame. Will default to
        RangeIndex if no indexing information part of input data and
        no index provided.
    columns : Index or array-like
        Column labels to use for resulting frame.
        Will default to RangeIndex (0, 1, 2, …, n) if no column
        labels are provided.
    dtype : dtype, default None
        Data type to force. Only a single dtype is allowed.
        If None, infer.
    nan_as_null : bool, Default True
        If ``None``/``True``, converts ``np.nan`` values to
        ``null`` values.
        If ``False``, leaves ``np.nan`` values as is.

    Examples
    --------
    Build dataframe with ``__setitem__``:

    >>> import cudf
    >>> df = cudf.DataFrame()
    >>> df['key'] = [0, 1, 2, 3, 4]
    >>> df['val'] = [float(i + 10) for i in range(5)]  # insert column
    >>> df
       key   val
    0    0  10.0
    1    1  11.0
    2    2  12.0
    3    3  13.0
    4    4  14.0

    Build DataFrame via dict of columns:

    >>> import numpy as np
    >>> from datetime import datetime, timedelta
    >>> t0 = datetime.strptime('2018-10-07 12:00:00', '%Y-%m-%d %H:%M:%S')
    >>> n = 5
    >>> df = cudf.DataFrame({
    ...     'id': np.arange(n),
    ...     'datetimes': np.array(
    ...     [(t0+ timedelta(seconds=x)) for x in range(n)])
    ... })
    >>> df
        id            datetimes
    0    0  2018-10-07 12:00:00
    1    1  2018-10-07 12:00:01
    2    2  2018-10-07 12:00:02
    3    3  2018-10-07 12:00:03
    4    4  2018-10-07 12:00:04

    Build DataFrame via list of rows as tuples:

    >>> df = cudf.DataFrame([
    ...     (5, "cats", "jump", np.nan),
    ...     (2, "dogs", "dig", 7.5),
    ...     (3, "cows", "moo", -2.1, "occasionally"),
    ... ])
    >>> df
       0     1     2     3             4
    0  5  cats  jump  <NA>          <NA>
    1  2  dogs   dig   7.5          <NA>
    2  3  cows   moo  -2.1  occasionally

    Convert from a Pandas DataFrame:

    >>> import pandas as pd
    >>> pdf = pd.DataFrame({'a': [0, 1, 2, 3],'b': [0.1, 0.2, None, 0.3]})
    >>> pdf
       a    b
    0  0  0.1
    1  1  0.2
    2  2  NaN
    3  3  0.3
    >>> df = cudf.from_pandas(pdf)
    >>> df
       a     b
    0  0   0.1
    1  1   0.2
    2  2  <NA>
    3  3   0.3
    """

    _PROTECTED_KEYS = frozenset(("_data", "_index"))
    _accessors: Set[Any] = set()
    _loc_indexer_type = _DataFrameLocIndexer
    _iloc_indexer_type = _DataFrameIlocIndexer
    _groupby = DataFrameGroupBy
    _resampler = DataFrameResampler

    @_cudf_nvtx_annotate
    def __init__(
        self, data=None, index=None, columns=None, dtype=None, nan_as_null=True
    ):
        super().__init__()

        if isinstance(columns, (Series, cudf.BaseIndex)):
            columns = columns.to_pandas()

        if isinstance(data, (DataFrame, pd.DataFrame)):
            if isinstance(data, pd.DataFrame):
                data = self.from_pandas(data, nan_as_null=nan_as_null)

            if index is not None:
                if not data.index.equals(index):
                    data = data.reindex(index)
                    index = data._index
                else:
                    index = as_index(index)
            else:
                index = data._index

            self._index = index

            if columns is not None:
                self._data = data._data
                self._reindex(
                    column_names=columns, index=index, deep=False, inplace=True
                )
                if isinstance(
                    columns, (range, pd.RangeIndex, cudf.RangeIndex)
                ):
                    self._data.rangeindex = True
            else:
                self._data = data._data
                self._data.rangeindex = True
        elif isinstance(data, (cudf.Series, pd.Series)):
            if isinstance(data, pd.Series):
                data = cudf.Series.from_pandas(data, nan_as_null=nan_as_null)

            # Series.name is not None and Series.name in columns
            #   -> align
            # Series.name is not None and Series.name not in columns
            #   -> return empty DataFrame
            # Series.name is None and no columns
            #   -> return 1 column DataFrame
            # Series.name is None and columns
            #   -> return 1 column DataFrame if len(columns) in {0, 1}
            if data.name is None and columns is not None:
                if len(columns) > 1:
                    raise ValueError(
                        "Length of columns must be less than 2 if "
                        f"{type(data).__name__}.name is None."
                    )
                name = columns[0]
            else:
                name = data.name or 0
            self._init_from_dict_like(
                {name: data},
                index=index,
                columns=columns,
                nan_as_null=nan_as_null,
            )
        elif data is None:
            if index is None:
                self._index = RangeIndex(0)
            else:
                self._index = as_index(index)
            if columns is not None:
                rangeindex = isinstance(
                    columns, (range, pd.RangeIndex, cudf.RangeIndex)
                )
                label_dtype = getattr(columns, "dtype", None)
                self._data = ColumnAccessor(
                    {
                        k: column.column_empty(
                            len(self), dtype="object", masked=True
                        )
                        for k in columns
                    },
                    level_names=tuple(columns.names)
                    if isinstance(columns, pd.Index)
                    else None,
                    rangeindex=rangeindex,
                    label_dtype=label_dtype,
                )
        elif isinstance(data, ColumnAccessor):
            raise TypeError(
                "Use cudf.Series._from_data for constructing a Series from "
                "ColumnAccessor"
            )
        elif hasattr(data, "__cuda_array_interface__"):
            arr_interface = data.__cuda_array_interface__

            # descr is an optional field of the _cuda_ary_iface_
            if "descr" in arr_interface:
                if len(arr_interface["descr"]) == 1:
                    new_df = self._from_arrays(
                        data, index=index, columns=columns
                    )
                else:
                    new_df = self.from_records(
                        data, index=index, columns=columns
                    )
            else:
                new_df = self._from_arrays(data, index=index, columns=columns)

            self._data = new_df._data
            self._index = new_df._index
            self._check_data_index_length_match()
        elif hasattr(data, "__array_interface__"):
            arr_interface = data.__array_interface__
            if len(arr_interface["descr"]) == 1:
                # not record arrays
                new_df = self._from_arrays(data, index=index, columns=columns)
            else:
                new_df = self.from_records(data, index=index, columns=columns)
            self._data = new_df._data
            self._index = new_df._index
            self._check_data_index_length_match()
        else:
            if isinstance(data, Iterator):
                data = list(data)
            if is_list_like(data):
                if len(data) > 0 and is_scalar(data[0]):
                    if columns is not None:
                        label_dtype = getattr(columns, "dtype", None)
                        data = dict(zip(columns, [data]))
                        rangeindex = isinstance(
                            columns, (range, pd.RangeIndex, cudf.RangeIndex)
                        )
                    else:
                        data = dict(enumerate([data]))
                        rangeindex = True
                        label_dtype = None
                    new_df = DataFrame(data=data, index=index)

                    self._data = new_df._data
                    self._index = new_df._index
                    self._data._level_names = (
                        tuple(columns.names)
                        if isinstance(columns, pd.Index)
                        else self._data._level_names
                    )
                    self._data.rangeindex = rangeindex
                    self._data.label_dtype = (
                        cudf.dtype(label_dtype)
                        if label_dtype is not None
                        else None
                    )
                elif len(data) > 0 and isinstance(data[0], Series):
                    self._init_from_series_list(
                        data=data, columns=columns, index=index
                    )
                else:
                    self._init_from_list_like(
                        data, index=index, columns=columns
                    )
                self._check_data_index_length_match()
            else:
                if not is_dict_like(data):
                    raise TypeError("data must be list or dict-like")

                self._init_from_dict_like(
                    data, index=index, columns=columns, nan_as_null=nan_as_null
                )
                self._check_data_index_length_match()

        if dtype:
            self._data = self.astype(dtype)._data

        self._data.multiindex = self._data.multiindex or isinstance(
            columns, pd.MultiIndex
        )

    @_cudf_nvtx_annotate
    def _init_from_series_list(self, data, columns, index):
        if index is None:
            # When `index` is `None`, the final index of
            # resulting dataframe will be union of
            # all Series's names.
            final_index = as_index(_get_union_of_series_names(data))
        else:
            # When an `index` is passed, the final index of
            # resulting dataframe will be whatever
            # index passed, but will need
            # shape validations - explained below
            data_length = len(data)
            index_length = len(index)
            if data_length != index_length:
                # If the passed `index` length doesn't match
                # length of Series objects in `data`, we must
                # check if `data` can be duplicated/expanded
                # to match the length of index. For that we
                # check if the length of index is a factor
                # of length of data.
                #
                # 1. If yes, we extend data
                # until length of data is equal to length of index.
                # 2. If no, we throw an error stating the
                # shape of resulting `data` and `index`

                # Simple example
                # >>> import pandas as pd
                # >>> s = pd.Series([1, 2, 3])
                # >>> pd.DataFrame([s], index=['a', 'b'])
                #    0  1  2
                # a  1  2  3
                # b  1  2  3
                # >>> pd.DataFrame([s], index=['a', 'b', 'c'])
                #    0  1  2
                # a  1  2  3
                # b  1  2  3
                # c  1  2  3
                if index_length % data_length == 0:
                    initial_data = data
                    data = []
                    for _ in range(int(index_length / data_length)):
                        data.extend([o for o in initial_data])
                else:
                    raise ValueError(
                        f"Length of values ({data_length}) does "
                        f"not match length of index ({index_length})"
                    )

            final_index = as_index(index)

        series_lengths = list(map(len, data))
        data = numeric_normalize_types(*data)
        if series_lengths.count(series_lengths[0]) == len(series_lengths):
            # Calculating the final dataframe columns by
            # getting union of all `index` of the Series objects.
            final_columns = _get_union_of_indices([d.index for d in data])
            if isinstance(final_columns, cudf.RangeIndex):
                self._data.rangeindex = True

            for idx, series in enumerate(data):
                if not series.index.is_unique:
                    raise ValueError(
                        "Reindexing only valid with uniquely valued Index "
                        "objects"
                    )
                if not series.index.equals(final_columns):
                    series = series.reindex(final_columns)
                self._data[idx] = column.as_column(series._column)

            # Setting `final_columns` to self._index so
            # that the resulting `transpose` will be have
            # columns set to `final_columns`
            self._index = as_index(final_columns)

            transpose = self.T
        else:
            with warnings.catch_warnings():
                warnings.simplefilter("ignore", FutureWarning)
                concat_df = cudf.concat(data, axis=1)

            cols = concat_df._data.to_pandas_index()
            if cols.dtype == "object":
                concat_df.columns = cols.astype("str")

            transpose = concat_df.T

        transpose._index = final_index
        self._data = transpose._data
        self._index = transpose._index

        # If `columns` is passed, the result dataframe
        # contain a dataframe with only the
        # specified `columns` in the same order.
        if columns is not None:
            for col_name in columns:
                if col_name not in self._data:
                    self._data[col_name] = column.column_empty(
                        row_count=len(self), dtype=None, masked=True
                    )
            self._data._level_names = (
                tuple(columns.names)
                if isinstance(columns, pd.Index)
                else self._data._level_names
            )
            self._data = self._data.select_by_label(columns)
            self._data.rangeindex = isinstance(
                columns, (range, cudf.RangeIndex, pd.RangeIndex)
            )
        else:
            self._data.rangeindex = True

    @_cudf_nvtx_annotate
    def _init_from_list_like(self, data, index=None, columns=None):
        if index is None:
            index = RangeIndex(start=0, stop=len(data))
        else:
            index = as_index(index)

        self._index = as_index(index)
        # list-of-dicts case
        if len(data) > 0 and isinstance(data[0], dict):
            data = DataFrame.from_pandas(pd.DataFrame(data))
            self._data = data._data
        # interval in a list
        elif len(data) > 0 and isinstance(data[0], pd.Interval):
            data = DataFrame.from_pandas(pd.DataFrame(data))
            self._data = data._data
        elif any(
            not isinstance(col, (abc.Iterable, abc.Sequence)) for col in data
        ):
            raise TypeError("Inputs should be an iterable or sequence.")
        elif len(data) > 0 and not can_convert_to_column(data[0]):
            raise ValueError("Must pass 2-d input.")
        else:
            if (
                len(data) > 0
                and columns is None
                and isinstance(data[0], tuple)
                and hasattr(data[0], "_fields")
            ):
                # pandas behavior is to use the fields from the first
                # namedtuple as the column names
                columns = data[0]._fields

            data = list(itertools.zip_longest(*data))

            if columns is not None and len(data) == 0:
                data = [
                    cudf.core.column.column_empty(row_count=0, dtype=None)
                    for _ in columns
                ]

            for col_name, col in enumerate(data):
                self._data[col_name] = column.as_column(col)
            self._data.rangeindex = True

        if columns is not None:
            if len(columns) != len(data):
                raise ValueError(
                    f"Shape of passed values is ({len(index)}, {len(data)}), "
                    f"indices imply ({len(index)}, {len(columns)})."
                )

            self.columns = columns
            self._data.rangeindex = isinstance(
                columns, (range, pd.RangeIndex, cudf.RangeIndex)
            )
            self._data.label_dtype = getattr(columns, "dtype", None)

    @_cudf_nvtx_annotate
    def _init_from_dict_like(
        self, data, index=None, columns=None, nan_as_null=None
    ):
        label_dtype = None
        if columns is not None:
            label_dtype = getattr(columns, "dtype", None)
            # remove all entries in data that are not in columns,
            # inserting new empty columns for entries in columns that
            # are not in data
            if any(c in data for c in columns):
                # Let the downstream logic determine the length of the
                # empty columns here
                empty_column = lambda: None  # noqa: E731
            else:
                # If keys is empty, none of the data keys match the
                # columns, so we need to create an empty DataFrame. To
                # match pandas, the size of the dataframe must match
                # the provided index, so we need to return a masked
                # array of nulls if an index is given.
                empty_column = functools.partial(
                    cudf.core.column.column_empty,
                    row_count=(0 if index is None else len(index)),
                    masked=index is not None,
                )

            data = {
                c: data[c] if c in data else empty_column() for c in columns
            }

        data, index = self._align_input_series_indices(data, index=index)

        if index is None:
            num_rows = 0
            if data:
                keys, values, lengths = zip(
                    *(
                        (k, v, 1)
                        if is_scalar(v)
                        else (
                            k,
                            vc := as_column(v, nan_as_null=nan_as_null),
                            len(vc),
                        )
                        for k, v in data.items()
                    )
                )
                data = dict(zip(keys, values))
                try:
                    (num_rows,) = (set(lengths) - {1}) or {1}
                except ValueError:
                    raise ValueError("All arrays must be the same length")

            self._index = RangeIndex(0, num_rows)
        else:
            self._index = as_index(index)

        if len(data):
            self._data.multiindex = True
            for i, col_name in enumerate(data):
                self._data.multiindex = self._data.multiindex and isinstance(
                    col_name, tuple
                )
                self._insert(
                    i,
                    col_name,
                    data[col_name],
                    nan_as_null=nan_as_null,
                )
        self._data._level_names = (
            tuple(columns.names)
            if isinstance(columns, pd.Index)
            else self._data._level_names
        )
        self._data.label_dtype = label_dtype

    @classmethod
    def _from_data(
        cls,
        data: MutableMapping,
        index: Optional[BaseIndex] = None,
        columns: Any = None,
    ) -> DataFrame:
        out = super()._from_data(data=data, index=index)
        if columns is not None:
            out.columns = columns
        return out

    @staticmethod
    @_cudf_nvtx_annotate
    def _align_input_series_indices(data, index):
        data = data.copy()

        input_series = [
            Series(val)
            for val in data.values()
            if isinstance(val, (pd.Series, Series, dict))
        ]

        if input_series:
            if index is not None:
                aligned_input_series = [
                    sr._align_to_index(index, how="right", sort=False)
                    for sr in input_series
                ]

            else:
                aligned_input_series = cudf.core.series._align_indices(
                    input_series
                )
                index = aligned_input_series[0].index

            for name, val in data.items():
                if isinstance(val, (pd.Series, Series, dict)):
                    data[name] = aligned_input_series.pop(0)

        return data, index

    # The `constructor*` properties are used by `dask` (and `dask_cudf`)
    @property
    def _constructor(self):
        return DataFrame

    @property
    def _constructor_sliced(self):
        return Series

    @property
    def _constructor_expanddim(self):
        raise NotImplementedError(
            "_constructor_expanddim not supported for DataFrames!"
        )

    def serialize(self):
        header, frames = super().serialize()

        header["index"], index_frames = self._index.serialize()
        header["index_frame_count"] = len(index_frames)
        # For backwards compatibility with older versions of cuDF, index
        # columns are placed before data columns.
        frames = index_frames + frames

        return header, frames

    @classmethod
    def deserialize(cls, header, frames):
        index_nframes = header["index_frame_count"]
        obj = super().deserialize(
            header, frames[header["index_frame_count"] :]
        )

        idx_typ = pickle.loads(header["index"]["type-serialized"])
        index = idx_typ.deserialize(header["index"], frames[:index_nframes])
        obj._index = index

        return obj

    @property
    @_cudf_nvtx_annotate
    def shape(self):
        """Returns a tuple representing the dimensionality of the DataFrame."""
        return self._num_rows, self._num_columns

    @property
    def dtypes(self):
        """
        Return the dtypes in this object.

        Returns
        -------
        pandas.Series
            The data type of each column.

        Examples
        --------
        >>> import cudf
        >>> import pandas as pd
        >>> df = cudf.DataFrame({'float': [1.0],
        ...                    'int': [1],
        ...                    'datetime': [pd.Timestamp('20180310')],
        ...                    'string': ['foo']})
        >>> df
           float  int   datetime string
        0    1.0    1 2018-03-10    foo
        >>> df.dtypes
        float              float64
        int                  int64
        datetime    datetime64[us]
        string              object
        dtype: object
        """
        return pd.Series(self._dtypes, dtype="object")

    @property
    def ndim(self):
        """Dimension of the data. DataFrame ndim is always 2."""
        return 2

    def __dir__(self):
        # Add the columns of the DataFrame to the dir output.
        o = set(dir(type(self)))
        o.update(self.__dict__)
        o.update(
            c
            for c in self._column_names
            if isinstance(c, str) and c.isidentifier()
        )
        return list(o)

    def __setattr__(self, key, col):
        try:
            # Preexisting attributes may be set. We cannot rely on checking the
            # `_PROTECTED_KEYS` because we must also allow for settable
            # properties, and we must call object.__getattribute__ to bypass
            # the `__getitem__` behavior inherited from `GetAttrGetItemMixin`.
            object.__getattribute__(self, key)
        except AttributeError:
            if key not in self._PROTECTED_KEYS:
                try:
                    # Check key existence.
                    self[key]
                    # If a column already exists, set it.
                    self[key] = col
                    return
                except KeyError:
                    pass

            # Set a new attribute that is not already a column.
            super().__setattr__(key, col)

        except RuntimeError as e:
            # TODO: This allows setting properties that are marked as forbidden
            # for internal usage. It is necessary because the __getattribute__
            # call in the try block will trigger the error. We should see if
            # setting these variables can also always be disabled
            if "External-only API" not in str(e):
                raise
            super().__setattr__(key, col)
        else:
            super().__setattr__(key, col)

    @_cudf_nvtx_annotate
    def __getitem__(self, arg):
        """
        If *arg* is a ``str`` or ``int`` type, return the column Series.
        If *arg* is a ``slice``, return a new DataFrame with all columns
        sliced to the specified range.
        If *arg* is an ``array`` containing column names, return a new
        DataFrame with the corresponding columns.
        If *arg* is a ``dtype.bool array``, return the rows marked True

        Examples
        --------
        >>> df = cudf.DataFrame({
        ...     'a': list(range(10)),
        ...     'b': list(range(10)),
        ...     'c': list(range(10)),
        ... })

        Get first 4 rows of all columns.

        >>> df[:4]
           a  b  c
        0  0  0  0
        1  1  1  1
        2  2  2  2
        3  3  3  3

        Get last 5 rows of all columns.

        >>> df[-5:]
           a  b  c
        5  5  5  5
        6  6  6  6
        7  7  7  7
        8  8  8  8
        9  9  9  9

        Get columns a and c.

        >>> df[['a', 'c']]
           a  c
        0  0  0
        1  1  1
        2  2  2
        3  3  3
        4  4  4
        5  5  5
        6  6  6
        7  7  7
        8  8  8
        9  9  9

        Return the rows specified in the boolean mask.

        >>> df[[True, False, True, False, True,
        ...     False, True, False, True, False]]
           a  b  c
        0  0  0  0
        2  2  2  2
        4  4  4  4
        6  6  6  6
        8  8  8  8
        """
        if _is_scalar_or_zero_d_array(arg) or isinstance(arg, tuple):
            return self._get_columns_by_label(arg, downcast=True)

        elif isinstance(arg, slice):
            return self._slice(arg)

        elif can_convert_to_column(arg):
            mask = arg
            if is_list_like(mask):
                dtype = None
                mask = pd.Series(mask, dtype=dtype)
            if mask.dtype == "bool":
                return self._apply_boolean_mask(BooleanMask(mask, len(self)))
            else:
                return self._get_columns_by_label(mask)
        elif isinstance(arg, DataFrame):
            return self.where(arg)
        else:
            raise TypeError(
                f"__getitem__ on type {type(arg)} is not supported"
            )

    @_cudf_nvtx_annotate
    def __setitem__(self, arg, value):
        """Add/set column by *arg or DataFrame*"""
        if isinstance(arg, DataFrame):
            # not handling set_item where arg = df & value = df
            if isinstance(value, DataFrame):
                raise TypeError(
                    f"__setitem__ with arg = {type(value)} and "
                    f"value = {type(arg)} is not supported"
                )
            else:
                for col_name in self._data:
                    scatter_map = arg._data[col_name]
                    if is_scalar(value):
                        self._data[col_name][scatter_map] = value
                    else:
                        self._data[col_name][scatter_map] = column.as_column(
                            value
                        )[scatter_map]
        elif is_scalar(arg) or isinstance(arg, tuple):
            if isinstance(value, DataFrame):
                _setitem_with_dataframe(
                    input_df=self,
                    replace_df=value,
                    input_cols=[arg],
                    mask=None,
                )
            else:
                if arg in self._data:
                    if not is_scalar(value) and len(self) == 0:
                        if isinstance(value, (pd.Series, Series)):
                            self._index = as_index(value.index)
                        elif len(value) > 0:
                            self._index = RangeIndex(start=0, stop=len(value))
                        value = column.as_column(value)
                        new_data = self._data.__class__()
                        for key in self._data:
                            if key == arg:
                                new_data[key] = value
                            else:
                                new_data[key] = column.column_empty_like(
                                    self._data[key],
                                    masked=True,
                                    newsize=len(value),
                                )

                        self._data = new_data
                        return
                    elif isinstance(value, (pd.Series, Series)):
                        value = Series(value)._align_to_index(
                            self._index,
                            how="right",
                            sort=False,
                            allow_non_unique=True,
                        )
                    if is_scalar(value):
                        self._data[arg] = as_column(value, length=len(self))
                    else:
                        value = as_column(value)
                        self._data[arg] = value
                else:
                    # disc. with pandas here
                    # pandas raises key error here
                    self.insert(len(self._data), arg, value)

        elif can_convert_to_column(arg):
            mask = arg
            if is_list_like(mask):
                mask = np.array(mask)

            if mask.dtype == "bool":
                mask = column.as_column(arg)

                if isinstance(value, DataFrame):
                    _setitem_with_dataframe(
                        input_df=self,
                        replace_df=value,
                        input_cols=None,
                        mask=mask,
                    )
                else:
                    if not is_scalar(value):
                        value = column.as_column(value)[mask]
                    for col_name in self._data:
                        self._data[col_name][mask] = value
            else:
                if isinstance(value, (cupy.ndarray, np.ndarray)):
                    _setitem_with_dataframe(
                        input_df=self,
                        replace_df=cudf.DataFrame(value),
                        input_cols=arg,
                        mask=None,
                        ignore_index=True,
                    )
                elif isinstance(value, DataFrame):
                    _setitem_with_dataframe(
                        input_df=self,
                        replace_df=value,
                        input_cols=arg,
                        mask=None,
                    )
                else:
                    for col in arg:
                        if is_scalar(value):
                            self._data[col] = as_column(
                                value, length=len(self)
                            )
                        else:
                            self._data[col] = column.as_column(value)

        else:
            raise TypeError(
                f"__setitem__ on type {type(arg)} is not supported"
            )

    def __delitem__(self, name):
        self._drop_column(name)

    @_cudf_nvtx_annotate
    def memory_usage(self, index=True, deep=False):
        mem_usage = [col.memory_usage for col in self._data.columns]
        names = [str(name) for name in self._data.names]
        if index:
            mem_usage.append(self._index.memory_usage())
            names.append("Index")
        return Series._from_data(
            data={None: as_column(mem_usage)},
            index=as_index(names),
        )

    @_cudf_nvtx_annotate
    def __array_function__(self, func, types, args, kwargs):
        if "out" in kwargs or not all(
            issubclass(t, (Series, DataFrame)) for t in types
        ):
            return NotImplemented

        try:
            if func.__name__ in {"any", "all"}:
                # NumPy default for `axis` is
                # different from `cudf`/`pandas`
                # hence need this special handling.
                kwargs.setdefault("axis", None)
            if cudf_func := getattr(self.__class__, func.__name__, None):
                out = cudf_func(*args, **kwargs)
                # The dot product of two DataFrames returns an array in pandas.
                if (
                    func is np.dot
                    and isinstance(args[0], (DataFrame, pd.DataFrame))
                    and isinstance(args[1], (DataFrame, pd.DataFrame))
                ):
                    return out.values
                return out
        except Exception:
            # The rare instance where a "silent" failure is preferable. Except
            # in the (highly unlikely) case that some other library
            # interoperates with cudf objects, the result will be that numpy
            # raises a TypeError indicating that the operation is not
            # implemented, which is much friendlier than an arbitrary internal
            # cudf error.
            pass
        return NotImplemented

    # The _get_numeric_data method is necessary for dask compatibility.
    @_cudf_nvtx_annotate
    def _get_numeric_data(self):
        """Return a dataframe with only numeric data types"""
        columns = [
            c
            for c, dt in self.dtypes.items()
            if dt != object and not isinstance(dt, cudf.CategoricalDtype)
        ]
        return self[columns]

    @_cudf_nvtx_annotate
    def assign(self, **kwargs: Union[Callable[[Self], Any], Any]):
        """
        Assign columns to DataFrame from keyword arguments.

        Parameters
        ----------
        **kwargs: dict mapping string column names to values
            The value for each key can either be a literal column (or
            something that can be converted to a column), or
            a callable of one argument that will be given the
            dataframe as an argument and should return the new column
            (without modifying the input argument).
            Columns are added in-order, so callables can refer to
            column names constructed in the assignment.

        Examples
        --------
        >>> import cudf
        >>> df = cudf.DataFrame()
        >>> df = df.assign(a=[0, 1, 2], b=[3, 4, 5])
        >>> df
           a  b
        0  0  3
        1  1  4
        2  2  5
        """
        new_df = self.copy(deep=False)
        for k, v in kwargs.items():
            new_df[k] = v(new_df) if callable(v) else v
        return new_df

    @classmethod
    @_cudf_nvtx_annotate
    def _concat(
        cls, objs, axis=0, join="outer", ignore_index=False, sort=False
    ):
        # flag to indicate at least one empty input frame also has an index
        empty_has_index = False
        # length of output frame's RangeIndex if all input frames are empty,
        # and at least one has an index
        result_index_length = 0
        # the number of empty input frames
        num_empty_input_frames = 0

        # flag to indicate if all DataFrame's have
        # RangeIndex as their index
        are_all_range_index = False

        for i, obj in enumerate(objs):
            # shallow-copy the input DFs in case the same DF instance
            # is concatenated with itself
            objs[i] = obj.copy(deep=False)

            # If ignore_index is true, determine if
            # all or some objs are empty(and have index).
            # 1. If all objects are empty(and have index), we
            # should set the index separately using RangeIndex.
            # 2. If some objects are empty(and have index), we
            # create empty columns later while populating `columns`
            # variable. Detailed explanation of second case before
            # allocation of `columns` variable below.
            if ignore_index and obj.empty:
                num_empty_input_frames += 1
                result_index_length += len(obj)
                empty_has_index = empty_has_index or len(obj) > 0

            are_all_range_index = (
                True if i == 0 else are_all_range_index
            ) and isinstance(obj.index, cudf.RangeIndex)

        if join == "inner":
            sets_of_column_names = [set(obj._column_names) for obj in objs]

            intersecting_columns = functools.reduce(
                set.intersection, sets_of_column_names
            )
            union_of_columns = functools.reduce(
                set.union, sets_of_column_names
            )
            non_intersecting_columns = union_of_columns.symmetric_difference(
                intersecting_columns
            )

            # Get an ordered list of the intersecting columns to preserve input
            # order, which is promised by pandas for inner joins.
            ordered_intersecting_columns = [
                name
                for obj in objs
                for name in obj._column_names
                if name in intersecting_columns
            ]

            names = dict.fromkeys(ordered_intersecting_columns).keys()

            if axis == 0:
                if ignore_index and (
                    num_empty_input_frames > 0
                    or len(intersecting_columns) == 0
                ):
                    # When ignore_index is True and if there is
                    # at least 1 empty dataframe and no
                    # intersecting columns are present, an empty dataframe
                    # needs to be returned just with an Index.
                    empty_has_index = True
                    num_empty_input_frames = len(objs)
                    result_index_length = sum(len(obj) for obj in objs)

                # remove columns not present in all objs
                for obj in objs:
                    obj.drop(
                        columns=non_intersecting_columns,
                        inplace=True,
                        errors="ignore",
                    )
        elif join == "outer":
            # Get a list of the unique table column names
            names = [name for f in objs for name in f._column_names]
            names = dict.fromkeys(names).keys()

        else:
            raise ValueError(
                "Only can inner (intersect) or outer (union) when joining"
                "the other axis"
            )

        if sort:
            try:
                # Sorted always returns a list, but will fail to sort if names
                # include different types that are not comparable.
                names = sorted(names)
            except TypeError:
                # For pandas compatibility, we also try to handle the case
                # where some column names are strings and others are ints. Just
                # assume that everything that isn't a str is numerical, we
                # can't sort anything else.
                try:
                    str_names = sorted(n for n in names if isinstance(n, str))
                    non_str_names = sorted(
                        n for n in names if not isinstance(n, str)
                    )
                    names = non_str_names + str_names
                except TypeError:
                    names = list(names)
        else:
            names = list(names)

        # Combine the index and table columns for each Frame into a list of
        # [...index_cols, ...table_cols].
        #
        # If any of the input frames have a non-empty index, include these
        # columns in the list of columns to concatenate, even if the input
        # frames are empty and `ignore_index=True`.
        columns = [
            (
                []
                if are_all_range_index
                or (ignore_index and not empty_has_index)
                else list(f._index._data.columns)
            )
            + [f._data[name] if name in f._data else None for name in names]
            for f in objs
        ]

        # Get a list of the combined index and table column indices
        indices = list(range(functools.reduce(max, map(len, columns))))
        # The position of the first table column in each
        # combined index + table columns list
        first_data_column_position = len(indices) - len(names)

        # Get the non-null columns and their dtypes
        non_null_cols, dtypes = _get_non_null_cols_and_dtypes(indices, columns)

        # Infer common dtypes between numeric columns
        # and combine CategoricalColumn categories
        categories = _find_common_dtypes_and_categories(non_null_cols, dtypes)

        # Cast all columns to a common dtype, assign combined categories,
        # and back-fill missing columns with all-null columns
        _cast_cols_to_common_dtypes(indices, columns, dtypes, categories)

        # Construct input tables with the index and data columns in the same
        # order. This strips the given index/column names and replaces the
        # names with their integer positions in the `cols` list
        tables = []
        for cols in columns:
            table_index = None
            if 1 == first_data_column_position:
                table_index = cudf.core.index.as_index(cols[0])
            elif first_data_column_position > 1:
                table_index = DataFrame._from_data(
                    data=dict(
                        zip(
                            indices[:first_data_column_position],
                            cols[:first_data_column_position],
                        )
                    )
                )
            tables.append(
                DataFrame._from_data(
                    data=dict(
                        zip(
                            indices[first_data_column_position:],
                            cols[first_data_column_position:],
                        )
                    ),
                    index=table_index,
                )
            )

        # Concatenate the Tables
        out = cls._from_data(
            *libcudf.concat.concat_tables(
                tables, ignore_index=ignore_index or are_all_range_index
            )
        )

        # If ignore_index is True, all input frames are empty, and at
        # least one input frame has an index, assign a new RangeIndex
        # to the result frame.
        if empty_has_index and num_empty_input_frames == len(objs):
            out._index = cudf.RangeIndex(result_index_length)
        elif are_all_range_index and not ignore_index:
            out._index = cudf.core.index.Index._concat(
                [o._index for o in objs]
            )

        # Reassign the categories for any categorical table cols
        _reassign_categories(
            categories, out._data, indices[first_data_column_position:]
        )

        # Reassign the categories for any categorical index cols
        if not isinstance(out._index, cudf.RangeIndex):
            _reassign_categories(
                categories,
                out._index._data,
                indices[:first_data_column_position],
            )
            if not isinstance(out._index, MultiIndex) and isinstance(
                out._index._values.dtype, cudf.CategoricalDtype
            ):
                out = out.set_index(
                    cudf.core.index.as_index(out.index._values)
                )
        for name, col in out._data.items():
            out._data[name] = col._with_type_metadata(
                tables[0]._data[name].dtype
            )

        # Reassign index and column names
        if objs[0]._data.multiindex:
            out._set_columns_like(objs[0]._data)
        else:
            out.columns = names
        if not ignore_index:
            out._index.name = objs[0]._index.name
            out._index.names = objs[0]._index.names

        return out

    def astype(
        self,
        dtype,
        copy: bool = False,
        errors: Literal["raise", "ignore"] = "raise",
    ):
        if is_dict_like(dtype):
            if len(set(dtype.keys()) - set(self._data.names)) > 0:
                raise KeyError(
                    "Only a column name can be used for the "
                    "key in a dtype mappings argument."
                )
        else:
            dtype = {cc: dtype for cc in self._data.names}
        return super().astype(dtype, copy, errors)

    def _clean_renderable_dataframe(self, output):
        """
        This method takes in partial/preprocessed dataframe
        and returns correct representation of it with correct
        dimensions (rows x columns)
        """

        max_rows = pd.get_option("display.max_rows")
        min_rows = pd.get_option("display.min_rows")
        max_cols = pd.get_option("display.max_columns")
        max_colwidth = pd.get_option("display.max_colwidth")
        show_dimensions = pd.get_option("display.show_dimensions")
        if pd.get_option("display.expand_frame_repr"):
            width, _ = console.get_console_size()
        else:
            width = None

        output = output.to_pandas().to_string(
            max_rows=max_rows,
            min_rows=min_rows,
            max_cols=max_cols,
            line_width=width,
            max_colwidth=max_colwidth,
            show_dimensions=show_dimensions,
        )

        lines = output.split("\n")

        if lines[-1].startswith("["):
            lines = lines[:-1]
            lines.append(
                "[%d rows x %d columns]" % (len(self), len(self._data.names))
            )
        return "\n".join(lines)

    def _clean_nulls_from_dataframe(self, df):
        """
        This function converts all ``null`` values to ``<NA>`` for
        representation as a string in `__repr__`.

        Since we utilize Pandas `__repr__` at all places in our code
        for formatting purposes, we convert columns to `str` dtype for
        filling with `<NA>` values.
        """
        for col in df._data:
            if isinstance(
                df._data[col].dtype, (cudf.StructDtype, cudf.ListDtype)
            ):
                # TODO we need to handle this
                pass
            elif df._data[col].has_nulls():
                fill_value = (
                    str(cudf.NaT)
                    if isinstance(
                        df._data[col],
                        (
                            cudf.core.column.DatetimeColumn,
                            cudf.core.column.TimeDeltaColumn,
                        ),
                    )
                    else str(cudf.NA)
                )

                df[col] = df._data[col].astype("str").fillna(fill_value)
            else:
                df[col] = df._data[col]

        return df

    def _get_renderable_dataframe(self):
        """
        Takes rows and columns from pandas settings or estimation from size.
        pulls quadrants based off of some known parameters then style for
        multiindex as well producing an efficient representative string
        for printing with the dataframe.
        """
        max_rows = pd.options.display.max_rows
        nrows = np.max([len(self) if max_rows is None else max_rows, 1])
        if pd.options.display.max_rows == 0:
            nrows = len(self)
        ncols = (
            pd.options.display.max_columns
            if pd.options.display.max_columns
            else pd.options.display.width / 2
        )

        if len(self) <= nrows and len(self._data.names) <= ncols:
            output = self.copy(deep=False)
        elif self.empty and len(self.index) > 0:
            max_seq_items = pd.options.display.max_seq_items
            # In case of Empty DataFrame with index, Pandas prints
            # first `pd.options.display.max_seq_items` index values
            # followed by ... To obtain ... at the end of index list,
            # adding 1 extra value.
            # If `pd.options.display.max_seq_items` is None,
            # entire sequence/Index is to be printed.
            # Note : Pandas truncates the dimensions at the end of
            # the resulting dataframe when `display.show_dimensions`
            # is set to truncate. Hence to display the dimensions we
            # need to extract maximum of `max_seq_items` and `nrows`
            # and have 1 extra value for ... to show up in the output
            # string.
            if max_seq_items is not None:
                output = self.head(max(max_seq_items, nrows) + 1)
            else:
                output = self.copy(deep=False)
        else:
            left_cols = len(self._data.names)
            right_cols = 0
            upper_rows = len(self)
            lower_rows = 0
            if len(self) > nrows and nrows > 0:
                upper_rows = int(nrows / 2.0) + 1
                lower_rows = upper_rows + (nrows % 2)
            if len(self._data.names) > ncols:
                right_cols = len(self._data.names) - int(ncols / 2.0)
                # adjust right columns for output if multiindex.
                right_cols = (
                    right_cols - 1
                    if isinstance(self.index, MultiIndex)
                    else right_cols
                )
                left_cols = int(ncols / 2.0) + 1
            if right_cols > 0:
                # Pick ncols - left_cols number of columns
                # from the right side/from the end.
                right_cols = -(int(ncols) - left_cols + 1)
            else:
                # If right_cols is 0 or negative, it means
                # self has lesser number of columns than ncols.
                # Hence assign len(self._data.names) which
                # will result in empty `*_right` quadrants.
                # This is because `*_left` quadrants will
                # contain all columns.
                right_cols = len(self._data.names)

            upper_left = self.head(upper_rows).iloc[:, :left_cols]
            upper_right = self.head(upper_rows).iloc[:, right_cols:]
            lower_left = self.tail(lower_rows).iloc[:, :left_cols]
            lower_right = self.tail(lower_rows).iloc[:, right_cols:]

            with warnings.catch_warnings():
                warnings.simplefilter("ignore", FutureWarning)
                upper = cudf.concat([upper_left, upper_right], axis=1)
                lower = cudf.concat([lower_left, lower_right], axis=1)
                output = cudf.concat([upper, lower])

        output = self._clean_nulls_from_dataframe(output)
        output._index = output._index._clean_nulls_from_index()

        return output

    @_cudf_nvtx_annotate
    def __repr__(self):
        output = self._get_renderable_dataframe()
        return self._clean_renderable_dataframe(output)

    @_cudf_nvtx_annotate
    def _repr_html_(self):
        lines = (
            self._get_renderable_dataframe()
            .to_pandas()
            ._repr_html_()
            .split("\n")
        )
        if lines[-2].startswith("<p>"):
            lines = lines[:-2]
            lines.append(
                "<p>%d rows × %d columns</p>"
                % (len(self), len(self._data.names))
            )
            lines.append("</div>")
        return "\n".join(lines)

    @_cudf_nvtx_annotate
    def _repr_latex_(self):
        return self._get_renderable_dataframe().to_pandas()._repr_latex_()

    @_cudf_nvtx_annotate
    def _get_columns_by_label(
        self, labels, *, downcast=False
    ) -> Self | Series:
        """
        Return columns of dataframe by `labels`

        If downcast is True, try and downcast from a DataFrame to a Series
        """
        ca = self._data.select_by_label(labels)
        if downcast:
            if is_scalar(labels):
                nlevels = 1
            elif isinstance(labels, tuple):
                nlevels = len(labels)
            if self._data.multiindex is False or nlevels == self._data.nlevels:
                out = self._constructor_sliced._from_data(
                    ca, index=self.index, name=labels
                )
                return out
        out = self.__class__._from_data(
            ca, index=self.index, columns=ca.to_pandas_index()
        )
        return out

    def _make_operands_and_index_for_binop(
        self,
        other: Any,
        fn: str,
        fill_value: Any = None,
        reflect: bool = False,
        can_reindex: bool = False,
    ) -> Tuple[
        Union[
            Dict[Optional[str], Tuple[ColumnBase, Any, bool, Any]],
            NotImplementedType,
        ],
        Optional[BaseIndex],
        bool,
    ]:
        lhs, rhs = self._data, other
        index = self._index
        fill_requires_key = False
        left_default: Any = False
        equal_columns = False
        can_use_self_column_name = True

        if _is_scalar_or_zero_d_array(other):
            rhs = {name: other for name in self._data}
            equal_columns = True
        elif isinstance(other, Series):
            if (
                not can_reindex
                and fn in cudf.utils.utils._EQUALITY_OPS
                and (
                    not self._data.to_pandas_index().equals(
                        other.index.to_pandas()
                    )
                )
            ):
                raise ValueError(
                    "Can only compare DataFrame & Series objects "
                    "whose columns & index are same respectively, "
                    "please reindex."
                )
            rhs = dict(zip(other.index.to_pandas(), other.values_host))
            # For keys in right but not left, perform binops between NaN (not
            # NULL!) and the right value (result is NaN).
            left_default = as_column(np.nan, length=len(self))
            equal_columns = other.index.to_pandas().equals(
                self._data.to_pandas_index()
            )
            can_use_self_column_name = (
                equal_columns
                or list(other._index._data.names) == self._data._level_names
            )
        elif isinstance(other, DataFrame):
            if (
                not can_reindex
                and fn in cudf.utils.utils._EQUALITY_OPS
                and (
                    not self.index.equals(other.index)
                    or not self._data.to_pandas_index().equals(
                        other._data.to_pandas_index()
                    )
                )
            ):
                raise ValueError(
                    "Can only compare identically-labeled DataFrame objects"
                )
            new_lhs, new_rhs = _align_indices(self, other)
            index = new_lhs._index
            lhs, rhs = new_lhs._data, new_rhs._data
            fill_requires_key = True
            # For DataFrame-DataFrame ops, always default to operating against
            # the fill value.
            left_default = fill_value
            equal_columns = self._column_names == other._column_names
            can_use_self_column_name = (
                equal_columns
                or self._data._level_names == other._data._level_names
            )
        elif isinstance(other, (dict, abc.Mapping)):
            # Need to fail early on host mapping types because we ultimately
            # convert everything to a dict.
            return NotImplemented, None, True

        if not isinstance(rhs, (dict, abc.Mapping)):
            return NotImplemented, None, True

        operands = {
            k: (
                v,
                rhs.get(k, fill_value),
                reflect,
                fill_value if (not fill_requires_key or k in rhs) else None,
            )
            for k, v in lhs.items()
        }

        if left_default is not False:
            for k, v in rhs.items():
                if k not in lhs:
                    operands[k] = (left_default, v, reflect, None)

        if not equal_columns:
            if isinstance(other, DataFrame):
                column_names_list = self._data.to_pandas_index().join(
                    other._data.to_pandas_index(), how="outer"
                )
            elif isinstance(other, Series):
                column_names_list = self._data.to_pandas_index().join(
                    other.index.to_pandas(), how="outer"
                )
            else:
                raise ValueError("other must be a DataFrame or Series.")

            sorted_dict = {key: operands[key] for key in column_names_list}
            return sorted_dict, index, can_use_self_column_name
        return operands, index, can_use_self_column_name

    @classmethod
    @_cudf_nvtx_annotate
    def from_dict(
        cls,
        data: dict,
        orient: str = "columns",
        dtype: Optional[Dtype] = None,
        columns: Optional[list] = None,
    ) -> DataFrame:
        """
        Construct DataFrame from dict of array-like or dicts.
        Creates DataFrame object from dictionary by columns or by index
        allowing dtype specification.

        Parameters
        ----------
        data : dict
            Of the form {field : array-like} or {field : dict}.
        orient : {'columns', 'index', 'tight'}, default 'columns'
            The "orientation" of the data. If the keys of the passed dict
            should be the columns of the resulting DataFrame, pass 'columns'
            (default). Otherwise if the keys should be rows, pass 'index'.
            If 'tight', assume a dict with keys ['index', 'columns', 'data',
            'index_names', 'column_names'].
        dtype : dtype, default None
            Data type to force, otherwise infer.
        columns : list, default None
            Column labels to use when ``orient='index'``. Raises a ``ValueError``
            if used with ``orient='columns'`` or ``orient='tight'``.

        Returns
        -------
        DataFrame

        See Also
        --------
        DataFrame.from_records : DataFrame from structured ndarray, sequence
            of tuples or dicts, or DataFrame.
        DataFrame : DataFrame object creation using constructor.
        DataFrame.to_dict : Convert the DataFrame to a dictionary.

        Examples
        --------
        By default the keys of the dict become the DataFrame columns:

        >>> import cudf
        >>> data = {'col_1': [3, 2, 1, 0], 'col_2': ['a', 'b', 'c', 'd']}
        >>> cudf.DataFrame.from_dict(data)
           col_1 col_2
        0      3     a
        1      2     b
        2      1     c
        3      0     d

        Specify ``orient='index'`` to create the DataFrame using dictionary
        keys as rows:

        >>> data = {'row_1': [3, 2, 1, 0], 'row_2': [10, 11, 12, 13]}
        >>> cudf.DataFrame.from_dict(data, orient='index')
                0   1   2   3
        row_1   3   2   1   0
        row_2  10  11  12  13

        When using the 'index' orientation, the column names can be
        specified manually:

        >>> cudf.DataFrame.from_dict(data, orient='index',
        ...                          columns=['A', 'B', 'C', 'D'])
                A   B   C   D
        row_1   3   2   1   0
        row_2  10  11  12  13

        Specify ``orient='tight'`` to create the DataFrame using a 'tight'
        format:

        >>> data = {'index': [('a', 'b'), ('a', 'c')],
        ...         'columns': [('x', 1), ('y', 2)],
        ...         'data': [[1, 3], [2, 4]],
        ...         'index_names': ['n1', 'n2'],
        ...         'column_names': ['z1', 'z2']}
        >>> cudf.DataFrame.from_dict(data, orient='tight')
        z1     x  y
        z2     1  2
        n1 n2
        a  b   1  3
           c   2  4
        """  # noqa: E501

        orient = orient.lower()
        if orient == "index":
            if len(data) > 0 and isinstance(
                next(iter(data.values())), (cudf.Series, cupy.ndarray)
            ):
                result = cls(data).T
                result.columns = (
                    columns
                    if columns is not None
                    else range(len(result._data))
                )
                if dtype is not None:
                    result = result.astype(dtype)
                return result
            else:
                return cls.from_pandas(
                    pd.DataFrame.from_dict(
                        data=data,
                        orient=orient,
                        dtype=dtype,
                        columns=columns,
                    )
                )
        elif orient == "columns":
            if columns is not None:
                raise ValueError(
                    "Cannot use columns parameter with orient='columns'"
                )
            return cls(data, columns=None, dtype=dtype)
        elif orient == "tight":
            if columns is not None:
                raise ValueError(
                    "Cannot use columns parameter with orient='right'"
                )

            index = _from_dict_create_index(
                data["index"], data["index_names"], cudf
            )
            columns = _from_dict_create_index(
                data["columns"], data["column_names"], pd
            )
            return cls(data["data"], index=index, columns=columns, dtype=dtype)
        else:
            raise ValueError(
                "Expected 'index', 'columns' or 'tight' for orient "
                f"parameter. Got '{orient}' instead"
            )

    @_cudf_nvtx_annotate
    def to_dict(
        self,
        orient: str = "dict",
        into: type[dict] = dict,
    ) -> dict | list[dict]:
        """
        Convert the DataFrame to a dictionary.

        The type of the key-value pairs can be customized with the parameters
        (see below).

        Parameters
        ----------
        orient : str {'dict', 'list', 'series', 'split', 'tight', 'records', 'index'}
            Determines the type of the values of the dictionary.

            - 'dict' (default) : dict like {column -> {index -> value}}
            - 'list' : dict like {column -> [values]}
            - 'series' : dict like {column -> Series(values)}
            - 'split' : dict like
              {'index' -> [index], 'columns' -> [columns], 'data' -> [values]}
            - 'tight' : dict like
              {'index' -> [index], 'columns' -> [columns], 'data' -> [values],
              'index_names' -> [index.names], 'column_names' -> [column.names]}
            - 'records' : list like
              [{column -> value}, ... , {column -> value}]
            - 'index' : dict like {index -> {column -> value}}

            Abbreviations are allowed. `s` indicates `series` and `sp`
            indicates `split`.

        into : class, default dict
            The collections.abc.Mapping subclass used for all Mappings
            in the return value.  Can be the actual class or an empty
            instance of the mapping type you want.  If you want a
            collections.defaultdict, you must pass it initialized.

        Returns
        -------
        dict, list or collections.abc.Mapping
            Return a collections.abc.Mapping object representing the DataFrame.
            The resulting transformation depends on the `orient` parameter.

        See Also
        --------
        DataFrame.from_dict: Create a DataFrame from a dictionary.
        DataFrame.to_json: Convert a DataFrame to JSON format.

        Examples
        --------
        >>> import cudf
        >>> df = cudf.DataFrame({'col1': [1, 2],
        ...                      'col2': [0.5, 0.75]},
        ...                     index=['row1', 'row2'])
        >>> df
              col1  col2
        row1     1  0.50
        row2     2  0.75
        >>> df.to_dict()
        {'col1': {'row1': 1, 'row2': 2}, 'col2': {'row1': 0.5, 'row2': 0.75}}

        You can specify the return orientation.

        >>> df.to_dict('series')
        {'col1': row1    1
                 row2    2
        Name: col1, dtype: int64,
        'col2': row1    0.50
                row2    0.75
        Name: col2, dtype: float64}

        >>> df.to_dict('split')
        {'index': ['row1', 'row2'], 'columns': ['col1', 'col2'],
         'data': [[1, 0.5], [2, 0.75]]}

        >>> df.to_dict('records')
        [{'col1': 1, 'col2': 0.5}, {'col1': 2, 'col2': 0.75}]

        >>> df.to_dict('index')
        {'row1': {'col1': 1, 'col2': 0.5}, 'row2': {'col1': 2, 'col2': 0.75}}

        >>> df.to_dict('tight')
        {'index': ['row1', 'row2'], 'columns': ['col1', 'col2'],
         'data': [[1, 0.5], [2, 0.75]], 'index_names': [None], 'column_names': [None]}

        You can also specify the mapping type.

        >>> from collections import OrderedDict, defaultdict
        >>> df.to_dict(into=OrderedDict)
        OrderedDict([('col1', OrderedDict([('row1', 1), ('row2', 2)])),
                     ('col2', OrderedDict([('row1', 0.5), ('row2', 0.75)]))])

        If you want a `defaultdict`, you need to initialize it:

        >>> dd = defaultdict(list)
        >>> df.to_dict('records', into=dd)
        [defaultdict(<class 'list'>, {'col1': 1, 'col2': 0.5}),
         defaultdict(<class 'list'>, {'col1': 2, 'col2': 0.75})]
        """  # noqa: E501
        orient = orient.lower()

        if orient == "series":
            # Special case needed to avoid converting
            # cudf.Series objects into pd.Series
            if not inspect.isclass(into):
                cons = type(into)  # type: ignore[assignment]
                if isinstance(into, defaultdict):
                    cons = functools.partial(cons, into.default_factory)
            elif issubclass(into, abc.Mapping):
                cons = into  # type: ignore[assignment]
                if issubclass(into, defaultdict):
                    raise TypeError(
                        "to_dict() only accepts initialized defaultdicts"
                    )
            else:
                raise TypeError(f"unsupported type: {into}")
            return cons(self.items())  # type: ignore[misc]

        return self.to_pandas().to_dict(orient=orient, into=into)

    @_cudf_nvtx_annotate
    def scatter_by_map(
        self, map_index, map_size=None, keep_index=True, debug: bool = False
    ):
        """Scatter to a list of dataframes.

        Uses map_index to determine the destination
        of each row of the original DataFrame.

        Parameters
        ----------
        map_index : Series, str or list-like
            Scatter assignment for each row
        map_size : int
            Length of output list. Must be >= uniques in map_index
        keep_index : bool
            Conserve original index values for each row

        Returns
        -------
        A list of cudf.DataFrame objects.

        Raises
        ------
        ValueError
            If the map_index has invalid entries (not all in [0,
            num_partitions)).
        """
        # map_index might be a column name or array,
        # make it a Column
        if isinstance(map_index, str):
            map_index = self._data[map_index]
        elif isinstance(map_index, cudf.Series):
            map_index = map_index._column
        else:
            map_index = as_column(map_index)

        # Convert float to integer
        if map_index.dtype.kind == "f":
            map_index = map_index.astype(np.int32)

        # Convert string or categorical to integer
        if isinstance(map_index, cudf.core.column.StringColumn):
            cat_index = cast(
                cudf.core.column.CategoricalColumn,
                map_index.as_categorical_column("category"),
            )
            map_index = cat_index.codes
            warnings.warn(
                "Using StringColumn for map_index in scatter_by_map. "
                "Use an integer array/column for better performance."
            )
        elif isinstance(map_index, cudf.core.column.CategoricalColumn):
            map_index = map_index.codes
            warnings.warn(
                "Using CategoricalColumn for map_index in scatter_by_map. "
                "Use an integer array/column for better performance."
            )

        if debug and map_size is not None:
            count = map_index.distinct_count()
            if map_size < count:
                raise ValueError(
                    f"ERROR: map_size must be >= {count} (got {map_size})."
                )

        partitioned_columns, output_offsets = libcudf.partitioning.partition(
            [*(self._index._columns if keep_index else ()), *self._columns],
            map_index,
            map_size,
        )
        partitioned = self._from_columns_like_self(
            partitioned_columns,
            column_names=self._column_names,
            index_names=list(self._index_names) if keep_index else None,
        )

        # due to the split limitation mentioned
        # here: https://github.com/rapidsai/cudf/issues/4607
        # we need to remove first & last elements in offsets.
        # TODO: Remove this after the above issue is fixed.
        output_offsets = output_offsets[1:-1]

        result = partitioned._split(output_offsets, keep_index=keep_index)

        if map_size:
            result += [
                self._empty_like(keep_index)
                for _ in range(map_size - len(result))
            ]

        return result

    @_cudf_nvtx_annotate
    def update(
        self,
        other,
        join="left",
        overwrite=True,
        filter_func=None,
        errors="ignore",
    ):
        """
        Modify a DataFrame in place using non-NA values from another DataFrame.

        Aligns on indices. There is no return value.

        Parameters
        ----------
        other : DataFrame, or object coercible into a DataFrame
            Should have at least one matching index/column label with the
            original DataFrame. If a Series is passed, its name attribute must
            be set, and that will be used as the column name to align with the
            original DataFrame.

        join : {'left'}, default 'left'
            Only left join is implemented, keeping the index and
            columns of the original object.

        overwrite : {True, False}, default True
            How to handle non-NA values for overlapping keys:
            True: overwrite original DataFrame's values with values from other.
            False: only update values that are NA in the original DataFrame.

        filter_func : None
            filter_func is not supported yet
            Return True for values that should be updated.S

        errors : {'raise', 'ignore'}, default 'ignore'
            If 'raise', will raise a ValueError if the DataFrame and other
            both contain non-NA data in the same place.


        Returns
        -------
        None : method directly changes calling object

        Raises
        ------
        ValueError
            - When ``errors`` = 'raise' and there's overlapping non-NA data.
            - When ``errors`` is not either 'ignore' or 'raise'

        NotImplementedError
            - If ``join`` != 'left'
        """
        # TODO: Support other joins
        if join != "left":
            raise NotImplementedError("Only left join is supported")
        if errors not in {"ignore", "raise"}:
            raise ValueError(
                "The parameter errors must be either 'ignore' or 'raise'"
            )
        if filter_func is not None:
            raise NotImplementedError("filter_func is not supported yet")

        if not isinstance(other, DataFrame):
            other = DataFrame(other)

        self_cols = self._data.to_pandas_index()
        if not self_cols.equals(other._data.to_pandas_index()):
            other = other.reindex(self_cols, axis=1)
        if not self.index.equals(other.index):
            other = other.reindex(self.index, axis=0)

        source_df = self.copy(deep=False)
        for col in source_df._column_names:
            this = source_df[col]
            that = other[col]

            if errors == "raise":
                mask_this = that.notna()
                mask_that = this.notna()
                if (mask_this & mask_that).any():
                    raise ValueError("Data overlaps.")

            if overwrite:
                mask = that.isna()
            else:
                mask = this.notna()

            # don't overwrite columns unnecessarily
            if mask.all():
                continue
            source_df[col] = source_df[col].where(mask, that)

        self._mimic_inplace(source_df, inplace=True)

    @_cudf_nvtx_annotate
    def __iter__(self):
        return iter(self._column_names)

    @_cudf_nvtx_annotate
    def __contains__(self, item):
        # This must check against containment in the pandas Index and not
        # self._column_names to handle NA, None, nan, etc. correctly.
        return item in self._data.to_pandas_index()

    @_cudf_nvtx_annotate
    def items(self):
        """Iterate over column names and series pairs"""
        for k in self:
            yield (k, self[k])

    @_cudf_nvtx_annotate
    def equals(self, other):
        ret = super().equals(other)
        # If all other checks matched, validate names.
        if ret:
            for self_name, other_name in zip(
                self._data.names, other._data.names
            ):
                if self_name != other_name:
                    ret = False
                    break
        return ret

    @property
    def iat(self):
        """
        Alias for ``DataFrame.iloc``; provided for compatibility with Pandas.
        """
        return self.iloc

    @property
    def at(self):
        """
        Alias for ``DataFrame.loc``; provided for compatibility with Pandas.
        """
        return self.loc

    @property  # type: ignore
    @_external_only_api(
        "Use _column_names instead, or _data.to_pandas_index() if a pandas "
        "index is absolutely necessary. For checking if the columns are a "
        "MultiIndex, use _data.multiindex."
    )
    @_cudf_nvtx_annotate
    def columns(self):
        """Returns a tuple of columns"""
        return self._data.to_pandas_index()

    @columns.setter  # type: ignore
    @_cudf_nvtx_annotate
    def columns(self, columns):
        multiindex = False
        rangeindex = False
        label_dtype = None
        level_names = None
        if isinstance(columns, (pd.MultiIndex, cudf.MultiIndex)):
            multiindex = True
            if isinstance(columns, cudf.MultiIndex):
                pd_columns = columns.to_pandas()
            else:
                pd_columns = columns
            if pd_columns.nunique(dropna=False) != len(pd_columns):
                raise ValueError("Duplicate column names are not allowed")
            level_names = list(pd_columns.names)
        elif isinstance(columns, (cudf.BaseIndex, ColumnBase, Series)):
            level_names = (getattr(columns, "name", None),)
            rangeindex = isinstance(columns, cudf.RangeIndex)
            columns = as_column(columns)
            if columns.distinct_count(dropna=False) != len(columns):
                raise ValueError("Duplicate column names are not allowed")
            pd_columns = pd.Index(columns.to_pandas())
            label_dtype = pd_columns.dtype
        else:
            pd_columns = pd.Index(columns)
            if pd_columns.nunique(dropna=False) != len(pd_columns):
                raise ValueError("Duplicate column names are not allowed")
            rangeindex = isinstance(pd_columns, pd.RangeIndex)
            level_names = (pd_columns.name,)
            label_dtype = pd_columns.dtype

        if len(pd_columns) != len(self._data.names):
            raise ValueError(
                f"Length mismatch: expected {len(self._data.names)} elements, "
                f"got {len(pd_columns)} elements"
            )

        self._data = ColumnAccessor(
            data=dict(zip(pd_columns, self._data.columns)),
            multiindex=multiindex,
            level_names=level_names,
            label_dtype=label_dtype,
            rangeindex=rangeindex,
            verify=False,
        )

    def _set_columns_like(self, other: ColumnAccessor) -> None:
        """
        Modify self with the column properties of other.

        * Whether .columns is a MultiIndex/RangeIndex
        * The possible .columns.dtype
        * The .columns.names/name (depending on if it's a MultiIndex)
        """
        if len(self._data.names) != len(other.names):
            raise ValueError(
                f"Length mismatch: expected {len(other)} elements, "
                f"got {len(self)} elements"
            )
        self._data = ColumnAccessor(
            data=dict(zip(other.names, self._data.columns)),
            multiindex=other.multiindex,
            level_names=other.level_names,
            label_dtype=other.label_dtype,
            verify=False,
        )

    @_cudf_nvtx_annotate
    def reindex(
        self,
        labels=None,
        index=None,
        columns=None,
        axis=None,
        method=None,
        copy=True,
        level=None,
        fill_value=NA,
        limit=None,
        tolerance=None,
    ):
        """
        Conform DataFrame to new index. Places NA/NaN in locations
        having no value in the previous index. A new object is produced
        unless the new index is equivalent to the current one and copy=False.

        Parameters
        ----------
        labels : Index, Series-convertible, optional, default None
            New labels / index to conform the axis specified by ``axis`` to.
        index : Index, Series-convertible, optional, default None
            The index labels specifying the index to conform to.
        columns : array-like, optional, default None
            The column labels specifying the columns to conform to.
        axis : Axis to target.
            Can be either the axis name
            (``index``, ``columns``) or number (0, 1).
        method : Not supported
        copy : boolean, default True
            Return a new object, even if the passed indexes are the same.
        level : Not supported
        fill_value : Value to use for missing values.
            Defaults to ``NA``, but can be any "compatible" value.
        limit : Not supported
        tolerance : Not supported

        Returns
        -------
        DataFrame with changed index.

        Examples
        --------
        ``DataFrame.reindex`` supports two calling conventions
        * ``(index=index_labels, columns=column_labels, ...)``
        * ``(labels, axis={'index', 'columns'}, ...)``
        We _highly_ recommend using keyword arguments to clarify your intent.

        Create a dataframe with some fictional data.

        >>> index = ['Firefox', 'Chrome', 'Safari', 'IE10', 'Konqueror']
        >>> df = cudf.DataFrame({'http_status': [200, 200, 404, 404, 301],
        ...                    'response_time': [0.04, 0.02, 0.07, 0.08, 1.0]},
        ...                      index=index)
        >>> df
                http_status  response_time
        Firefox            200           0.04
        Chrome             200           0.02
        Safari             404           0.07
        IE10               404           0.08
        Konqueror          301           1.00
        >>> new_index = ['Safari', 'Iceweasel', 'Comodo Dragon', 'IE10',
        ...              'Chrome']
        >>> df.reindex(new_index)
                    http_status response_time
        Safari                404          0.07
        Iceweasel            <NA>          <NA>
        Comodo Dragon        <NA>          <NA>
        IE10                  404          0.08
        Chrome                200          0.02

        .. pandas-compat::
            **DataFrame.reindex**

            Note: One difference from Pandas is that ``NA`` is used for rows
            that do not match, rather than ``NaN``. One side effect of this is
            that the column ``http_status`` retains an integer dtype in cuDF
            where it is cast to float in Pandas.

        We can fill in the missing values by
        passing a value to the keyword ``fill_value``.

        >>> df.reindex(new_index, fill_value=0)
                    http_status  response_time
        Safari                 404           0.07
        Iceweasel                0           0.00
        Comodo Dragon            0           0.00
        IE10                   404           0.08
        Chrome                 200           0.02

        We can also reindex the columns.

        >>> df.reindex(columns=['http_status', 'user_agent'])
                http_status user_agent
        Firefox            200       <NA>
        Chrome             200       <NA>
        Safari             404       <NA>
        IE10               404       <NA>
        Konqueror          301       <NA>

        Or we can use "axis-style" keyword arguments

        >>> df.reindex(columns=['http_status', 'user_agent'])
                http_status user_agent
        Firefox            200       <NA>
        Chrome             200       <NA>
        Safari             404       <NA>
        IE10               404       <NA>
        Konqueror          301       <NA>
        """

        if labels is None and index is None and columns is None:
            return self.copy(deep=copy)

        # pandas simply ignores the labels keyword if it is provided in
        # addition to index and columns, but it prohibits the axis arg.
        if (index is not None or columns is not None) and axis is not None:
            raise TypeError(
                "Cannot specify both 'axis' and any of 'index' or 'columns'."
            )

        axis = 0 if axis is None else self._get_axis_from_axis_arg(axis)
        if axis == 0:
            if index is None:
                index = labels
        else:
            if columns is None:
                columns = labels
        if columns is None:
            df = self
        else:
            columns = as_index(columns)
            intersection = self._data.to_pandas_index().intersection(
                columns.to_pandas()
            )
            df = self.loc[:, intersection]

        return df._reindex(
            column_names=columns,
            dtypes=self._dtypes,
            deep=copy,
            index=index,
            inplace=False,
            fill_value=fill_value,
        )

    @_cudf_nvtx_annotate
    def set_index(
        self,
        keys,
        drop=True,
        append=False,
        inplace=False,
        verify_integrity=False,
    ):
        """Return a new DataFrame with a new index

        Parameters
        ----------
        keys : Index, Series-convertible, label-like, or list
            Index : the new index.
            Series-convertible : values for the new index.
            Label-like : Label of column to be used as index.
            List : List of items from above.
        drop : boolean, default True
            Whether to drop corresponding column for str index argument
        append : boolean, default True
            Whether to append columns to the existing index,
            resulting in a MultiIndex.
        inplace : boolean, default False
            Modify the DataFrame in place (do not create a new object).
        verify_integrity : boolean, default False
            Check for duplicates in the new index.

        Examples
        --------
        >>> df = cudf.DataFrame({
        ...     "a": [1, 2, 3, 4, 5],
        ...     "b": ["a", "b", "c", "d","e"],
        ...     "c": [1.0, 2.0, 3.0, 4.0, 5.0]
        ... })
        >>> df
           a  b    c
        0  1  a  1.0
        1  2  b  2.0
        2  3  c  3.0
        3  4  d  4.0
        4  5  e  5.0

        Set the index to become the 'b' column:

        >>> df.set_index('b')
           a    c
        b
        a  1  1.0
        b  2  2.0
        c  3  3.0
        d  4  4.0
        e  5  5.0

        Create a MultiIndex using columns 'a' and 'b':

        >>> df.set_index(["a", "b"])
               c
        a b
        1 a  1.0
        2 b  2.0
        3 c  3.0
        4 d  4.0
        5 e  5.0

        Set new Index instance as index:

        >>> df.set_index(cudf.RangeIndex(10, 15))
            a  b    c
        10  1  a  1.0
        11  2  b  2.0
        12  3  c  3.0
        13  4  d  4.0
        14  5  e  5.0

        Setting `append=True` will combine current index with column `a`:

        >>> df.set_index("a", append=True)
             b    c
          a
        0 1  a  1.0
        1 2  b  2.0
        2 3  c  3.0
        3 4  d  4.0
        4 5  e  5.0

        `set_index` supports `inplace` parameter too:

        >>> df.set_index("a", inplace=True)
        >>> df
           b    c
        a
        1  a  1.0
        2  b  2.0
        3  c  3.0
        4  d  4.0
        5  e  5.0
        """

        if not isinstance(keys, list):
            keys = [keys]

        # Preliminary type check
        col_not_found = []
        columns_to_add = []
        names = []
        to_drop = []
        for col in keys:
            # Is column label
            if is_scalar(col) or isinstance(col, tuple):
                if col in self._column_names:
                    columns_to_add.append(self[col])
                    names.append(col)
                    if drop:
                        to_drop.append(col)
                else:
                    col_not_found.append(col)
            else:
                # Try coerce into column
                if not is_column_like(col):
                    try:
                        col = as_column(col)
                    except TypeError:
                        msg = f"{col} cannot be converted to column-like."
                        raise TypeError(msg)
                if isinstance(col, (MultiIndex, pd.MultiIndex)):
                    col = (
                        cudf.from_pandas(col)
                        if isinstance(col, pd.MultiIndex)
                        else col
                    )
                    cols = [col._data[x] for x in col._data]
                    columns_to_add.extend(cols)
                    names.extend(col.names)
                else:
                    if isinstance(col, (pd.RangeIndex, cudf.RangeIndex)):
                        # Corner case: RangeIndex does not need to instantiate
                        columns_to_add.append(col)
                    else:
                        # For pandas obj, convert to gpu obj
                        columns_to_add.append(as_column(col))
                    if isinstance(
                        col, (cudf.Series, cudf.Index, pd.Series, pd.Index)
                    ):
                        names.append(col.name)
                    else:
                        names.append(None)

        if col_not_found:
            raise KeyError(f"None of {col_not_found} are in the columns")

        if append:
            idx_cols = [self.index._data[x] for x in self.index._data]
            if isinstance(self.index, MultiIndex):
                idx_names = self.index.names
            else:
                idx_names = [self.index.name]
            columns_to_add = idx_cols + columns_to_add
            names = idx_names + names

        if len(columns_to_add) == 0:
            raise ValueError("No valid columns to be added to index.")
        elif (
            len(columns_to_add) == 1
            and len(keys) == 1
            and not isinstance(keys[0], (cudf.MultiIndex, pd.MultiIndex))
        ):
            idx = cudf.Index(columns_to_add[0], name=names[0])
        else:
            idx = MultiIndex._from_data(
                {i: col for i, col in enumerate(columns_to_add)}
            )
            idx.names = names

        if not isinstance(idx, BaseIndex):
            raise ValueError("Parameter index should be type `Index`.")

        df = self if inplace else self.copy(deep=True)

        if verify_integrity and not idx.is_unique:
            raise ValueError(f"Values in Index are not unique: {idx}")

        if to_drop:
            df.drop(columns=to_drop, inplace=True)

        df.index = idx
        return df if not inplace else None

    @_cudf_nvtx_annotate
    def where(self, cond, other=None, inplace=False):
        from cudf.core._internals.where import (
            _check_and_cast_columns_with_other,
            _make_categorical_like,
        )

        # First process the condition.
        if isinstance(cond, Series):
            cond = self._from_data_like_self(
                {name: cond._column for name in self._column_names},
            )
        elif hasattr(cond, "__cuda_array_interface__"):
            cond = DataFrame(
                cond, columns=self._column_names, index=self.index
            )
        elif (
            hasattr(cond, "__array_interface__")
            and cond.__array_interface__["shape"] != self.shape
        ):
            raise ValueError("conditional must be same shape as self")
        elif not isinstance(cond, DataFrame):
            cond = cudf.DataFrame(cond)

        if set(self._column_names).intersection(set(cond._column_names)):
            if not self.index.equals(cond.index):
                cond = cond.reindex(self.index)
        else:
            if cond.shape != self.shape:
                raise ValueError(
                    "Array conditional must be same shape as self"
                )
            # Setting `self` column names to `cond` as it has no column names.
            cond._set_columns_like(self._data)

        # If other was provided, process that next.
        if isinstance(other, DataFrame):
            other_cols = [other._data[col] for col in self._column_names]
        elif cudf.api.types.is_scalar(other):
            other_cols = [other] * len(self._column_names)
        elif isinstance(other, cudf.Series):
            other_cols = other.to_pandas()
        else:
            other_cols = other

        if len(self._columns) != len(other_cols):
            raise ValueError(
                """Replacement list length or number of data columns
                should be equal to number of columns of self"""
            )

        out = {}
        for (name, col), other_col in zip(self._data.items(), other_cols):
            col, other_col = _check_and_cast_columns_with_other(
                source_col=col,
                other=other_col,
                inplace=inplace,
            )

            if cond_col := cond._data.get(name):
                result = cudf._lib.copying.copy_if_else(
                    col, other_col, cond_col
                )

                out[name] = _make_categorical_like(result, self._data[name])
            else:
                out_mask = cudf._lib.null_mask.create_null_mask(
                    len(col),
                    state=cudf._lib.null_mask.MaskState.ALL_NULL,
                )
                out[name] = col.set_mask(out_mask)

        return self._mimic_inplace(
            self._from_data_like_self(out), inplace=inplace
        )

    @docutils.doc_apply(
        doc_reset_index_template.format(
            klass="DataFrame",
            argument="",
            return_type="DataFrame or None",
            return_doc="",
            example="""
        >>> df = cudf.DataFrame([('bird', 389.0),
        ...                    ('bird', 24.0),
        ...                    ('mammal', 80.5),
        ...                    ('mammal', np.nan)],
        ...                   index=['falcon', 'parrot', 'lion', 'monkey'],
        ...                   columns=('class', 'max_speed'))
        >>> df
                 class max_speed
        falcon    bird     389.0
        parrot    bird      24.0
        lion    mammal      80.5
        monkey  mammal      <NA>
        >>> df.reset_index()
            index   class max_speed
        0  falcon    bird     389.0
        1  parrot    bird      24.0
        2    lion  mammal      80.5
        3  monkey  mammal      <NA>
        >>> df.reset_index(drop=True)
            class max_speed
        0    bird     389.0
        1    bird      24.0
        2  mammal      80.5
        3  mammal      <NA>

        You can also use ``reset_index`` with MultiIndex.

        >>> index = cudf.MultiIndex.from_tuples([('bird', 'falcon'),
        ...                                     ('bird', 'parrot'),
        ...                                     ('mammal', 'lion'),
        ...                                     ('mammal', 'monkey')],
        ...                                     names=['class', 'name'])
        >>> df = cudf.DataFrame([(389.0, 'fly'),
        ...                      ( 24.0, 'fly'),
        ...                      ( 80.5, 'run'),
        ...                      (np.nan, 'jump')],
        ...                      index=index,
        ...                      columns=('speed', 'type'))
        >>> df
                       speed  type
        class  name
        bird   falcon  389.0   fly
               parrot   24.0   fly
        mammal lion     80.5   run
               monkey   <NA>  jump
        >>> df.reset_index(level='class')
                 class  speed  type
        name
        falcon    bird  389.0   fly
        parrot    bird   24.0   fly
        lion    mammal   80.5   run
        monkey  mammal   <NA>  jump
        """,
        )
    )
    def reset_index(
        self, level=None, drop=False, inplace=False, col_level=0, col_fill=""
    ):
        return self._mimic_inplace(
            DataFrame._from_data(
                *self._reset_index(
                    level=level,
                    drop=drop,
                    col_level=col_level,
                    col_fill=col_fill,
                )
            ),
            inplace=inplace,
        )

    @_cudf_nvtx_annotate
    def insert(self, loc, name, value, nan_as_null=None):
        """Add a column to DataFrame at the index specified by loc.

        Parameters
        ----------
        loc : int
            location to insert by index, cannot be greater then num columns + 1
        name : number or string
            name or label of column to be inserted
        value : Series or array-like
        nan_as_null : bool, Default None
            If ``None``/``True``, converts ``np.nan`` values to
            ``null`` values.
            If ``False``, leaves ``np.nan`` values as is.
        """
        return self._insert(
            loc=loc,
            name=name,
            value=value,
            nan_as_null=nan_as_null,
            ignore_index=False,
        )

    @_cudf_nvtx_annotate
    def _insert(self, loc, name, value, nan_as_null=None, ignore_index=True):
        """
        Same as `insert`, with additional `ignore_index` param.

        ignore_index : bool, default True
            If True, there will be no index equality check & reindexing
            happening.
            If False, a reindexing operation is performed if
            `value.index` is not equal to `self.index`.
        """
        if name in self._data:
            raise NameError(f"duplicated column name {name}")

        num_cols = len(self._data)
        if loc < 0:
            loc += num_cols + 1

        if not (0 <= loc <= num_cols):
            raise ValueError(
                f"insert location must be within range "
                f"{-(num_cols + 1) * (num_cols > 0)}, "
                f"{num_cols * (num_cols > 0)}"
            )

        # TODO: This check is currently necessary because
        # _is_scalar_or_zero_d_array below will treat a length 1 pd.Categorical
        # as a scalar and attempt to use column.full, which can't handle it.
        # Maybe _is_scalar_or_zero_d_array should be changed, or maybe we just
        # shouldn't support pd.Categorical at all, but those changes will at
        # least require a deprecation cycle because we currently support
        # inserting a pd.Categorical.
        if isinstance(value, pd.Categorical):
            value = cudf.core.column.categorical.pandas_categorical_as_column(
                value
            )

        if _is_scalar_or_zero_d_array(value):
            dtype = None
            if isinstance(value, (np.ndarray, cupy.ndarray)):
                dtype = value.dtype
                value = value.item()
            if libcudf.scalar._is_null_host_scalar(value):
                dtype = "str"
            value = as_column(
                value,
                length=len(self),
                dtype=dtype,
            )

        if len(self) == 0:
            if isinstance(value, (pd.Series, Series)):
                if not ignore_index:
                    self._index = as_index(value.index)
            elif len(value) > 0:
                self._index = RangeIndex(start=0, stop=len(value))
                new_data = self._data.__class__()
                if num_cols != 0:
                    for col_name in self._data:
                        new_data[col_name] = column.column_empty_like(
                            self._data[col_name],
                            masked=True,
                            newsize=len(value),
                        )
                self._data = new_data
        elif isinstance(value, (pd.Series, Series)):
            value = Series(value, nan_as_null=nan_as_null)
            if not ignore_index:
                value = value._align_to_index(
                    self._index, how="right", sort=False
                )

        value = column.as_column(value, nan_as_null=nan_as_null)

        self._data.insert(name, value, loc=loc)

    @property  # type:ignore
    @_cudf_nvtx_annotate
    def axes(self):
        """
        Return a list representing the axes of the DataFrame.

        DataFrame.axes returns a list of two elements:
        element zero is the row index and element one is the columns.

        Examples
        --------
        >>> import cudf
        >>> cdf1 = cudf.DataFrame()
        >>> cdf1["key"] = [0,0,1,1]
        >>> cdf1["k2"] = [1,2,2,3]
        >>> cdf1["val"] = [1,2,3,4]
        >>> cdf1["temp"] = [-1,2,2,3]
        >>> cdf1.axes
        [RangeIndex(start=0, stop=4, step=1),
            Index(['key', 'k2', 'val', 'temp'], dtype='object')]

        """
        return [self._index, self._data.to_pandas_index()]

    def diff(self, periods=1, axis=0):
        """
        First discrete difference of element.

        Calculates the difference of a DataFrame element compared with another
        element in the DataFrame (default is element in previous row).

        Parameters
        ----------
        periods : int, default 1
            Periods to shift for calculating difference,
            accepts negative values.
        axis : {0 or 'index', 1 or 'columns'}, default 0
            Take difference over rows (0) or columns (1).
            Only row-wise (0) shift is supported.

        Returns
        -------
        DataFrame
            First differences of the DataFrame.

        Examples
        --------
        >>> import cudf
        >>> gdf = cudf.DataFrame({'a': [1, 2, 3, 4, 5, 6],
        ...                       'b': [1, 1, 2, 3, 5, 8],
        ...                       'c': [1, 4, 9, 16, 25, 36]})
        >>> gdf
           a  b   c
        0  1  1   1
        1  2  1   4
        2  3  2   9
        3  4  3  16
        4  5  5  25
        5  6  8  36
        >>> gdf.diff(periods=2)
              a     b     c
        0  <NA>  <NA>  <NA>
        1  <NA>  <NA>  <NA>
        2     2     1     8
        3     2     2    12
        4     2     3    16
        5     2     5    20

        .. pandas-compat::
            **DataFrame.diff**

            Diff currently only supports numeric dtype columns.
        """
        if not isinstance(periods, int):
            if not (isinstance(periods, float) and periods.is_integer()):
                raise ValueError("periods must be an integer")
            periods = int(periods)

        axis = self._get_axis_from_axis_arg(axis)
        if axis != 0:
            raise NotImplementedError("Only axis=0 is supported.")

        if abs(periods) > len(self):
            df = cudf.DataFrame._from_data(
                {
                    name: column_empty(len(self), dtype=dtype, masked=True)
                    for name, dtype in zip(self._column_names, self.dtypes)
                }
            )
            return df

        return self - self.shift(periods=periods)

    @_cudf_nvtx_annotate
    def drop_duplicates(
        self,
        subset=None,
        keep="first",
        inplace=False,
        ignore_index=False,
    ):
        """
        Return DataFrame with duplicate rows removed.

        Considering certain columns is optional. Indexes, including time
        indexes are ignored.

        Parameters
        ----------
        subset : column label or sequence of labels, optional
            Only consider certain columns for identifying duplicates, by
            default use all of the columns.
        keep : {'first', 'last', ``False``}, default 'first'
            Determines which duplicates (if any) to keep.
            - 'first' : Drop duplicates except for the first occurrence.
            - 'last' : Drop duplicates except for the last occurrence.
            - ``False`` : Drop all duplicates.
        inplace : bool, default ``False``
            Whether to drop duplicates in place or to return a copy.
        ignore_index : bool, default ``False``
            If True, the resulting axis will be labeled 0, 1, ..., n - 1.

        Returns
        -------
        DataFrame or None
            DataFrame with duplicates removed or None if ``inplace=True``.

        See Also
        --------
        DataFrame.value_counts: Count unique combinations of columns.

        Examples
        --------
        Consider a dataset containing ramen ratings.

        >>> import cudf
        >>> df = cudf.DataFrame({
        ...     'brand': ['Yum Yum', 'Yum Yum', 'Indomie', 'Indomie', 'Indomie'],
        ...     'style': ['cup', 'cup', 'cup', 'pack', 'pack'],
        ...     'rating': [4, 4, 3.5, 15, 5]
        ... })
        >>> df
             brand style  rating
        0  Yum Yum   cup     4.0
        1  Yum Yum   cup     4.0
        2  Indomie   cup     3.5
        3  Indomie  pack    15.0
        4  Indomie  pack     5.0

        By default, it removes duplicate rows based on all columns.

        >>> df.drop_duplicates()
             brand style  rating
        0  Yum Yum   cup     4.0
        2  Indomie   cup     3.5
        3  Indomie  pack    15.0
        4  Indomie  pack     5.0

        To remove duplicates on specific column(s), use ``subset``.

        >>> df.drop_duplicates(subset=['brand'])
             brand style  rating
        0  Yum Yum   cup     4.0
        2  Indomie   cup     3.5

        To remove duplicates and keep last occurrences, use ``keep``.

        >>> df.drop_duplicates(subset=['brand', 'style'], keep='last')
             brand style  rating
        1  Yum Yum   cup     4.0
        2  Indomie   cup     3.5
        4  Indomie  pack     5.0
        """  # noqa: E501
        outdf = super().drop_duplicates(
            subset=subset,
            keep=keep,
            ignore_index=ignore_index,
        )

        return self._mimic_inplace(outdf, inplace=inplace)

    @_cudf_nvtx_annotate
    def pop(self, item):
        """Return a column and drop it from the DataFrame."""
        popped = self[item]
        del self[item]
        return popped

    @_cudf_nvtx_annotate
    def rename(
        self,
        mapper=None,
        index=None,
        columns=None,
        axis=0,
        copy=True,
        inplace=False,
        level=None,
        errors="ignore",
    ):
        """Alter column and index labels.

        Function / dict values must be unique (1-to-1). Labels not contained in
        a dict / Series will be left as-is. Extra labels listed don't throw an
        error.

        ``DataFrame.rename`` supports two calling conventions:
            - ``(index=index_mapper, columns=columns_mapper, ...)``
            - ``(mapper, axis={0/'index' or 1/'column'}, ...)``

        We highly recommend using keyword arguments to clarify your intent.

        Parameters
        ----------
        mapper : dict-like or function, default None
            optional dict-like or functions transformations to apply to
            the index/column values depending on selected ``axis``.
        index : dict-like, default None
            Optional dict-like transformations to apply to the index axis'
            values. Does not support functions for axis 0 yet.
        columns : dict-like or function, default None
            optional dict-like or functions transformations to apply to
            the columns axis' values.
        axis : int, default 0
            Axis to rename with mapper.
            0 or 'index' for index
            1  or 'columns' for columns
        copy : boolean, default True
            Also copy underlying data
        inplace : boolean, default False
            Return new DataFrame.  If True, assign columns without copy
        level : int or level name, default None
            In case of a MultiIndex, only rename labels in the specified level.
        errors : {'raise', 'ignore', 'warn'}, default 'ignore'
            *Only 'ignore' supported*
            Control raising of exceptions on invalid data for provided dtype.

            -   ``raise`` : allow exceptions to be raised
            -   ``ignore`` : suppress exceptions. On error return original
                object.
            -   ``warn`` : prints last exceptions as warnings and
                return original object.

        Returns
        -------
        DataFrame

        Examples
        --------
        >>> import cudf
        >>> df = cudf.DataFrame({"A": [1, 2, 3], "B": [4, 5, 6]})
        >>> df
           A  B
        0  1  4
        1  2  5
        2  3  6

        Rename columns using a mapping:

        >>> df.rename(columns={"A": "a", "B": "c"})
           a  c
        0  1  4
        1  2  5
        2  3  6

        Rename index using a mapping:

        >>> df.rename(index={0: 10, 1: 20, 2: 30})
            A  B
        10  1  4
        20  2  5
        30  3  6

        .. pandas-compat::
            **DataFrame.rename**

            * Not Supporting: level

            Rename will not overwrite column names. If a list with
            duplicates is passed, column names will be postfixed
            with a number.
        """
        if errors != "ignore":
            raise NotImplementedError(
                "Only errors='ignore' is currently supported"
            )

        if mapper is None and index is None and columns is None:
            return self.copy(deep=copy)

        index = mapper if index is None and axis in (0, "index") else index
        columns = (
            mapper if columns is None and axis in (1, "columns") else columns
        )

        if index:
            if (
                any(isinstance(item, str) for item in index.values())
                and type(self.index._values) != cudf.core.column.StringColumn
            ):
                raise NotImplementedError(
                    "Implicit conversion of index to "
                    "mixed type is not yet supported."
                )

            if level is not None and isinstance(self.index, MultiIndex):
                level = self.index._get_level_label(level)
                out_index = self.index.copy(deep=copy)
                level_values = out_index.get_level_values(level)
                level_values.to_frame().replace(
                    to_replace=list(index.keys()),
                    value=list(index.values()),
                    inplace=True,
                )
                out_index._data[level] = column.as_column(level_values)
                out_index._compute_levels_and_codes()
                out = DataFrame(index=out_index)
            else:
                to_replace = list(index.keys())
                vals = list(index.values())
                is_all_na = vals.count(None) == len(vals)

                try:
                    index_data = {
                        name: col.find_and_replace(to_replace, vals, is_all_na)
                        for name, col in self.index._data.items()
                    }
                except OverflowError:
                    index_data = self.index._data.copy(deep=True)

                out = DataFrame(index=_index_from_data(index_data))
        else:
            out = DataFrame(index=self.index)

        if columns:
            out._data = self._data.rename_levels(mapper=columns, level=level)
        else:
            out._data = self._data.copy(deep=copy)

        if inplace:
            self._data = out._data
        else:
            return out.copy(deep=copy)

    @_cudf_nvtx_annotate
    def add_prefix(self, prefix):
        out = self.copy(deep=True)
        out.columns = [
            prefix + col_name for col_name in list(self._data.keys())
        ]
        return out

    @_cudf_nvtx_annotate
    def add_suffix(self, suffix):
        out = self.copy(deep=True)
        out.columns = [
            col_name + suffix for col_name in list(self._data.keys())
        ]
        return out

    @_cudf_nvtx_annotate
    def agg(self, aggs, axis=None):
        """
        Aggregate using one or more operations over the specified axis.

        Parameters
        ----------
        aggs : Iterable (set, list, string, tuple or dict)
            Function to use for aggregating data. Accepted types are:
             * string name, e.g. ``"sum"``
             * list of functions, e.g. ``["sum", "min", "max"]``
             * dict of axis labels specified operations per column,
               e.g. ``{"a": "sum"}``

        axis : not yet supported

        Returns
        -------
        Aggregation Result : ``Series`` or ``DataFrame``
            When ``DataFrame.agg`` is called with single agg,
            ``Series`` is returned.
            When ``DataFrame.agg`` is called with several aggs,
            ``DataFrame`` is returned.

        .. pandas-compat::
            **DataFrame.agg**

            * Not supporting: ``axis``, ``*args``, ``**kwargs``

        """
        dtypes = [self[col].dtype for col in self._column_names]
        common_dtype = find_common_type(dtypes)
        if not is_bool_dtype(common_dtype) and any(
            is_bool_dtype(dtype) for dtype in dtypes
        ):
            raise MixedTypeError("Cannot create a column with mixed types")

        if any(is_string_dtype(dt) for dt in dtypes):
            raise NotImplementedError(
                "DataFrame.agg() is not supported for "
                "frames containing string columns"
            )

        if axis == 0 or axis is not None:
            raise NotImplementedError("axis not implemented yet")

        if isinstance(aggs, abc.Iterable) and not isinstance(
            aggs, (str, dict)
        ):
            result = DataFrame()
            # TODO : Allow simultaneous pass for multi-aggregation as
            # a future optimization
            for agg in aggs:
                result[agg] = getattr(self, agg)()
            return result.T.sort_index(axis=1, ascending=True)

        elif isinstance(aggs, str):
            if not hasattr(self, aggs):
                raise AttributeError(
                    f"{aggs} is not a valid function for "
                    f"'DataFrame' object"
                )
            result = DataFrame()
            result[aggs] = getattr(self, aggs)()
            result = result.iloc[:, 0]
            result.name = None
            return result

        elif isinstance(aggs, dict):
            cols = aggs.keys()
            if any(callable(val) for val in aggs.values()):
                raise NotImplementedError(
                    "callable parameter is not implemented yet"
                )
            elif all(isinstance(val, str) for val in aggs.values()):
                res = {}
                for key, value in aggs.items():
                    col = self[key]
                    if not hasattr(col, value):
                        raise AttributeError(
                            f"{value} is not a valid function for "
                            f"'Series' object"
                        )
                    res[key] = getattr(col, value)()
                result = cudf.Series(list(res.values()), index=res.keys())
            elif all(isinstance(val, abc.Iterable) for val in aggs.values()):
                idxs = set()
                for val in aggs.values():
                    if isinstance(val, str):
                        idxs.add(val)
                    elif isinstance(val, abc.Iterable):
                        idxs.update(val)
                idxs = sorted(list(idxs))
                for agg in idxs:
                    if agg is callable:
                        raise NotImplementedError(
                            "callable parameter is not implemented yet"
                        )
                result = DataFrame(index=idxs, columns=cols)
                for key in aggs.keys():
                    col = self[key]
                    col_empty = column_empty(
                        len(idxs), dtype=col.dtype, masked=True
                    )
                    ans = cudf.Series(data=col_empty, index=idxs)
                    if isinstance(aggs.get(key), abc.Iterable):
                        # TODO : Allow simultaneous pass for multi-aggregation
                        # as a future optimization
                        for agg in aggs.get(key):
                            if not hasattr(col, agg):
                                raise AttributeError(
                                    f"{agg} is not a valid function for "
                                    f"'Series' object"
                                )
                            ans[agg] = getattr(col, agg)()
                    elif isinstance(aggs.get(key), str):
                        if not hasattr(col, aggs.get(key)):
                            raise AttributeError(
                                f"{aggs.get(key)} is not a valid function for "
                                f"'Series' object"
                            )
                        ans[aggs.get(key)] = getattr(col, agg)()
                    result[key] = ans
            else:
                raise ValueError("values of dict must be a string or list")

            return result

        elif callable(aggs):
            raise NotImplementedError(
                "callable parameter is not implemented yet"
            )

        else:
            raise ValueError("argument must be a string, list or dict")

    @_cudf_nvtx_annotate
    def nlargest(self, n, columns, keep="first"):
        """Return the first *n* rows ordered by *columns* in descending order.

        Return the first *n* rows with the largest values in *columns*, in
        descending order. The columns that are not specified are returned as
        well, but not used for ordering.

        Parameters
        ----------
        n : int
            Number of rows to return.
        columns : label or list of labels
            Column label(s) to order by.
        keep : {'first', 'last'}, default 'first'
            Where there are duplicate values:

            - `first` : prioritize the first occurrence(s)
            - `last` : prioritize the last occurrence(s)

        Returns
        -------
        DataFrame
            The first `n` rows ordered by the given columns in descending
            order.

        Examples
        --------
        >>> import cudf
        >>> df = cudf.DataFrame({'population': [59000000, 65000000, 434000,
        ...                                   434000, 434000, 337000, 11300,
        ...                                   11300, 11300],
        ...                    'GDP': [1937894, 2583560 , 12011, 4520, 12128,
        ...                            17036, 182, 38, 311],
        ...                    'alpha-2': ["IT", "FR", "MT", "MV", "BN",
        ...                                "IS", "NR", "TV", "AI"]},
        ...                   index=["Italy", "France", "Malta",
        ...                          "Maldives", "Brunei", "Iceland",
        ...                          "Nauru", "Tuvalu", "Anguilla"])
        >>> df
                  population      GDP alpha-2
        Italy       59000000  1937894      IT
        France      65000000  2583560      FR
        Malta         434000    12011      MT
        Maldives      434000     4520      MV
        Brunei        434000    12128      BN
        Iceland       337000    17036      IS
        Nauru          11300      182      NR
        Tuvalu         11300       38      TV
        Anguilla       11300      311      AI
        >>> df.nlargest(3, 'population')
                population      GDP alpha-2
        France    65000000  2583560      FR
        Italy     59000000  1937894      IT
        Malta       434000    12011      MT
        >>> df.nlargest(3, 'population', keep='last')
                population      GDP alpha-2
        France    65000000  2583560      FR
        Italy     59000000  1937894      IT
        Brunei      434000    12128      BN

        .. pandas-compat::
            **DataFrame.nlargest**

            - Only a single column is supported in *columns*
        """
        return self._n_largest_or_smallest(True, n, columns, keep)

    def nsmallest(self, n, columns, keep="first"):
        """Return the first *n* rows ordered by *columns* in ascending order.

        Return the first *n* rows with the smallest values in *columns*, in
        ascending order. The columns that are not specified are returned as
        well, but not used for ordering.

        Parameters
        ----------
        n : int
            Number of items to retrieve.
        columns : list or str
            Column name or names to order by.
        keep : {'first', 'last'}, default 'first'
            Where there are duplicate values:

            - ``first`` : take the first occurrence.
            - ``last`` : take the last occurrence.

        Returns
        -------
        DataFrame

        Examples
        --------
        >>> import cudf
        >>> df = cudf.DataFrame({'population': [59000000, 65000000, 434000,
        ...                                   434000, 434000, 337000, 337000,
        ...                                   11300, 11300],
        ...                    'GDP': [1937894, 2583560 , 12011, 4520, 12128,
        ...                            17036, 182, 38, 311],
        ...                    'alpha-2': ["IT", "FR", "MT", "MV", "BN",
        ...                                "IS", "NR", "TV", "AI"]},
        ...                   index=["Italy", "France", "Malta",
        ...                          "Maldives", "Brunei", "Iceland",
        ...                          "Nauru", "Tuvalu", "Anguilla"])
        >>> df
                  population      GDP alpha-2
        Italy       59000000  1937894      IT
        France      65000000  2583560      FR
        Malta         434000    12011      MT
        Maldives      434000     4520      MV
        Brunei        434000    12128      BN
        Iceland       337000    17036      IS
        Nauru         337000      182      NR
        Tuvalu         11300       38      TV
        Anguilla       11300      311      AI

        In the following example, we will use ``nsmallest`` to select the
        three rows having the smallest values in column "population".

        >>> df.nsmallest(3, 'population')
                  population    GDP alpha-2
        Tuvalu         11300     38      TV
        Anguilla       11300    311      AI
        Iceland       337000  17036      IS

        When using ``keep='last'``, ties are resolved in reverse order:

        >>> df.nsmallest(3, 'population', keep='last')
                  population  GDP alpha-2
        Anguilla       11300  311      AI
        Tuvalu         11300   38      TV
        Nauru         337000  182      NR

        .. pandas-compat::
            **DataFrame.nsmallest**

            - Only a single column is supported in *columns*
        """
        return self._n_largest_or_smallest(False, n, columns, keep)

    @_cudf_nvtx_annotate
    def swaplevel(self, i=-2, j=-1, axis=0):
        """
        Swap level i with level j.
        Calling this method does not change the ordering of the values.

        Parameters
        ----------
        i : int or str, default -2
            First level of index to be swapped.
        j : int or str, default -1
            Second level of index to be swapped.
        axis : The axis to swap levels on.
            0 or 'index' for row-wise, 1 or 'columns' for column-wise.

        Examples
        --------
        >>> import cudf
        >>> midx = cudf.MultiIndex(levels=[['llama', 'cow', 'falcon'],
        ...   ['speed', 'weight', 'length'],['first','second']],
        ...   codes=[[0, 0, 0, 1, 1, 1, 2, 2, 2], [0, 1, 2, 0, 1, 2, 0, 1, 2],
        ...             [0, 0, 0, 0, 0, 0, 1, 1, 1]])
        >>> cdf = cudf.DataFrame(index=midx, columns=['big', 'small'],
        ...  data=[[45, 30], [200, 100], [1.5, 1], [30, 20],
        ...         [250, 150], [1.5, 0.8], [320, 250], [1, 0.8], [0.3, 0.2]])

        >>> cdf
                                     big  small
             llama  speed  first    45.0   30.0
                    weight first   200.0  100.0
                    length first     1.5    1.0
             cow    speed  first    30.0   20.0
                    weight first   250.0  150.0
                    length first     1.5    0.8
             falcon speed  second  320.0  250.0
                    weight second    1.0    0.8
                    length second    0.3    0.2

        >>> cdf.swaplevel()
                                     big  small
             llama  first  speed    45.0   30.0
                           weight  200.0  100.0
                           length    1.5    1.0
             cow    first  speed    30.0   20.0
                           weight  250.0  150.0
                           length    1.5    0.8
             falcon second speed   320.0  250.0
                           weight    1.0    0.8
                           length    0.3    0.2
        """
        result = self.copy()

        # To get axis number
        axis = self._get_axis_from_axis_arg(axis)

        if axis == 0:
            if not isinstance(result.index, MultiIndex):
                raise TypeError("Can only swap levels on a hierarchical axis.")
            result.index = result.index.swaplevel(i, j)
        else:
            if not result._data.multiindex:
                raise TypeError("Can only swap levels on a hierarchical axis.")
            result._data = result._data.swaplevel(i, j)

        return result

    @_cudf_nvtx_annotate
    def transpose(self):
        """Transpose index and columns.

        Returns
        -------
        a new (ncol x nrow) dataframe. self is (nrow x ncol)

        .. pandas-compat::
            **DataFrame.transpose, DataFrame.T**

            Not supporting *copy* because default and only behavior is
            copy=True
        """
        index = self._data.to_pandas_index()
        columns = self.index.copy(deep=False)
        if self._num_columns == 0 or self._num_rows == 0:
            return DataFrame(index=index, columns=columns)

        # No column from index is transposed with libcudf.
        source_columns = [*self._columns]
        source_dtype = source_columns[0].dtype
        if isinstance(source_dtype, cudf.CategoricalDtype):
            if any(
                not isinstance(c.dtype, cudf.CategoricalDtype)
                for c in source_columns
            ):
                raise ValueError("Columns must all have the same dtype")
            cats = list(c.categories for c in source_columns)
            cats = cudf.core.column.concat_columns(cats).unique()
            source_columns = [
                col._set_categories(cats, is_unique=True).codes
                for col in source_columns
            ]

        if any(c.dtype != source_columns[0].dtype for c in source_columns):
            raise ValueError("Columns must all have the same dtype")

        result_columns = libcudf.transpose.transpose(source_columns)

        if isinstance(source_dtype, cudf.CategoricalDtype):
            result_columns = [
                codes._with_type_metadata(
                    cudf.core.dtypes.CategoricalDtype(categories=cats)
                )
                for codes in result_columns
            ]
        else:
            result_columns = [
                result_column._with_type_metadata(source_dtype)
                for result_column in result_columns
            ]

        # Set the old column names as the new index
        result = self.__class__._from_data(
            {i: col for i, col in enumerate(result_columns)},
            index=as_index(index),
        )
        # Set the old index as the new column names
        result.columns = columns
        return result

    T = property(transpose, doc=transpose.__doc__)

    @_cudf_nvtx_annotate
    def melt(self, **kwargs):
        """Unpivots a DataFrame from wide format to long format,
        optionally leaving identifier variables set.

        Parameters
        ----------
        frame : DataFrame
        id_vars : tuple, list, or ndarray, optional
            Column(s) to use as identifier variables.
            default: None
        value_vars : tuple, list, or ndarray, optional
            Column(s) to unpivot.
            default: all columns that are not set as `id_vars`.
        var_name : scalar
            Name to use for the `variable` column.
            default: frame.columns.name or 'variable'
        value_name : str
            Name to use for the `value` column.
            default: 'value'

        Returns
        -------
        out : DataFrame
            Melted result
        """
        from cudf.core.reshape import melt

        return melt(self, **kwargs)

    @_cudf_nvtx_annotate
    def merge(
        self,
        right,
        on=None,
        left_on=None,
        right_on=None,
        left_index=False,
        right_index=False,
        how="inner",
        sort=False,
        lsuffix=None,
        rsuffix=None,
        indicator=False,
        suffixes=("_x", "_y"),
    ):
        """Merge GPU DataFrame objects by performing a database-style join
        operation by columns or indexes.

        Parameters
        ----------
        right : DataFrame
        on : label or list; defaults to None
            Column or index level names to join on. These must be found in
            both DataFrames.

            If on is None and not merging on indexes then
            this defaults to the intersection of the columns
            in both DataFrames.
        how : {'left', 'outer', 'inner', 'leftsemi', 'leftanti'}, \
            default 'inner'
            Type of merge to be performed.

            - left : use only keys from left frame, similar to a SQL left
              outer join.
            - right : not supported.
            - outer : use union of keys from both frames, similar to a SQL
              full outer join.
            - inner : use intersection of keys from both frames, similar to
              a SQL inner join.
            - leftsemi : similar to ``inner`` join, but only returns columns
               from the left dataframe and ignores all columns from the
               right dataframe.
            - leftanti : returns only rows columns from the left dataframe
              for non-matched records. This is exact opposite to ``leftsemi``
              join.
        left_on : label or list, or array-like
            Column or index level names to join on in the left DataFrame.
            Can also be an array or list of arrays of the length of the
            left DataFrame. These arrays are treated as if they are columns.
        right_on : label or list, or array-like
            Column or index level names to join on in the right DataFrame.
            Can also be an array or list of arrays of the length of the
            right DataFrame. These arrays are treated as if they are columns.
        left_index : bool, default False
            Use the index from the left DataFrame as the join key(s).
        right_index : bool, default False
            Use the index from the right DataFrame as the join key.
        sort : bool, default False
            Sort the resulting dataframe by the columns that were merged on,
            starting from the left.
        suffixes: Tuple[str, str], defaults to ('_x', '_y')
            Suffixes applied to overlapping column names on the left and right
            sides

        Returns
        -------
            merged : DataFrame

        Examples
        --------
        >>> import cudf
        >>> df_a = cudf.DataFrame()
        >>> df_a['key'] = [0, 1, 2, 3, 4]
        >>> df_a['vals_a'] = [float(i + 10) for i in range(5)]
        >>> df_b = cudf.DataFrame()
        >>> df_b['key'] = [1, 2, 4]
        >>> df_b['vals_b'] = [float(i+10) for i in range(3)]
        >>> df_merged = df_a.merge(df_b, on=['key'], how='left')
        >>> df_merged.sort_values('key')  # doctest: +SKIP
           key  vals_a  vals_b
        3    0    10.0
        0    1    11.0    10.0
        1    2    12.0    11.0
        4    3    13.0
        2    4    14.0    12.0

        **Merging on categorical variables is only allowed in certain cases**

        Categorical variable typecasting logic depends on both `how`
        and the specifics of the categorical variables to be merged.
        Merging categorical variables when only one side is ordered
        is ambiguous and not allowed. Merging when both categoricals
        are ordered is allowed, but only when the categories are
        exactly equal and have equal ordering, and will result in the
        common dtype.
        When both sides are unordered, the result categorical depends
        on the kind of join:
        - For inner joins, the result will be the intersection of the
        categories
        - For left or right joins, the result will be the left or
        right dtype respectively. This extends to semi and anti joins.
        - For outer joins, the result will be the union of categories
        from both sides.

        .. pandas-compat::
            **DataFrame.merge**

            DataFrames merges in cuDF result in non-deterministic row
            ordering.
        """
        if indicator:
            raise NotImplementedError(
                "Only indicator=False is currently supported"
            )

        if lsuffix or rsuffix:
            raise ValueError(
                "The lsuffix and rsuffix keywords have been replaced with the "
                "``suffixes=`` keyword.  "
                "Please provide the following instead: \n\n"
                "    suffixes=('%s', '%s')"
                % (lsuffix or "_x", rsuffix or "_y")
            )
        else:
            lsuffix, rsuffix = suffixes

        lhs, rhs = self, right
        merge_cls = Merge
        if how == "right":
            # Merge doesn't support right, so just swap
            how = "left"
            lhs, rhs = right, self
            left_on, right_on = right_on, left_on
            left_index, right_index = right_index, left_index
            suffixes = (suffixes[1], suffixes[0])
        elif how in {"leftsemi", "leftanti"}:
            merge_cls = MergeSemi

        return merge_cls(
            lhs,
            rhs,
            on=on,
            left_on=left_on,
            right_on=right_on,
            left_index=left_index,
            right_index=right_index,
            how=how,
            sort=sort,
            indicator=indicator,
            suffixes=suffixes,
        ).perform_merge()

    @_cudf_nvtx_annotate
    def join(
        self,
        other,
        on=None,
        how="left",
        lsuffix="",
        rsuffix="",
        sort=False,
    ):
        """Join columns with other DataFrame on index or on a key column.

        Parameters
        ----------
        other : DataFrame
        how : str
            Only accepts "left", "right", "inner", "outer"
        lsuffix, rsuffix : str
            The suffices to add to the left (*lsuffix*) and right (*rsuffix*)
            column names when avoiding conflicts.
        sort : bool
            Set to True to ensure sorted ordering.

        Returns
        -------
        joined : DataFrame

        .. pandas-compat::
            **DataFrame.join**

            - *other* must be a single DataFrame for now.
            - *on* is not supported yet due to lack of multi-index support.
        """
        if on is not None:
            raise NotImplementedError("The on parameter is not yet supported")

        df = self.merge(
            other,
            left_index=True,
            right_index=True,
            how=how,
            suffixes=(lsuffix, rsuffix),
            sort=sort,
        )
        df.index.name = (
            None if self.index.name != other.index.name else self.index.name
        )
        return df

    @_cudf_nvtx_annotate
    @docutils.doc_apply(
        groupby_doc_template.format(
            ret=textwrap.dedent(
                """
                Returns
                -------
                DataFrameGroupBy
                    Returns a DataFrameGroupBy object that contains
                    information about the groups.
                """
            )
        )
    )
    def groupby(
        self,
        by=None,
        axis=0,
        level=None,
        as_index=True,
        sort=no_default,
        group_keys=False,
        squeeze=False,
        observed=True,
        dropna=True,
    ):
        return super().groupby(
            by,
            axis,
            level,
            as_index,
            sort,
            group_keys,
            squeeze,
            observed,
            dropna,
        )

    def query(self, expr, local_dict=None):
        """
        Query with a boolean expression using Numba to compile a GPU kernel.

        See :meth:`pandas.DataFrame.query`.

        Parameters
        ----------
        expr : str
            A boolean expression. Names in expression refer to columns.
            `index` can be used instead of index name, but this is not
            supported for MultiIndex.

            Names starting with `@` refer to Python variables.

            An output value will be `null` if any of the input values are
            `null` regardless of expression.

        local_dict : dict
            Containing the local variable to be used in query.

        Returns
        -------
        filtered : DataFrame

        Examples
        --------
        >>> df = cudf.DataFrame({
        ...     "a": [1, 2, 2],
        ...     "b": [3, 4, 5],
        ... })
        >>> expr = "(a == 2 and b == 4) or (b == 3)"
        >>> df.query(expr)
           a  b
        0  1  3
        1  2  4

        DateTime conditionals:

        >>> import numpy as np
        >>> import datetime
        >>> df = cudf.DataFrame()
        >>> data = np.array(['2018-10-07', '2018-10-08'], dtype='datetime64')
        >>> df['datetimes'] = data
        >>> search_date = datetime.datetime.strptime('2018-10-08', '%Y-%m-%d')
        >>> df.query('datetimes==@search_date')
           datetimes
        1 2018-10-08

        Using local_dict:

        >>> import numpy as np
        >>> import datetime
        >>> df = cudf.DataFrame()
        >>> data = np.array(['2018-10-07', '2018-10-08'], dtype='datetime64')
        >>> df['datetimes'] = data
        >>> search_date2 = datetime.datetime.strptime('2018-10-08', '%Y-%m-%d')
        >>> df.query('datetimes==@search_date',
        ...          local_dict={'search_date': search_date2})
           datetimes
        1 2018-10-08

        .. pandas-compat::
            **DataFrame.query**

            One difference from pandas is that ``query`` currently only
            supports numeric, datetime, timedelta, or bool dtypes.
        """
        # can't use `annotate` decorator here as we inspect the calling
        # environment.
        with annotate("DATAFRAME_QUERY", color="purple", domain="cudf_python"):
            if local_dict is None:
                local_dict = {}

            if self.empty:
                return self.copy()

            if not isinstance(local_dict, dict):
                raise TypeError(
                    f"local_dict type: expected dict but found "
                    f"{type(local_dict)}"
                )

            # Get calling environment
            callframe = inspect.currentframe().f_back
            callenv = {
                "locals": callframe.f_locals,
                "globals": callframe.f_globals,
                "local_dict": local_dict,
            }
            # Run query
            boolmask = queryutils.query_execute(self, expr, callenv)
            return self._apply_boolean_mask(
                BooleanMask.from_column_unchecked(boolmask)
            )

    @_cudf_nvtx_annotate
    def apply(
        self, func, axis=1, raw=False, result_type=None, args=(), **kwargs
    ):
        """
        Apply a function along an axis of the DataFrame.
        ``apply`` relies on Numba to JIT compile ``func``.
        Thus the allowed operations within ``func`` are limited to `those
        supported by the CUDA Python Numba target
        <https://numba.readthedocs.io/en/stable/cuda/cudapysupported.html>`__.
        For more information, see the `cuDF guide to user defined functions
        <https://docs.rapids.ai/api/cudf/stable/user_guide/guide-to-udfs.html>`__.

        Some string functions and methods are supported. Refer to the guide
        to UDFs for details.

        Parameters
        ----------
        func : function
            Function to apply to each row.
        axis : {0 or 'index', 1 or 'columns'}, default 0
            Axis along which the function is applied.
            - 0 or 'index': apply function to each column (not yet supported).
            - 1 or 'columns': apply function to each row.
        raw: bool, default False
            Not yet supported
        result_type: {'expand', 'reduce', 'broadcast', None}, default None
            Not yet supported
        args: tuple
            Positional arguments to pass to func in addition to the dataframe.

        Examples
        --------
        Simple function of a single variable which could be NA:

        >>> def f(row):
        ...     if row['a'] is cudf.NA:
        ...             return 0
        ...     else:
        ...             return row['a'] + 1
        ...
        >>> df = cudf.DataFrame({'a': [1, cudf.NA, 3]})
        >>> df.apply(f, axis=1)
        0    2
        1    0
        2    4
        dtype: int64

        Function of multiple variables will operate in
        a null aware manner:

        >>> def f(row):
        ...     return row['a'] - row['b']
        ...
        >>> df = cudf.DataFrame({
        ...     'a': [1, cudf.NA, 3, cudf.NA],
        ...     'b': [5, 6, cudf.NA, cudf.NA]
        ... })
        >>> df.apply(f)
        0      -4
        1    <NA>
        2    <NA>
        3    <NA>
        dtype: int64

        Functions may conditionally return NA as in pandas:

        >>> def f(row):
        ...     if row['a'] + row['b'] > 3:
        ...             return cudf.NA
        ...     else:
        ...             return row['a'] + row['b']
        ...
        >>> df = cudf.DataFrame({
        ...     'a': [1, 2, 3],
        ...     'b': [2, 1, 1]
        ... })
        >>> df.apply(f, axis=1)
        0       3
        1       3
        2    <NA>
        dtype: int64

        Mixed types are allowed, but will return the common
        type, rather than object as in pandas:

        >>> def f(row):
        ...     return row['a'] + row['b']
        ...
        >>> df = cudf.DataFrame({
        ...     'a': [1, 2, 3],
        ...     'b': [0.5, cudf.NA, 3.14]
        ... })
        >>> df.apply(f, axis=1)
        0     1.5
        1    <NA>
        2    6.14
        dtype: float64

        Functions may also return scalar values, however the
        result will be promoted to a safe type regardless of
        the data:

        >>> def f(row):
        ...     if row['a'] > 3:
        ...             return row['a']
        ...     else:
        ...             return 1.5
        ...
        >>> df = cudf.DataFrame({
        ...     'a': [1, 3, 5]
        ... })
        >>> df.apply(f, axis=1)
        0    1.5
        1    1.5
        2    5.0
        dtype: float64

        Ops against N columns are supported generally:

        >>> def f(row):
        ...     v, w, x, y, z = (
        ...         row['a'], row['b'], row['c'], row['d'], row['e']
        ...     )
        ...     return x + (y - (z / w)) % v
        ...
        >>> df = cudf.DataFrame({
        ...     'a': [1, 2, 3],
        ...     'b': [4, 5, 6],
        ...     'c': [cudf.NA, 4, 4],
        ...     'd': [8, 7, 8],
        ...     'e': [7, 1, 6]
        ... })
        >>> df.apply(f, axis=1)
        0    <NA>
        1     4.8
        2     5.0
        dtype: float64

        UDFs manipulating string data are allowed, as long as
        they neither modify strings in place nor create new strings.
        For example, the following UDF is allowed:

        >>> def f(row):
        ...     st = row['str_col']
        ...     scale = row['scale']
        ...     if len(st) == 0:
        ...             return -1
        ...     elif st.startswith('a'):
        ...             return 1 - scale
        ...     elif 'example' in st:
        ...             return 1 + scale
        ...     else:
        ...             return 42
        ...
        >>> df = cudf.DataFrame({
        ...     'str_col': ['', 'abc', 'some_example'],
        ...     'scale': [1, 2, 3]
        ... })
        >>> df.apply(f, axis=1)  # doctest: +SKIP
        0   -1
        1   -1
        2    4
        dtype: int64

        However, the following UDF is not allowed since it includes an
        operation that requires the creation of a new string: a call to the
        ``upper`` method. Methods that are not supported in this manner
        will raise an ``AttributeError``.

        >>> def f(row):
        ...     st = row['str_col'].upper()
        ...     return 'ABC' in st
        >>> df.apply(f, axis=1)  # doctest: +SKIP

        For a complete list of supported functions and methods that may be
        used to manipulate string data, see the UDF guide,
        <https://docs.rapids.ai/api/cudf/stable/user_guide/guide-to-udfs.html>
        """
        if axis != 1:
            raise ValueError(
                "DataFrame.apply currently only supports row wise ops"
            )
        if raw:
            raise ValueError("The `raw` kwarg is not yet supported.")
        if result_type is not None:
            raise ValueError("The `result_type` kwarg is not yet supported.")

        return self._apply(func, _get_row_kernel, *args, **kwargs)

    def applymap(
        self,
        func: Callable[[Any], Any],
        na_action: Union[str, None] = None,
        **kwargs,
    ) -> DataFrame:
        """
        Apply a function to a Dataframe elementwise.

        This method applies a function that accepts and returns a scalar
        to every element of a DataFrame.

        Parameters
        ----------
        func : callable
            Python function, returns a single value from a single value.
        na_action : {None, 'ignore'}, default None
            If 'ignore', propagate NaN values, without passing them to func.

        Returns
        -------
        DataFrame
            Transformed DataFrame.
        """
        # Do not remove until pandas 3.0 support is added.
        assert PANDAS_LT_300, "Need to drop after pandas-3.0 support is added."
        warnings.warn(
            "DataFrame.applymap has been deprecated. Use DataFrame.map "
            "instead.",
            FutureWarning,
        )
        return self.map(func=func, na_action=na_action, **kwargs)

    def map(
        self,
        func: Callable[[Any], Any],
        na_action: Union[str, None] = None,
        **kwargs,
    ) -> DataFrame:
        """
        Apply a function to a Dataframe elementwise.

        This method applies a function that accepts and returns a scalar
        to every element of a DataFrame.

        Parameters
        ----------
        func : callable
            Python function, returns a single value from a single value.
        na_action : {None, 'ignore'}, default None
            If 'ignore', propagate NaN values, without passing them to func.

        Returns
        -------
        DataFrame
            Transformed DataFrame.
        """

        if kwargs:
            raise NotImplementedError(
                "DataFrame.applymap does not yet support **kwargs."
            )

        if na_action not in {"ignore", None}:
            raise ValueError(
                f"na_action must be 'ignore' or None. Got {repr(na_action)}"
            )

        if na_action == "ignore":
            devfunc = numba.cuda.jit(device=True)(func)

            # promote to a null-ignoring function
            # this code is never run in python, it only
            # exists to provide numba with the correct
            # bytecode to generate the equivalent PTX
            # as a null-ignoring version of the function
            def _func(x):  # pragma: no cover
                if x is NA:
                    return NA
                else:
                    return devfunc(x)

        else:
            _func = func

        # TODO: naive implementation
        # this could be written as a single kernel
        result = {}
        for name, col in self._data.items():
            apply_sr = Series._from_data({None: col})
            result[name] = apply_sr.apply(_func)

        return DataFrame._from_data(result, index=self.index)

    @_cudf_nvtx_annotate
    @applyutils.doc_apply()
    def apply_rows(
        self,
        func,
        incols,
        outcols,
        kwargs,
        pessimistic_nulls=True,
        cache_key=None,
    ):
        """
        Apply a row-wise user defined function.

        Parameters
        ----------
        {params}

        Examples
        --------
        The user function should loop over the columns and set the output for
        each row. Loop execution order is arbitrary, so each iteration of
        the loop **MUST** be independent of each other.

        When ``func`` is invoked, the array args corresponding to the
        input/output are strided so as to improve GPU parallelism.
        The loop in the function resembles serial code, but executes
        concurrently in multiple threads.

        >>> import cudf
        >>> import numpy as np
        >>> df = cudf.DataFrame()
        >>> nelem = 3
        >>> df['in1'] = np.arange(nelem)
        >>> df['in2'] = np.arange(nelem)
        >>> df['in3'] = np.arange(nelem)

        Define input columns for the kernel

        >>> in1 = df['in1']
        >>> in2 = df['in2']
        >>> in3 = df['in3']
        >>> def kernel(in1, in2, in3, out1, out2, kwarg1, kwarg2):
        ...     for i, (x, y, z) in enumerate(zip(in1, in2, in3)):
        ...         out1[i] = kwarg2 * x - kwarg1 * y
        ...         out2[i] = y - kwarg1 * z

        Call ``.apply_rows`` with the name of the input columns, the name and
        dtype of the output columns, and, optionally, a dict of extra
        arguments.

        >>> df.apply_rows(kernel,
        ...               incols=['in1', 'in2', 'in3'],
        ...               outcols=dict(out1=np.float64, out2=np.float64),
        ...               kwargs=dict(kwarg1=3, kwarg2=4))
           in1  in2  in3 out1 out2
        0    0    0    0  0.0  0.0
        1    1    1    1  1.0 -2.0
        2    2    2    2  2.0 -4.0
        """
        for col in incols:
            current_col_dtype = self._data[col].dtype
            if is_string_dtype(current_col_dtype) or isinstance(
                current_col_dtype, cudf.CategoricalDtype
            ):
                raise TypeError(
                    "User defined functions are currently not "
                    "supported on Series with dtypes `str` and `category`."
                )
        return applyutils.apply_rows(
            self,
            func,
            incols,
            outcols,
            kwargs,
            pessimistic_nulls,
            cache_key=cache_key,
        )

    @_cudf_nvtx_annotate
    @applyutils.doc_applychunks()
    def apply_chunks(
        self,
        func,
        incols,
        outcols,
        kwargs=None,
        pessimistic_nulls=True,
        chunks=None,
        blkct=None,
        tpb=None,
    ):
        """
        Transform user-specified chunks using the user-provided function.

        Parameters
        ----------
        {params}
        {params_chunks}

        Examples
        --------
        For ``tpb > 1``, ``func`` is executed by ``tpb`` number of threads
        concurrently.  To access the thread id and count,
        use ``numba.cuda.threadIdx.x`` and ``numba.cuda.blockDim.x``,
        respectively (See `numba CUDA kernel documentation`_).

        .. _numba CUDA kernel documentation:\
        https://numba.readthedocs.io/en/stable/cuda/kernels.html

        In the example below, the *kernel* is invoked concurrently on each
        specified chunk. The *kernel* computes the corresponding output
        for the chunk.

        By looping over the range
        ``range(cuda.threadIdx.x, in1.size, cuda.blockDim.x)``, the *kernel*
        function can be used with any *tpb* in an efficient manner.

        >>> from numba import cuda
        >>> @cuda.jit
        ... def kernel(in1, in2, in3, out1):
        ...      for i in range(cuda.threadIdx.x, in1.size, cuda.blockDim.x):
        ...          x = in1[i]
        ...          y = in2[i]
        ...          z = in3[i]
        ...          out1[i] = x * y + z

        See Also
        --------
        DataFrame.apply_rows
        """
        if kwargs is None:
            kwargs = {}
        if chunks is None:
            raise ValueError("*chunks* must be defined")
        return applyutils.apply_chunks(
            self,
            func,
            incols,
            outcols,
            kwargs,
            pessimistic_nulls,
            chunks,
            tpb=tpb,
        )

    @_cudf_nvtx_annotate
    def partition_by_hash(self, columns, nparts, keep_index=True):
        """Partition the dataframe by the hashed value of data in *columns*.

        Parameters
        ----------
        columns : sequence of str
            The names of the columns to be hashed.
            Must have at least one name.
        nparts : int
            Number of output partitions
        keep_index : boolean
            Whether to keep the index or drop it

        Returns
        -------
        partitioned: list of DataFrame
        """
        key_indices = [self._column_names.index(k) for k in columns]
        if keep_index:
            cols = [*self._index._columns, *self._columns]
            key_indices = [i + len(self._index._columns) for i in key_indices]
        else:
            cols = [*self._columns]

        output_columns, offsets = libcudf.hash.hash_partition(
            cols, key_indices, nparts
        )
        outdf = self._from_columns_like_self(
            output_columns,
            self._column_names,
            self._index_names if keep_index else None,
        )
        # Slice into partitions. Notice, `hash_partition` returns the start
        # offset of each partition thus we skip the first offset
        ret = outdf._split(offsets[1:], keep_index=keep_index)

        # Calling `_split()` on an empty dataframe returns an empty list
        # so we add empty partitions here
        ret += [self._empty_like(keep_index) for _ in range(nparts - len(ret))]
        return ret

    def info(
        self,
        verbose=None,
        buf=None,
        max_cols=None,
        memory_usage=None,
        null_counts=None,
    ):
        """
        Print a concise summary of a DataFrame.

        This method prints information about a DataFrame including
        the index dtype and column dtypes, non-null values and memory usage.

        Parameters
        ----------
        verbose : bool, optional
            Whether to print the full summary. By default, the setting in
            ``pandas.options.display.max_info_columns`` is followed.
        buf : writable buffer, defaults to sys.stdout
            Where to send the output. By default, the output is printed to
            sys.stdout. Pass a writable buffer if you need to further process
            the output.
        max_cols : int, optional
            When to switch from the verbose to the truncated output. If the
            DataFrame has more than `max_cols` columns, the truncated output
            is used. By default, the setting in
            ``pandas.options.display.max_info_columns`` is used.
        memory_usage : bool, str, optional
            Specifies whether total memory usage of the DataFrame
            elements (including the index) should be displayed. By default,
            this follows the ``pandas.options.display.memory_usage`` setting.
            True always show memory usage. False never shows memory usage.
            A value of 'deep' is equivalent to "True with deep introspection".
            Memory usage is shown in human-readable units (base-2
            representation). Without deep introspection a memory estimation is
            made based in column dtype and number of rows assuming values
            consume the same memory amount for corresponding dtypes. With deep
            memory introspection, a real memory usage calculation is performed
            at the cost of computational resources.
        null_counts : bool, optional
            Whether to show the non-null counts. By default, this is shown
            only if the frame is smaller than
            ``pandas.options.display.max_info_rows`` and
            ``pandas.options.display.max_info_columns``. A value of True always
            shows the counts, and False never shows the counts.

        Returns
        -------
        None
            This method prints a summary of a DataFrame and returns None.

        See Also
        --------
        DataFrame.describe: Generate descriptive statistics of DataFrame
            columns.
        DataFrame.memory_usage: Memory usage of DataFrame columns.

        Examples
        --------
        >>> import cudf
        >>> int_values = [1, 2, 3, 4, 5]
        >>> text_values = ['alpha', 'beta', 'gamma', 'delta', 'epsilon']
        >>> float_values = [0.0, 0.25, 0.5, 0.75, 1.0]
        >>> df = cudf.DataFrame({"int_col": int_values,
        ...                     "text_col": text_values,
        ...                     "float_col": float_values})
        >>> df
           int_col text_col  float_col
        0        1    alpha       0.00
        1        2     beta       0.25
        2        3    gamma       0.50
        3        4    delta       0.75
        4        5  epsilon       1.00

        Prints information of all columns:

        >>> df.info(verbose=True)
        <class 'cudf.core.dataframe.DataFrame'>
        RangeIndex: 5 entries, 0 to 4
        Data columns (total 3 columns):
         #   Column     Non-Null Count  Dtype
        ---  ------     --------------  -----
         0   int_col    5 non-null      int64
         1   text_col   5 non-null      object
         2   float_col  5 non-null      float64
        dtypes: float64(1), int64(1), object(1)
        memory usage: 130.0+ bytes

        Prints a summary of columns count and its dtypes but not per column
        information:

        >>> df.info(verbose=False)
        <class 'cudf.core.dataframe.DataFrame'>
        RangeIndex: 5 entries, 0 to 4
        Columns: 3 entries, int_col to float_col
        dtypes: float64(1), int64(1), object(1)
        memory usage: 130.0+ bytes

        Pipe output of DataFrame.info to a buffer instead of sys.stdout and
        print buffer contents:

        >>> import io
        >>> buffer = io.StringIO()
        >>> df.info(buf=buffer)
        >>> print(buffer.getvalue())
        <class 'cudf.core.dataframe.DataFrame'>
        RangeIndex: 5 entries, 0 to 4
        Data columns (total 3 columns):
         #   Column     Non-Null Count  Dtype
        ---  ------     --------------  -----
         0   int_col    5 non-null      int64
         1   text_col   5 non-null      object
         2   float_col  5 non-null      float64
        dtypes: float64(1), int64(1), object(1)
        memory usage: 130.0+ bytes

        The `memory_usage` parameter allows deep introspection mode, specially
        useful for big DataFrames and fine-tune memory optimization:

        >>> import numpy as np
        >>> random_strings_array = np.random.choice(['a', 'b', 'c'], 10 ** 6)
        >>> df = cudf.DataFrame({
        ...     'column_1': np.random.choice(['a', 'b', 'c'], 10 ** 6),
        ...     'column_2': np.random.choice(['a', 'b', 'c'], 10 ** 6),
        ...     'column_3': np.random.choice(['a', 'b', 'c'], 10 ** 6)
        ... })
        >>> df.info(memory_usage='deep')
        <class 'cudf.core.dataframe.DataFrame'>
        RangeIndex: 1000000 entries, 0 to 999999
        Data columns (total 3 columns):
         #   Column    Non-Null Count    Dtype
        ---  ------    --------------    -----
         0   column_1  1000000 non-null  object
         1   column_2  1000000 non-null  object
         2   column_3  1000000 non-null  object
        dtypes: object(3)
        memory usage: 14.3 MB
        """
        if buf is None:
            buf = sys.stdout

        lines = [str(type(self))]

        index_name = type(self._index).__name__
        if len(self._index) > 0:
            entries_summary = f", {self._index[0]} to {self._index[-1]}"
        else:
            entries_summary = ""
        index_summary = (
            f"{index_name}: {len(self._index)} entries{entries_summary}"
        )
        lines.append(index_summary)

        if len(self._data) == 0:
            lines.append(f"Empty {type(self).__name__}")
            cudf.utils.ioutils.buffer_write_lines(buf, lines)
            return

        cols = self._column_names
        col_count = len(cols)

        if max_cols is None:
            max_cols = pd.options.display.max_info_columns

        max_rows = pd.options.display.max_info_rows

        if null_counts is None:
            show_counts = (col_count <= max_cols) and (len(self) < max_rows)
        else:
            show_counts = null_counts

        exceeds_info_cols = col_count > max_cols

        def _put_str(s, space):
            return str(s)[:space].ljust(space)

        def _verbose_repr():
            lines.append(f"Data columns (total {col_count} columns):")

            id_head = " # "
            column_head = "Column"
            col_space = 2

            max_col = max(len(pprint_thing(k)) for k in cols)
            len_column = len(pprint_thing(column_head))
            space = max(max_col, len_column) + col_space

            max_id = len(pprint_thing(col_count))
            len_id = len(pprint_thing(id_head))
            space_num = max(max_id, len_id) + col_space
            counts = None

            header = _put_str(id_head, space_num) + _put_str(
                column_head, space
            )
            if show_counts:
                counts = self.count().to_pandas().tolist()
                if col_count != len(counts):
                    raise AssertionError(
                        f"Columns must equal "
                        f"counts ({col_count} != {len(counts)})"
                    )
                count_header = "Non-Null Count"
                len_count = len(count_header)
                non_null = " non-null"
                max_count = max(len(pprint_thing(k)) for k in counts) + len(
                    non_null
                )
                space_count = max(len_count, max_count) + col_space
                count_temp = "{count}" + non_null
            else:
                count_header = ""
                space_count = len(count_header)
                len_count = space_count
                count_temp = "{count}"

            dtype_header = "Dtype"
            len_dtype = len(dtype_header)
            max_dtypes = max(len(pprint_thing(k)) for k in self.dtypes)
            space_dtype = max(len_dtype, max_dtypes)
            header += (
                _put_str(count_header, space_count)
                + _put_str(dtype_header, space_dtype).rstrip()
            )

            lines.append(header)
            lines.append(
                _put_str("-" * len_id, space_num)
                + _put_str("-" * len_column, space)
                + _put_str("-" * len_count, space_count)
                + _put_str("-" * len_dtype, space_dtype).rstrip()
            )

            for i, col in enumerate(self._column_names):
                dtype = self.dtypes.iloc[i]
                col = pprint_thing(col)

                line_no = _put_str(f" {i}", space_num)
                count = ""
                if show_counts:
                    count = counts[i]

                lines.append(
                    line_no
                    + _put_str(col, space)
                    + _put_str(count_temp.format(count=count), space_count)
                    + _put_str(dtype, space_dtype).rstrip()
                )

        def _non_verbose_repr():
            if col_count > 0:
                entries_summary = f", {cols[0]} to {cols[-1]}"
            else:
                entries_summary = ""
            columns_summary = f"Columns: {col_count} entries{entries_summary}"
            lines.append(columns_summary)

        def _sizeof_fmt(num, size_qualifier):
            # returns size in human readable format
            for x in ["bytes", "KB", "MB", "GB", "TB"]:
                if num < 1024.0:
                    return f"{num:3.1f}{size_qualifier} {x}"
                num /= 1024.0
            return f"{num:3.1f}{size_qualifier} PB"

        if verbose:
            _verbose_repr()
        elif verbose is False:  # specifically set to False, not nesc None
            _non_verbose_repr()
        else:
            if exceeds_info_cols:
                _non_verbose_repr()
            else:
                _verbose_repr()

        dtype_counts = defaultdict(int)
        for col in self._data:
            dtype_counts[self._data[col].dtype.name] += 1

        dtypes = [f"{k[0]}({k[1]:d})" for k in sorted(dtype_counts.items())]
        lines.append(f"dtypes: {', '.join(dtypes)}")

        if memory_usage is None:
            memory_usage = pd.options.display.memory_usage

        if memory_usage:
            # append memory usage of df to display
            size_qualifier = ""
            if memory_usage == "deep":
                deep = True
            else:
                deep = False
                if "object" in dtype_counts or self.index.dtype == "object":
                    size_qualifier = "+"
            mem_usage = self.memory_usage(index=True, deep=deep).sum()
            lines.append(
                f"memory usage: {_sizeof_fmt(mem_usage, size_qualifier)}\n"
            )

        cudf.utils.ioutils.buffer_write_lines(buf, lines)

    @_cudf_nvtx_annotate
    @docutils.doc_describe()
    def describe(
        self,
        percentiles=None,
        include=None,
        exclude=None,
    ):
        """{docstring}"""

        if not include and not exclude:
            default_include = [np.number, "datetime"]
            data_to_describe = self.select_dtypes(include=default_include)
            if data_to_describe._num_columns == 0:
                data_to_describe = self

        elif include == "all":
            if exclude is not None:
                raise ValueError("exclude must be None when include is 'all'")

            data_to_describe = self
        else:
            data_to_describe = self.select_dtypes(
                include=include, exclude=exclude
            )

            if data_to_describe.empty:
                raise ValueError("No data of included types.")

        describe_series_list = [
            data_to_describe[col].describe(
                percentiles=percentiles,
            )
            for col in data_to_describe._column_names
        ]
        if len(describe_series_list) == 1:
            return describe_series_list[0].to_frame()
        else:
            ldesc_indexes = sorted(
                (x.index for x in describe_series_list), key=len
            )
            names = dict.fromkeys(
                [
                    name
                    for idxnames in ldesc_indexes
                    for name in idxnames.to_pandas()
                ],
                None,
            )

            with warnings.catch_warnings():
                warnings.simplefilter("ignore", FutureWarning)
                res = cudf.concat(
                    [
                        series.reindex(names, copy=False)
                        for series in describe_series_list
                    ],
                    axis=1,
                    sort=False,
                )
            return res

    @_cudf_nvtx_annotate
    def to_pandas(
        self, *, nullable: bool = False, arrow_type: bool = False
    ) -> pd.DataFrame:
        """
        Convert to a Pandas DataFrame.

        Parameters
        ----------
        nullable : Boolean, Default False
            If ``nullable`` is ``True``, the resulting columns
            in the dataframe will be having a corresponding
            nullable Pandas dtype. If there is no corresponding
            nullable Pandas dtype present, the resulting dtype
            will be a regular pandas dtype.
            If ``nullable`` is ``False``,
            the resulting columns will either convert null
            values to ``np.nan`` or ``None`` depending on the dtype.
        arrow_type : bool, Default False
            Return the columns with a ``pandas.ArrowDtype``

        Returns
        -------
        out : Pandas DataFrame

        Notes
        -----
        nullable and arrow_type cannot both be set to ``True``

        Examples
        --------
        >>> import cudf
        >>> df = cudf.DataFrame({'a': [0, 1, 2], 'b': [-3, 2, 0]})
        >>> pdf = df.to_pandas()
        >>> pdf
           a  b
        0  0 -3
        1  1  2
        2  2  0
        >>> type(pdf)
        <class 'pandas.core.frame.DataFrame'>

        ``nullable=True`` converts the result to pandas nullable types:

        >>> df = cudf.DataFrame({'a': [0, None, 2], 'b': [True, False, None]})
        >>> df
              a      b
        0     0   True
        1  <NA>  False
        2     2   <NA>
        >>> pdf = df.to_pandas(nullable=True)
        >>> pdf
              a      b
        0     0   True
        1  <NA>  False
        2     2   <NA>
        >>> pdf.dtypes
        a      Int64
        b    boolean
        dtype: object
        >>> pdf = df.to_pandas(nullable=False)
        >>> pdf
             a      b
        0  0.0   True
        1  NaN  False
        2  2.0   None
        >>> pdf.dtypes
        a    float64
        b     object
        dtype: object

        ``arrow_type=True`` converts the result to ``pandas.ArrowDtype``:

        >>> df.to_pandas(arrow_type=True).dtypes
        a    int64[pyarrow]
        b     bool[pyarrow]
        dtype: object
        """
        out_index = self.index.to_pandas()
        out_data = {
            i: col.to_pandas(
                index=out_index, nullable=nullable, arrow_type=arrow_type
            )
            for i, col in enumerate(self._data.columns)
        }

        out_df = pd.DataFrame(out_data, index=out_index)
        out_df.columns = self._data.to_pandas_index()

        return out_df

    @classmethod
    @_cudf_nvtx_annotate
    def from_pandas(cls, dataframe, nan_as_null=no_default):
        """
        Convert from a Pandas DataFrame.

        Parameters
        ----------
        dataframe : Pandas DataFrame object
            A Pandas DataFrame object which has to be converted
            to cuDF DataFrame.
        nan_as_null : bool, Default True
            If ``True``, converts ``np.nan`` values to ``null`` values.
            If ``False``, leaves ``np.nan`` values as is.

        Raises
        ------
        TypeError for invalid input type.

        Examples
        --------
        >>> import cudf
        >>> import pandas as pd
        >>> data = [[0,1], [1,2], [3,4]]
        >>> pdf = pd.DataFrame(data, columns=['a', 'b'], dtype=int)
        >>> cudf.from_pandas(pdf)
           a  b
        0  0  1
        1  1  2
        2  3  4
        """
        if nan_as_null is no_default:
            nan_as_null = (
                False if cudf.get_option("mode.pandas_compatible") else None
            )

        if isinstance(dataframe, pd.DataFrame):
            if not dataframe.columns.is_unique:
                raise ValueError("Duplicate column names are not allowed")

            data = {
                col_name: column.as_column(
                    col_value.array, nan_as_null=nan_as_null
                )
                for col_name, col_value in dataframe.items()
            }
            if isinstance(dataframe.index, pd.MultiIndex):
                index = cudf.MultiIndex.from_pandas(
                    dataframe.index, nan_as_null=nan_as_null
                )
            else:
                index = cudf.Index.from_pandas(
                    dataframe.index, nan_as_null=nan_as_null
                )
            df = cls._from_data(data, index)
            df._data._level_names = tuple(dataframe.columns.names)

            if isinstance(dataframe.columns, pd.RangeIndex):
                df._data.rangeindex = True
            # Set columns only if it is a MultiIndex
            elif isinstance(dataframe.columns, pd.MultiIndex):
                df.columns = dataframe.columns

            return df
        elif hasattr(dataframe, "__dataframe__"):
            # TODO: Probably should be handled in the constructor as
            # this isn't pandas specific
            return from_dataframe(dataframe, allow_copy=True)
        else:
            raise TypeError(
                f"Could not construct DataFrame from {type(dataframe)}"
            )

    @classmethod
    @_cudf_nvtx_annotate
    def from_arrow(cls, table):
        """
        Convert from PyArrow Table to DataFrame.

        Parameters
        ----------
        table : PyArrow Table Object
            PyArrow Table Object which has to be converted to cudf DataFrame.

        Raises
        ------
        TypeError for invalid input type.

        Returns
        -------
        cudf DataFrame

        Examples
        --------
        >>> import cudf
        >>> import pyarrow as pa
        >>> data = pa.table({"a":[1, 2, 3], "b":[4, 5, 6]})
        >>> cudf.DataFrame.from_arrow(data)
           a  b
        0  1  4
        1  2  5
        2  3  6

        .. pandas-compat::
            **DataFrame.from_arrow**

            -   Does not support automatically setting index column(s) similar
                to how ``to_pandas`` works for PyArrow Tables.
        """
        index_col = None
        col_index_names = None
        physical_column_md = []
        if isinstance(table, pa.Table) and isinstance(
            table.schema.pandas_metadata, dict
        ):
            physical_column_md = table.schema.pandas_metadata["columns"]
            index_col = table.schema.pandas_metadata["index_columns"]
            if "column_indexes" in table.schema.pandas_metadata:
                col_index_names = []
                for col_meta in table.schema.pandas_metadata["column_indexes"]:
                    col_index_names.append(col_meta["name"])

        out = super().from_arrow(table)
        if col_index_names is not None:
            out._data._level_names = col_index_names
        if index_col:
            if isinstance(index_col[0], dict):
                range_meta = index_col[0]
                idx = cudf.RangeIndex(
                    start=range_meta["start"],
                    stop=range_meta["stop"],
                    step=range_meta["step"],
                    name=range_meta["name"],
                )
                if len(idx) == len(out):
                    # `idx` is generated from arrow `pandas_metadata`
                    # which can get out of date with many of the
                    # arrow operations. Hence verifying if the
                    # lengths match, or else don't need to set
                    # an index at all i.e., Default RangeIndex
                    # will be set.
                    # See more about the discussion here:
                    # https://github.com/apache/arrow/issues/15178
                    out = out.set_index(idx)
            else:
                out = out.set_index(index_col)

        if (
            "__index_level_0__" in out.index.names
            and len(out.index.names) == 1
        ):
            real_index_name = None
            for md in physical_column_md:
                if md["field_name"] == "__index_level_0__":
                    real_index_name = md["name"]
                    break
            out.index.name = real_index_name

        return out

    @_cudf_nvtx_annotate
    def to_arrow(self, preserve_index=None):
        """
        Convert to a PyArrow Table.

        Parameters
        ----------
        preserve_index : bool, optional
            whether index column and its meta data needs to be saved
            or not. The default of None will store the index as a
            column, except for a RangeIndex which is stored as
            metadata only. Setting preserve_index to True will force
            a RangeIndex to be materialized.

        Returns
        -------
        PyArrow Table

        Examples
        --------
        >>> import cudf
        >>> df = cudf.DataFrame(
        ...     {"a":[1, 2, 3], "b":[4, 5, 6]}, index=[1, 2, 3])
        >>> df.to_arrow()
        pyarrow.Table
        a: int64
        b: int64
        index: int64
        ----
        a: [[1,2,3]]
        b: [[4,5,6]]
        index: [[1,2,3]]
        >>> df.to_arrow(preserve_index=False)
        pyarrow.Table
        a: int64
        b: int64
        ----
        a: [[1,2,3]]
        b: [[4,5,6]]
        """

        data = self.copy(deep=False)
        index_descr = []
        write_index = preserve_index is not False
        keep_range_index = write_index and preserve_index is None
        index = self.index
        index_levels = [self.index]
        if write_index:
            if isinstance(index, cudf.RangeIndex) and keep_range_index:
                index_descr = [
                    {
                        "kind": "range",
                        "name": index.name,
                        "start": index.start,
                        "stop": index.stop,
<<<<<<< HEAD
                        "step": 1,
=======
                        "step": index.step,
>>>>>>> b16e5c25
                    }
                ]
            else:
                if isinstance(index, cudf.RangeIndex):
                    index = index._as_int_index()
                    index.name = "__index_level_0__"
                if isinstance(index, MultiIndex):
                    index_descr = list(index._data.names)
                    index_levels = index.levels
                else:
                    index_descr = (
                        index.names if index.name is not None else ("index",)
                    )
                for gen_name, col_name in zip(index_descr, index._data.names):
                    data._insert(
                        data.shape[1],
                        gen_name,
                        index._data[col_name],
                    )

        out = super(DataFrame, data).to_arrow()
        metadata = pa.pandas_compat.construct_metadata(
            columns_to_convert=[self[col] for col in self._data.names],
            df=self,
            column_names=out.schema.names,
            index_levels=index_levels,
            index_descriptors=index_descr,
            preserve_index=preserve_index,
            types=out.schema.types,
        )

        return out.replace_schema_metadata(metadata)

    @_cudf_nvtx_annotate
    def to_records(self, index=True):
        """Convert to a numpy recarray

        Parameters
        ----------
        index : bool
            Whether to include the index in the output.

        Returns
        -------
        numpy recarray
        """
        members = [("index", self.index.dtype)] if index else []
        members += [(col, self[col].dtype) for col in self._data.names]
        dtype = np.dtype(members)
        ret = np.recarray(len(self), dtype=dtype)
        if index:
            ret["index"] = self.index.to_numpy()
        for col in self._data.names:
            ret[col] = self[col].to_numpy()
        return ret

    @classmethod
    @_cudf_nvtx_annotate
    def from_records(cls, data, index=None, columns=None, nan_as_null=False):
        """
        Convert structured or record ndarray to DataFrame.

        Parameters
        ----------
        data : numpy structured dtype or recarray of ndim=2
        index : str, array-like
            The name of the index column in *data*.
            If None, the default index is used.
        columns : list of str
            List of column names to include.

        Returns
        -------
        DataFrame
        """
        if data.ndim != 1 and data.ndim != 2:
            raise ValueError(
                f"records dimension expected 1 or 2 but found {data.ndim}"
            )

        num_cols = len(data[0])

        if columns is None and data.dtype.names is None:
            names = [i for i in range(num_cols)]

        elif data.dtype.names is not None:
            names = data.dtype.names

        else:
            if len(columns) != num_cols:
                raise ValueError(
                    f"columns length expected {num_cols} "
                    f"but found {len(columns)}"
                )
            names = columns

        df = DataFrame()

        if data.ndim == 2:
            for i, k in enumerate(names):
                df._data[k] = column.as_column(
                    data[:, i], nan_as_null=nan_as_null
                )
        elif data.ndim == 1:
            for k in names:
                df._data[k] = column.as_column(
                    data[k], nan_as_null=nan_as_null
                )

        if index is None:
            df._index = RangeIndex(start=0, stop=len(data))
        elif is_scalar(index):
            df._index = RangeIndex(start=0, stop=len(data))
            df = df.set_index(index)
        else:
            df._index = as_index(index)
        if isinstance(columns, pd.Index):
            df._data._level_names = tuple(columns.names)
        return df

    @classmethod
    @_cudf_nvtx_annotate
    def _from_arrays(cls, data, index=None, columns=None, nan_as_null=False):
        """Convert a numpy/cupy array to DataFrame.

        Parameters
        ----------
        data : numpy/cupy array of ndim 1 or 2,
            dimensions greater than 2 are not supported yet.
        index : Index or array-like
            Index to use for resulting frame. Will default to
            RangeIndex if no indexing information part of input data and
            no index provided.
        columns : list of str
            List of column names to include.

        Returns
        -------
        DataFrame
        """

        data = cupy.asarray(data)
        if data.ndim != 1 and data.ndim != 2:
            raise ValueError(
                f"records dimension expected 1 or 2 but found: {data.ndim}"
            )

        if data.ndim == 2:
            num_cols = data.shape[1]
        else:
            # Since we validate ndim to be either 1 or 2 above,
            # this case can be assumed to be ndim == 1.
            num_cols = 1

        if columns is None:
            names = range(num_cols)
        else:
            if len(columns) != num_cols:
                raise ValueError(
                    f"columns length expected {num_cols} but "
                    f"found {len(columns)}"
                )
            elif len(columns) != len(set(columns)):
                raise ValueError("Duplicate column names are not allowed")
            names = columns

        df = cls()
        if data.ndim == 2:
            for i, k in enumerate(names):
                df._data[k] = column.as_column(
                    data[:, i], nan_as_null=nan_as_null
                )
        elif data.ndim == 1:
            df._data[names[0]] = column.as_column(
                data, nan_as_null=nan_as_null
            )
        if isinstance(columns, pd.Index):
            df._data._level_names = tuple(columns.names)
        if isinstance(columns, (range, pd.RangeIndex, cudf.RangeIndex)):
            df._data.rangeindex = True

        if index is None:
            df._index = RangeIndex(start=0, stop=len(data))
        else:
            df._index = as_index(index)
        return df

    @_cudf_nvtx_annotate
    def interpolate(
        self,
        method="linear",
        axis=0,
        limit=None,
        inplace=False,
        limit_direction=None,
        limit_area=None,
        downcast=None,
        **kwargs,
    ):
        if all(dt == np.dtype("object") for dt in self.dtypes):
            raise TypeError(
                "Cannot interpolate with all object-dtype "
                "columns in the DataFrame. Try setting at "
                "least one column to a numeric dtype."
            )

        return super().interpolate(
            method=method,
            axis=axis,
            limit=limit,
            inplace=inplace,
            limit_direction=limit_direction,
            limit_area=limit_area,
            downcast=downcast,
            **kwargs,
        )

    @_cudf_nvtx_annotate
    def quantile(
        self,
        q=0.5,
        axis=0,
        numeric_only=True,
        interpolation=None,
        columns=None,
        exact=True,
        method="single",
    ):
        """
        Return values at the given quantile.

        Parameters
        ----------
        q : float or array-like
            0 <= q <= 1, the quantile(s) to compute
        axis : int
            axis is a NON-FUNCTIONAL parameter
        numeric_only : bool, default True
            If False, the quantile of datetime and timedelta data will be
            computed as well.
        interpolation : {'linear', 'lower', 'higher', 'midpoint', 'nearest'}
            This parameter specifies the interpolation method to use,
            when the desired quantile lies between two data points i and j.
            Default is ``'linear'`` for ``method="single"``, and ``'nearest'``
            for ``method="table"``.

                * linear: `i + (j - i) * fraction`, where `fraction` is the
                  fractional part of the index surrounded by `i` and `j`.
                * lower: `i`.
                * higher: `j`.
                * nearest: `i` or `j` whichever is nearest.
                * midpoint: (`i` + `j`) / 2.
        columns : list of str
            List of column names to include.
        exact : boolean
            Whether to use approximate or exact quantile algorithm.
        method : {'single', 'table'}, default `'single'`
            Whether to compute quantiles per-column ('single') or over all
            columns ('table'). When 'table', the only allowed interpolation
            methods are 'nearest', 'lower', and 'higher'.

        Returns
        -------
        Series or DataFrame
            If q is an array or numeric_only is set to False, a DataFrame
            will be returned where index is q, the columns are the columns
            of self, and the values are the quantile.

            If q is a float, a Series will be returned where the index is
            the columns of self and the values are the quantiles.

        Examples
        --------
        >>> import cupy as cp
        >>> import cudf
        >>> df = cudf.DataFrame(cp.array([[1, 1], [2, 10], [3, 100], [4, 100]]),
        ...                   columns=['a', 'b'])
        >>> df
           a    b
        0  1    1
        1  2   10
        2  3  100
        3  4  100
        >>> df.quantile(0.1)
        a    1.3
        b    3.7
        Name: 0.1, dtype: float64
        >>> df.quantile([.1, .5])
               a     b
        0.1  1.3   3.7
        0.5  2.5  55.0

        .. pandas-compat::
            **DataFrame.quantile**

            One notable difference from Pandas is when DataFrame is of
            non-numeric types and result is expected to be a Series in case of
            Pandas. cuDF will return a DataFrame as it doesn't support mixed
            types under Series.
        """  # noqa: E501
        if axis not in (0, None):
            raise NotImplementedError("axis is not implemented yet")

        data_df = self
        if numeric_only:
            data_df = data_df.select_dtypes(
                include=[np.number], exclude=["datetime64", "timedelta64"]
            )

        if columns is None:
            columns = data_df._data.names

        if isinstance(q, numbers.Number):
            q_is_number = True
            qs = [float(q)]
        elif pd.api.types.is_list_like(q):
            q_is_number = False
            qs = q
        else:
            msg = "`q` must be either a single element or list"
            raise TypeError(msg)

        if method == "table":
            interpolation = interpolation or "nearest"
            result = self._quantile_table(qs, interpolation.upper())

            if q_is_number:
                result = result.transpose()
                return Series(
                    data=result._columns[0], index=result.index, name=q
                )
        else:
            # Ensure that qs is non-scalar so that we always get a column back.
            interpolation = interpolation or "linear"
            result = {}
            for k in data_df._data.names:
                if k in columns:
                    ser = data_df[k]
                    res = ser.quantile(
                        qs,
                        interpolation=interpolation,
                        exact=exact,
                        quant_index=False,
                    )._column
                    if len(res) == 0:
                        res = column.column_empty_like(
                            qs, dtype=ser.dtype, masked=True, newsize=len(qs)
                        )
                    result[k] = res
            result = DataFrame._from_data(result)

            if q_is_number and numeric_only:
                result = result.fillna(np.nan).iloc[0]
                result.index = data_df.keys()
                result.name = q
                return result

        result.index = cudf.Index(list(map(float, qs)), dtype="float64")
        return result

    @_cudf_nvtx_annotate
    def isin(self, values):
        """
        Whether each element in the DataFrame is contained in values.

        Parameters
        ----------
        values : iterable, Series, DataFrame or dict
            The result will only be true at a location if all
            the labels match. If values is a Series, that's the index.
            If values is a dict, the keys must be the column names,
            which must match. If values is a DataFrame, then both the
            index and column labels must match.

        Returns
        -------
        DataFrame:
            DataFrame of booleans showing whether each element in
            the DataFrame is contained in values.

        Examples
        --------
        >>> import cudf
        >>> df = cudf.DataFrame({'num_legs': [2, 4], 'num_wings': [2, 0]},
        ...                     index=['falcon', 'dog'])
        >>> df
                num_legs  num_wings
        falcon         2          2
        dog            4          0

        When ``values`` is a list check whether every value in the DataFrame
        is present in the list (which animals have 0 or 2 legs or wings)

        >>> df.isin([0, 2])
                num_legs  num_wings
        falcon      True       True
        dog        False       True

        When ``values`` is a dict, we can pass values to check for each
        column separately:

        >>> df.isin({'num_wings': [0, 3]})
                num_legs  num_wings
        falcon     False      False
        dog        False       True

        When ``values`` is a Series or DataFrame the index and column must
        match. Note that 'falcon' does not match based on the number of legs
        in other.

        >>> other = cudf.DataFrame({'num_legs': [8, 2], 'num_wings': [0, 2]},
        ...                         index=['spider', 'falcon'])
        >>> df.isin(other)
                num_legs  num_wings
        falcon      True       True
        dog        False      False
        """
        # TODO: propagate nulls through isin
        # https://github.com/rapidsai/cudf/issues/7556

        fill_value = cudf.Scalar(False)

        def make_false_column_like_self():
            return column.as_column(fill_value, length=len(self), dtype="bool")

        # Preprocess different input types into a mapping from column names to
        # a list of values to check.
        result = {}
        if isinstance(values, IndexedFrame):
            # Note: In the case where values is a Series, computing some
            # information about the values column outside the loop may result
            # in performance gains.  However, since categorical conversion
            # depends on the current column in the loop, using the correct
            # precomputed variables inside the loop requires nontrivial logic.
            # This optimization could be attempted if `isin` ever becomes a
            # bottleneck.
            if (
                isinstance(values, (Series, DataFrame))
                and not values.index.is_unique
            ):
                # if DataFrame ever supports duplicate columns
                # would need to check that here
                raise ValueError("cannot compute isin with a duplicate axis.")
            values = values.reindex(self.index)
            other_cols = (
                values._data
                if isinstance(values, DataFrame)
                else {name: values._column for name in self._data}
            )
            for col, self_col in self._data.items():
                if col in other_cols:
                    other_col = other_cols[col]
                    self_is_cat = isinstance(self_col, CategoricalColumn)
                    other_is_cat = isinstance(other_col, CategoricalColumn)

                    if self_is_cat != other_is_cat:
                        # It is valid to compare the levels of a categorical
                        # column to a non-categorical column.
                        if self_is_cat:
                            self_col = self_col._get_decategorized_column()
                        else:
                            other_col = other_col._get_decategorized_column()

                    # We use the type checks from _before_ the conversion
                    # because if only one was categorical then it's already
                    # been converted and we have to check if they're strings.
                    if self_is_cat and other_is_cat:
                        self_is_str = other_is_str = False
                    else:
                        # These checks must happen after the conversions above
                        # since numpy can't handle categorical dtypes.
                        self_is_str = is_string_dtype(self_col.dtype)
                        other_is_str = is_string_dtype(other_col.dtype)

                    if self_is_str != other_is_str:
                        # Strings can't compare to anything else.
                        result[col] = make_false_column_like_self()
                    else:
                        result[col] = (self_col == other_col).fillna(False)
                else:
                    result[col] = make_false_column_like_self()
        elif is_dict_like(values):
            for name, col in self._data.items():
                if name in values:
                    result[name] = col.isin(values[name])
                else:
                    result[name] = make_false_column_like_self()
        elif is_list_like(values):
            for name, col in self._data.items():
                result[name] = col.isin(values)
        else:
            raise TypeError(
                "only list-like or dict-like objects are "
                "allowed to be passed to DataFrame.isin(), "
                "you passed a "
                f"'{type(values).__name__}'"
            )

        # TODO: Update this logic to properly preserve MultiIndex columns.
        return DataFrame._from_data(result, self.index)

    #
    # Stats
    #
    @_cudf_nvtx_annotate
    def _prepare_for_rowwise_op(self, method, skipna, numeric_only):
        """Prepare a DataFrame for CuPy-based row-wise operations."""

        if method not in _cupy_nan_methods_map and any(
            col.nullable for col in self._columns
        ):
            msg = (
                f"Row-wise operations to calculate '{method}' do not "
                f"currently support columns with null values. "
                f"Consider removing them with .dropna() "
                f"or using .fillna()."
            )
            raise ValueError(msg)

        if numeric_only:
            filtered = self.select_dtypes(include=[np.number, np.bool_])
        else:
            filtered = self.copy(deep=False)

        is_pure_dt = all(is_datetime_dtype(dt) for dt in filtered.dtypes)

        common_dtype = find_common_type(filtered.dtypes)
        if (
            not numeric_only
            and is_string_dtype(common_dtype)
            and any(not is_string_dtype(dt) for dt in filtered.dtypes)
        ):
            raise TypeError(
                f"Cannot perform row-wise {method} across mixed-dtype columns,"
                " try type-casting all the columns to same dtype."
            )

        if not skipna and any(col.nullable for col in filtered._columns):
            mask = DataFrame(
                {
                    name: filtered._data[name]._get_mask_as_column()
                    if filtered._data[name].nullable
                    else as_column(True, length=len(filtered._data[name]))
                    for name in filtered._data.names
                }
            )
            mask = mask.all(axis=1)
        else:
            mask = None

        coerced = filtered.astype(common_dtype, copy=False)
        if is_pure_dt:
            # Further convert into cupy friendly types
            coerced = coerced.astype("int64", copy=False)
        return coerced, mask, common_dtype

    @_cudf_nvtx_annotate
    def count(self, axis=0, numeric_only=False):
        """
        Count ``non-NA`` cells for each column or row.

        The values ``None``, ``NaN``, ``NaT`` are considered ``NA``.

        Returns
        -------
        Series
            For each column/row the number of non-NA/null entries.

        Examples
        --------
        >>> import cudf
        >>> import numpy as np
        >>> df = cudf.DataFrame({"Person":
        ...        ["John", "Myla", "Lewis", "John", "Myla"],
        ...        "Age": [24., np.nan, 21., 33, 26],
        ...        "Single": [False, True, True, True, False]})
        >>> df.count()
        Person    5
        Age       4
        Single    5
        dtype: int64

        .. pandas-compat::
            **DataFrame.count**

            Parameters currently not supported are `axis` and `numeric_only`.
        """
        axis = self._get_axis_from_axis_arg(axis)
        if axis != 0:
            raise NotImplementedError("Only axis=0 is currently supported.")
        length = len(self)
        return Series._from_data(
            {
                None: [
                    length - self._data[col].null_count
                    for col in self._data.names
                ]
            },
            as_index(self._data.names),
        )

    _SUPPORT_AXIS_LOOKUP = {
        0: 0,
        1: 1,
        "index": 0,
        "columns": 1,
    }

    @_cudf_nvtx_annotate
    def _reduce(
        self,
        op,
        axis=None,
        numeric_only=False,
        **kwargs,
    ):
        source = self

        if axis is None:
            if op in {"sum", "product", "std", "var"}:
                # Do not remove until pandas 2.0 support is added.
                warnings.warn(
                    f"In a future version, {type(self).__name__}"
                    f".{op}(axis=None) will return a scalar {op} over "
                    "the entire DataFrame. To retain the old behavior, "
                    f"use '{type(self).__name__}.{op}(axis=0)' or "
                    f"just '{type(self)}.{op}()'",
                    FutureWarning,
                )
                axis = 0
            else:
                axis = 2
        elif axis is no_default:
            axis = 0
        else:
            axis = source._get_axis_from_axis_arg(axis)

        if numeric_only:
            numeric_cols = (
                name
                for name in self._data.names
                if is_numeric_dtype(self._data[name].dtype)
            )
            source = self._get_columns_by_label(numeric_cols)
            if source.empty:
                return Series(
                    index=self._data.to_pandas_index()[:0]
                    if axis == 0
                    else source.index,
                    dtype="float64",
                )
        if axis in {0, 2}:
            if axis == 2 and op in ("kurtosis", "kurt", "skew"):
                # TODO: concat + op can probably be done in the general case
                # for axis == 2.
                # https://github.com/rapidsai/cudf/issues/14930
                return getattr(concat_columns(source._data.columns), op)(
                    **kwargs
                )
            try:
                result = [
                    getattr(source._data[col], op)(**kwargs)
                    for col in source._data.names
                ]
            except AttributeError:
                numeric_ops = (
                    "mean",
                    "min",
                    "max",
                    "sum",
                    "product",
                    "prod",
                    "std",
                    "var",
                    "kurtosis",
                    "kurt",
                    "skew",
                )

                if op in numeric_ops:
                    if numeric_only:
                        try:
                            result = [
                                getattr(source._data[col], op)(**kwargs)
                                for col in source._data.names
                            ]
                        except AttributeError:
                            raise NotImplementedError(
                                f"Not all column dtypes support op {op}"
                            )
                    elif any(
                        not is_numeric_dtype(self._data[name].dtype)
                        for name in self._data.names
                    ):
                        raise TypeError(
                            "Non numeric columns passed with "
                            "`numeric_only=False`, pass `numeric_only=True` "
                            f"to perform DataFrame.{op}"
                        )
                else:
                    raise
            if axis == 2:
                return getattr(as_column(result, nan_as_null=False), op)(
                    **kwargs
                )
            else:
                source_dtypes = [c.dtype for c in source._data.columns]
                common_dtype = find_common_type(source_dtypes)
                if (
                    is_object_dtype(common_dtype)
                    and any(
                        not is_object_dtype(dtype) for dtype in source_dtypes
                    )
                    or not is_bool_dtype(common_dtype)
                    and any(is_bool_dtype(dtype) for dtype in source_dtypes)
                ):
                    raise TypeError(
                        "Columns must all have the same dtype to "
                        f"perform {op=} with {axis=}"
                    )
                if source._data.multiindex:
                    idx = MultiIndex.from_tuples(
                        source._data.names, names=source._data.level_names
                    )
                else:
                    idx = as_index(source._data.names)
                return Series._from_data({None: as_column(result)}, idx)
        elif axis == 1:
            return source._apply_cupy_method_axis_1(op, **kwargs)
        else:
            raise ValueError(f"Invalid value of {axis=} received for {op}")

    @_cudf_nvtx_annotate
    def _scan(
        self,
        op,
        axis=None,
        *args,
        **kwargs,
    ):
        if axis is None:
            axis = 0
        axis = self._get_axis_from_axis_arg(axis)

        if axis == 0:
            return super()._scan(op, axis=axis, *args, **kwargs)
        elif axis == 1:
            return self._apply_cupy_method_axis_1(op, **kwargs)

    @_cudf_nvtx_annotate
    def mode(self, axis=0, numeric_only=False, dropna=True):
        """
        Get the mode(s) of each element along the selected axis.

        The mode of a set of values is the value that appears most often.
        It can be multiple values.

        Parameters
        ----------
        axis : {0 or 'index', 1 or 'columns'}, default 0
            The axis to iterate over while searching for the mode:

            - 0 or 'index' : get mode of each column
            - 1 or 'columns' : get mode of each row.
        numeric_only : bool, default False
            If True, only apply to numeric columns.
        dropna : bool, default True
            Don't consider counts of NA/NaN/NaT.

        Returns
        -------
        DataFrame
            The modes of each column or row.

        See Also
        --------
        cudf.Series.mode : Return the highest frequency value
            in a Series.
        cudf.Series.value_counts : Return the counts of values
            in a Series.

        Examples
        --------
        >>> import cudf
        >>> df = cudf.DataFrame({
        ...     "species": ["bird", "mammal", "arthropod", "bird"],
        ...     "legs": [2, 4, 8, 2],
        ...     "wings": [2.0, None, 0.0, None]
        ... })
        >>> df
             species  legs wings
        0       bird     2   2.0
        1     mammal     4  <NA>
        2  arthropod     8   0.0
        3       bird     2  <NA>

        By default, missing values are not considered, and the mode of wings
        are both 0 and 2. The second row of species and legs contains ``NA``,
        because they have only one mode, but the DataFrame has two rows.

        >>> df.mode()
          species  legs  wings
        0    bird     2    0.0
        1    <NA>  <NA>    2.0

        Setting ``dropna=False``, ``NA`` values are considered and they can be
        the mode (like for wings).

        >>> df.mode(dropna=False)
          species  legs wings
        0    bird     2  <NA>

        Setting ``numeric_only=True``, only the mode of numeric columns is
        computed, and columns of other types are ignored.

        >>> df.mode(numeric_only=True)
           legs  wings
        0     2    0.0
        1  <NA>    2.0

        .. pandas-compat::
            **DataFrame.mode**

            ``axis`` parameter is currently not supported.
        """
        if axis not in (0, "index"):
            raise NotImplementedError("Only axis=0 is currently supported")

        if numeric_only:
            data_df = self.select_dtypes(
                include=[np.number], exclude=["datetime64", "timedelta64"]
            )
        else:
            data_df = self

        mode_results = [
            data_df[col].mode(dropna=dropna) for col in data_df._data
        ]

        if len(mode_results) == 0:
            return DataFrame()

        with warnings.catch_warnings():
            assert (
                PANDAS_LT_300
            ), "Need to drop after pandas-3.0 support is added."
            warnings.simplefilter("ignore", FutureWarning)
            df = cudf.concat(mode_results, axis=1)

        if isinstance(df, Series):
            df = df.to_frame()

        df._set_columns_like(data_df._data)

        return df

    @_cudf_nvtx_annotate
    def all(self, axis=0, bool_only=None, skipna=True, **kwargs):
        obj = self.select_dtypes(include="bool") if bool_only else self
        return super(DataFrame, obj).all(axis, skipna, **kwargs)

    @_cudf_nvtx_annotate
    def any(self, axis=0, bool_only=None, skipna=True, **kwargs):
        obj = self.select_dtypes(include="bool") if bool_only else self
        return super(DataFrame, obj).any(axis, skipna, **kwargs)

    @_cudf_nvtx_annotate
    def _apply_cupy_method_axis_1(self, method, *args, **kwargs):
        # This method uses cupy to perform scans and reductions along rows of a
        # DataFrame. Since cuDF is designed around columnar storage and
        # operations, we convert DataFrames to 2D cupy arrays for these ops.

        # for dask metadata compatibility
        skipna = kwargs.pop("skipna", None)
        skipna = True if skipna is None else skipna
        if method not in _cupy_nan_methods_map and skipna not in (
            None,
            True,
            1,
        ):
            raise NotImplementedError(
                f"Row-wise operations to calculate '{method}'"
                f" currently do not support `skipna=False`."
            )

        level = kwargs.pop("level", None)
        if level not in (None,):
            raise NotImplementedError(
                "Row-wise operations currently do not support `level`."
            )

        numeric_only = kwargs.pop("numeric_only", False)

        min_count = kwargs.pop("min_count", None)
        if min_count not in (None, 0):
            raise NotImplementedError(
                "Row-wise operations currently do not support `min_count`."
            )

        bool_only = kwargs.pop("bool_only", None)
        if bool_only not in (None, True):
            raise NotImplementedError(
                "Row-wise operations currently do not support `bool_only`."
            )

        # This parameter is only necessary for axis 0 reductions that cuDF
        # performs internally. cupy already upcasts smaller integer/bool types
        # to int64 when accumulating.
        kwargs.pop("cast_to_int", None)

        prepared, mask, common_dtype = self._prepare_for_rowwise_op(
            method, skipna, numeric_only
        )
        for col in prepared._data.names:
            if prepared._data[col].nullable:
                prepared._data[col] = (
                    prepared._data[col]
                    .astype(
                        cudf.utils.dtypes.get_min_float_dtype(
                            prepared._data[col]
                        )
                        if not is_datetime_dtype(common_dtype)
                        else cudf.dtype("float64")
                    )
                    .fillna(np.nan)
                )
        arr = prepared.to_cupy()

        if skipna is not False and method in _cupy_nan_methods_map:
            method = _cupy_nan_methods_map[method]

        result = getattr(cupy, method)(arr, axis=1, **kwargs)

        if result.ndim == 1:
            type_coerced_methods = {
                "count",
                "min",
                "max",
                "sum",
                "prod",
                "cummin",
                "cummax",
                "cumsum",
                "cumprod",
            }
            result_dtype = (
                common_dtype
                if method in type_coerced_methods
                or is_datetime_dtype(common_dtype)
                else None
            )
            result = column.as_column(result, dtype=result_dtype)
            if mask is not None:
                result = result.set_mask(
                    cudf._lib.transform.bools_to_mask(mask._column)
                )
            return Series(
                result,
                index=self.index,
                dtype=result_dtype,
            )
        else:
            result_df = DataFrame(result).set_index(self.index)
            result_df._set_columns_like(prepared._data)
            return result_df

    @_cudf_nvtx_annotate
    def _columns_view(self, columns):
        """
        Return a subset of the DataFrame's columns as a view.
        """
        return DataFrame(
            {col: self._data[col] for col in columns}, index=self.index
        )

    @_cudf_nvtx_annotate
    def select_dtypes(self, include=None, exclude=None):
        """Return a subset of the DataFrame's columns based on the column dtypes.

        Parameters
        ----------
        include : str or list
            which columns to include based on dtypes
        exclude : str or list
            which columns to exclude based on dtypes

        Returns
        -------
        DataFrame
            The subset of the frame including the dtypes
            in ``include`` and excluding the dtypes in ``exclude``.

        Raises
        ------
        ValueError
            - If both of ``include`` and ``exclude`` are empty
            - If ``include`` and ``exclude`` have overlapping elements

        Examples
        --------
        >>> import cudf
        >>> df = cudf.DataFrame({'a': [1, 2] * 3,
        ...                    'b': [True, False] * 3,
        ...                    'c': [1.0, 2.0] * 3})
        >>> df
           a      b    c
        0  1   True  1.0
        1  2  False  2.0
        2  1   True  1.0
        3  2  False  2.0
        4  1   True  1.0
        5  2  False  2.0
        >>> df.select_dtypes(include='bool')
               b
        0   True
        1  False
        2   True
        3  False
        4   True
        5  False
        >>> df.select_dtypes(include=['float64'])
             c
        0  1.0
        1  2.0
        2  1.0
        3  2.0
        4  1.0
        5  2.0
        >>> df.select_dtypes(exclude=['int'])
               b    c
        0   True  1.0
        1  False  2.0
        2   True  1.0
        3  False  2.0
        4   True  1.0
        5  False  2.0
        """  # noqa: E501

        # code modified from:
        # https://github.com/pandas-dev/pandas/blob/master/pandas/core/frame.py#L3196

        if not isinstance(include, (list, tuple)):
            include = (include,) if include is not None else ()
        if not isinstance(exclude, (list, tuple)):
            exclude = (exclude,) if exclude is not None else ()

        df = DataFrame(index=self.index)

        # cudf_dtype_from_pydata_dtype can distinguish between
        # np.float and np.number
        selection = tuple(map(frozenset, (include, exclude)))

        if not any(selection):
            raise ValueError(
                "at least one of include or exclude must be nonempty"
            )

        include, exclude = map(
            lambda x: frozenset(map(cudf_dtype_from_pydata_dtype, x)),
            selection,
        )

        # can't both include AND exclude!
        if not include.isdisjoint(exclude):
            raise ValueError(
                f"include and exclude overlap on {(include & exclude)}"
            )

        # include all subtypes
        include_subtypes = set()
        for dtype in self.dtypes:
            for i_dtype in include:
                # category handling
                if i_dtype == cudf.CategoricalDtype:
                    # Matches cudf & pandas dtype objects
                    include_subtypes.add(i_dtype)
                elif inspect.isclass(dtype.type):
                    if issubclass(dtype.type, i_dtype):
                        include_subtypes.add(dtype.type)

        # exclude all subtypes
        exclude_subtypes = set()
        for dtype in self.dtypes:
            for e_dtype in exclude:
                # category handling
                if e_dtype == cudf.CategoricalDtype:
                    # Matches cudf & pandas dtype objects
                    exclude_subtypes.add(e_dtype)
                elif inspect.isclass(dtype.type):
                    if issubclass(dtype.type, e_dtype):
                        exclude_subtypes.add(dtype.type)

        include_all = {cudf_dtype_from_pydata_dtype(d) for d in self.dtypes}

        if include:
            inclusion = include_all & include_subtypes
        elif exclude:
            inclusion = include_all
        else:
            inclusion = set()
        # remove all exclude types
        inclusion = inclusion - exclude_subtypes

        for k, col in self._data.items():
            infered_type = cudf_dtype_from_pydata_dtype(col.dtype)
            if infered_type in inclusion:
                df._insert(len(df._data), k, col)

        return df

    @ioutils.doc_to_parquet()
    def to_parquet(
        self,
        path,
        engine="cudf",
        compression="snappy",
        index=None,
        partition_cols=None,
        partition_file_name=None,
        partition_offsets=None,
        statistics="ROWGROUP",
        metadata_file_path=None,
        int96_timestamps=False,
        row_group_size_bytes=ioutils._ROW_GROUP_SIZE_BYTES_DEFAULT,
        row_group_size_rows=None,
        max_page_size_bytes=None,
        max_page_size_rows=None,
        storage_options=None,
        return_metadata=False,
        use_dictionary=True,
        header_version="1.0",
        *args,
        **kwargs,
    ):
        """{docstring}"""
        from cudf.io import parquet

        return parquet.to_parquet(
            self,
            path=path,
            engine=engine,
            compression=compression,
            index=index,
            partition_cols=partition_cols,
            partition_file_name=partition_file_name,
            partition_offsets=partition_offsets,
            statistics=statistics,
            metadata_file_path=metadata_file_path,
            int96_timestamps=int96_timestamps,
            row_group_size_bytes=row_group_size_bytes,
            row_group_size_rows=row_group_size_rows,
            max_page_size_bytes=max_page_size_bytes,
            max_page_size_rows=max_page_size_rows,
            storage_options=storage_options,
            return_metadata=return_metadata,
            use_dictionary=use_dictionary,
            header_version=header_version,
            *args,
            **kwargs,
        )

    @ioutils.doc_to_feather()
    def to_feather(self, path, *args, **kwargs):
        """{docstring}"""
        from cudf.io import feather

        feather.to_feather(self, path, *args, **kwargs)

    @ioutils.doc_dataframe_to_csv()
    def to_csv(
        self,
        path_or_buf=None,
        sep=",",
        na_rep="",
        columns=None,
        header=True,
        index=True,
        encoding=None,
        compression=None,
        lineterminator=None,
        chunksize=None,
        storage_options=None,
    ):
        """{docstring}"""
        from cudf.io import csv

        if lineterminator is None:
            lineterminator = os.linesep
        return csv.to_csv(
            self,
            path_or_buf=path_or_buf,
            sep=sep,
            na_rep=na_rep,
            columns=columns,
            header=header,
            index=index,
            lineterminator=lineterminator,
            chunksize=chunksize,
            encoding=encoding,
            compression=compression,
            storage_options=storage_options,
        )

    @ioutils.doc_to_orc()
    def to_orc(
        self,
        fname,
        compression="snappy",
        statistics="ROWGROUP",
        stripe_size_bytes=None,
        stripe_size_rows=None,
        row_index_stride=None,
        cols_as_map_type=None,
        storage_options=None,
        index=None,
    ):
        """{docstring}"""
        from cudf.io import orc

        return orc.to_orc(
            df=self,
            fname=fname,
            compression=compression,
            statistics=statistics,
            stripe_size_bytes=stripe_size_bytes,
            stripe_size_rows=stripe_size_rows,
            row_index_stride=row_index_stride,
            cols_as_map_type=cols_as_map_type,
            storage_options=storage_options,
            index=index,
        )

    @_cudf_nvtx_annotate
    def stack(self, level=-1, dropna=no_default, future_stack=False):
        """Stack the prescribed level(s) from columns to index

        Return a reshaped DataFrame or Series having a multi-level
        index with one or more new inner-most levels compared to
        the current DataFrame. The new inner-most levels are created
        by pivoting the columns of the current dataframe:

          - if the columns have a single level, the output is a Series;
          - if the columns have multiple levels, the new index
            level(s) is (are) taken from the prescribed level(s) and
            the output is a DataFrame.

        Parameters
        ----------
        level : int, str, list default -1
            Level(s) to stack from the column axis onto the index axis,
            defined as one index or label, or a list of indices or labels.
        dropna : bool, default True
            Whether to drop rows in the resulting Frame/Series with missing
            values. When multiple levels are specified, `dropna==False` is
            unsupported.

        Returns
        -------
        DataFrame or Series
            Stacked dataframe or series.

        See Also
        --------
        DataFrame.unstack : Unstack prescribed level(s) from index axis
             onto column axis.
        DataFrame.pivot : Reshape dataframe from long format to wide
             format.
        DataFrame.pivot_table : Create a spreadsheet-style pivot table
             as a DataFrame.

        Notes
        -----
        The function is named by analogy with a collection of books
        being reorganized from being side by side on a horizontal
        position (the columns of the dataframe) to being stacked
        vertically on top of each other (in the index of the
        dataframe).

        Examples
        --------
        **Single level columns**

        >>> df_single_level_cols = cudf.DataFrame([[0, 1], [2, 3]],
        ...                                     index=['cat', 'dog'],
        ...                                     columns=['weight', 'height'])

        Stacking a dataframe with a single level column axis returns a Series:

        >>> df_single_level_cols
             weight height
        cat       0      1
        dog       2      3
        >>> df_single_level_cols.stack()
        cat  height    1
             weight    0
        dog  height    3
             weight    2
        dtype: int64

        **Multi level columns: simple case**

        >>> import pandas as pd
        >>> multicol1 = pd.MultiIndex.from_tuples([('weight', 'kg'),
        ...                                        ('weight', 'pounds')])
        >>> df_multi_level_cols1 = cudf.DataFrame([[1, 2], [2, 4]],
        ...                                     index=['cat', 'dog'],
        ...                                     columns=multicol1)

        Stacking a dataframe with a multi-level column axis:

        >>> df_multi_level_cols1
             weight
                 kg    pounds
        cat       1        2
        dog       2        4
        >>> df_multi_level_cols1.stack()
                    weight
        cat kg           1
            pounds       2
        dog kg           2
            pounds       4

        **Missing values**

        >>> multicol2 = pd.MultiIndex.from_tuples([('weight', 'kg'),
        ...                                        ('height', 'm')])
        >>> df_multi_level_cols2 = cudf.DataFrame([[1.0, 2.0], [3.0, 4.0]],
        ...                                     index=['cat', 'dog'],
        ...                                     columns=multicol2)

        It is common to have missing values when stacking a dataframe
        with multi-level columns, as the stacked dataframe typically
        has more values than the original dataframe. Missing values
        are filled with NULLs:

        >>> df_multi_level_cols2
            weight height
                kg      m
        cat    1.0    2.0
        dog    3.0    4.0
        >>> df_multi_level_cols2.stack()
               weight height
        cat kg    1.0   <NA>
            m    <NA>    2.0
        dog kg    3.0   <NA>
            m    <NA>    4.0

        **Prescribing the level(s) to be stacked**

        The first parameter controls which level or levels are stacked:

        >>> df_multi_level_cols2.stack(0)
                    kg     m
        cat height  <NA>   2.0
            weight   1.0  <NA>
        dog height  <NA>   4.0
            weight   3.0  <NA>

        >>> df_multi_level_cols2.stack([0, 1])
        cat  height  m     2.0
             weight  kg    1.0
        dog  height  m     4.0
             weight  kg    3.0
        dtype: float64
        """
        if future_stack:
            if dropna is not no_default:
                raise ValueError(
                    "dropna must be unspecified with future_stack=True as "
                    "the new implementation does not introduce rows of NA "
                    "values. This argument will be removed in a future "
                    "version of cudf."
                )
        else:
            if dropna is not no_default or self._data.nlevels > 1:
                warnings.warn(
                    "The previous implementation of stack is deprecated and "
                    "will be removed in a future version of cudf. Specify "
                    "future_stack=True to adopt the new implementation and "
                    "silence this warning.",
                    FutureWarning,
                )
            if dropna is no_default:
                dropna = True

        if isinstance(level, (int, str)):
            level = [level]
        elif isinstance(level, list):
            if not all(isinstance(lv, (int, str)) for lv in level):
                raise ValueError(
                    "level must be either an int/str, or a list of int/str."
                )
        else:
            raise ValueError(
                "level must be either an int/str, or a list of int/str."
            )

        level = [level] if not isinstance(level, list) else level

        if not future_stack and len(level) > 1 and not dropna:
            raise NotImplementedError(
                "When stacking multiple levels, setting `dropna` to False "
                "will generate new column combination that does not exist "
                "in original dataframe. This behavior is unsupported in "
                "cuDF. See pandas deprecation note: "
                "https://github.com/pandas-dev/pandas/issues/53515"
            )

        # Compute the columns to stack based on specified levels

        level_indices: list[int] = []

        # If all passed in level names match up to the dataframe column's level
        # names, cast them to indices
        if all(lv in self._data.level_names for lv in level):
            level_indices = [self._data.level_names.index(lv) for lv in level]
        elif not all(isinstance(lv, int) for lv in level):
            raise ValueError(
                "`level` must either be a list of names or positions, not a "
                "mixture of both."
            )
        else:
            # Must be a list of positions, normalize negative positions
            level_indices = [
                lv + self._data.nlevels if lv < 0 else lv for lv in level
            ]

        unnamed_levels_indices = [
            i for i in range(self._data.nlevels) if i not in level_indices
        ]
        has_unnamed_levels = len(unnamed_levels_indices) > 0

        column_name_idx = self._data.to_pandas_index()
        # Construct new index from the levels specified by `level`
        named_levels = pd.MultiIndex.from_arrays(
            [column_name_idx.get_level_values(lv) for lv in level_indices]
        )

        # Since `level` may only specify a subset of all levels, `unique()` is
        # required to remove duplicates. In pandas, the order of the keys in
        # the specified levels are always sorted.
        unique_named_levels = named_levels.unique()
        if not future_stack:
            unique_named_levels = unique_named_levels.sort_values()

        # Each index from the original dataframe should repeat by the number
        # of unique values in the named_levels
        repeated_index = self.index.repeat(len(unique_named_levels))

        # Each column name should tile itself by len(df) times
        tiled_index = libcudf.reshape.tile(
            [
                as_column(unique_named_levels.get_level_values(i))
                for i in range(unique_named_levels.nlevels)
            ],
            self.shape[0],
        )

        # Assemble the final index
        new_index_columns = [*repeated_index._columns, *tiled_index]
        index_names = [*self._index.names, *unique_named_levels.names]
        new_index = MultiIndex.from_frame(
            DataFrame._from_data(
                dict(zip(range(0, len(new_index_columns)), new_index_columns))
            ),
            names=index_names,
        )

        # Compute the column indices that serves as the input for
        # `interleave_columns`
        column_idx_df = pd.DataFrame(
            data=range(len(self._data)), index=named_levels
        )

        column_indices: list[list[int]] = []
        if has_unnamed_levels:
            unnamed_level_values = list(
                map(column_name_idx.get_level_values, unnamed_levels_indices)
            )
            unnamed_level_values = pd.MultiIndex.from_arrays(
                unnamed_level_values
            )

        def unnamed_group_generator():
            if has_unnamed_levels:
                for _, grpdf in column_idx_df.groupby(by=unnamed_level_values):
                    # When stacking part of the levels, some combinations
                    # of keys may not be present in this group but can be
                    # present in others. Reindexing with the globally computed
                    # `unique_named_levels` assigns -1 to these key
                    # combinations, representing an all-null column that
                    # is used in the subsequent libcudf call.
                    if future_stack:
                        yield grpdf.reindex(
                            unique_named_levels, axis=0, fill_value=-1
                        ).values
                    else:
                        yield (
                            grpdf.reindex(
                                unique_named_levels, axis=0, fill_value=-1
                            )
                            .sort_index()
                            .values
                        )
            else:
                if future_stack:
                    yield column_idx_df.values
                else:
                    yield column_idx_df.sort_index().values

        column_indices = list(unnamed_group_generator())

        # For each of the group constructed from the unnamed levels,
        # invoke `interleave_columns` to stack the values.
        stacked = []

        for column_idx in column_indices:
            # Collect columns based on indices, append None for -1 indices.
            columns = [
                None if i == -1 else self._data.select_by_index(i).columns[0]
                for i in column_idx
            ]

            # Collect datatypes and cast columns as that type
            common_type = np.result_type(
                *(col.dtype for col in columns if col is not None)
            )

            all_nulls = functools.cache(
                functools.partial(
                    column_empty, self.shape[0], common_type, masked=True
                )
            )

            # homogenize the dtypes of the columns
            homogenized = [
                col.astype(common_type) if col is not None else all_nulls()
                for col in columns
            ]

            stacked.append(libcudf.reshape.interleave_columns(homogenized))

        # Construct the resulting dataframe / series
        if not has_unnamed_levels:
            result = Series._from_data(
                data={None: stacked[0]}, index=new_index
            )
        else:
            if unnamed_level_values.nlevels == 1:
                unnamed_level_values = unnamed_level_values.get_level_values(0)
            unnamed_level_values = unnamed_level_values.unique()

            data = ColumnAccessor(
                dict(
                    zip(
                        unnamed_level_values,
                        [
                            stacked[i]
                            for i in unnamed_level_values.argsort().argsort()
                        ]
                        if not future_stack
                        else [
                            stacked[i] for i in unnamed_level_values.argsort()
                        ],
                    )
                ),
                isinstance(unnamed_level_values, pd.MultiIndex),
                unnamed_level_values.names,
            )

            result = DataFrame._from_data(data, index=new_index)

        if not future_stack and dropna:
            return result.dropna(how="all")
        else:
            return result

    @_cudf_nvtx_annotate
    def cov(self, **kwargs):
        """Compute the covariance matrix of a DataFrame.

        Parameters
        ----------
        **kwargs
            Keyword arguments to be passed to cupy.cov

        Returns
        -------
        cov : DataFrame
        """
        cov = cupy.cov(self.values, rowvar=False)
        cols = self._data.to_pandas_index()
        df = DataFrame(cupy.asfortranarray(cov)).set_index(cols)
        df._set_columns_like(self._data)
        return df

    def corr(self, method="pearson", min_periods=None):
        """Compute the correlation matrix of a DataFrame.

        Parameters
        ----------
        method : {'pearson', 'spearman'}, default 'pearson'
            Method used to compute correlation:

            - pearson : Standard correlation coefficient
            - spearman : Spearman rank correlation

        min_periods : int, optional
            Minimum number of observations required per pair of columns to
            have a valid result.

        Returns
        -------
        DataFrame
            The requested correlation matrix.
        """
        if method == "pearson":
            values = self.values
        elif method == "spearman":
            values = self.rank().values
        else:
            raise ValueError("method must be either 'pearson', 'spearman'")

        if min_periods is not None:
            raise NotImplementedError("Unsupported argument 'min_periods'")

        corr = cupy.corrcoef(values, rowvar=False)
        cols = self._data.to_pandas_index()
        df = DataFrame(cupy.asfortranarray(corr)).set_index(cols)
        df._set_columns_like(self._data)
        return df

    @_cudf_nvtx_annotate
    def to_struct(self, name=None):
        """
        Return a struct Series composed of the columns of the DataFrame.

        Parameters
        ----------
        name: optional
            Name of the resulting Series

        Notes
        -----
        Note: a copy of the columns is made.
        """
        if not all(isinstance(name, str) for name in self._data.names):
            warnings.warn(
                "DataFrame contains non-string column name(s). Struct column "
                "requires field name to be string. Non-string column names "
                "will be casted to string as the field name."
            )
        fields = {str(name): col.dtype for name, col in self._data.items()}
        col = StructColumn(
            data=None,
            dtype=cudf.StructDtype(fields=fields),
            children=tuple(col.copy(deep=True) for col in self._data.columns),
            size=len(self),
            offset=0,
        )
        return cudf.Series._from_data(
            cudf.core.column_accessor.ColumnAccessor({name: col}),
            index=self.index,
            name=name,
        )

    @_cudf_nvtx_annotate
    def keys(self):
        """
        Get the columns.
        This is index for Series, columns for DataFrame.

        Returns
        -------
        Index
            Columns of DataFrame.

        Examples
        --------
        >>> import cudf
        >>> df = cudf.DataFrame({'one' : [1, 2, 3], 'five' : ['a', 'b', 'c']})
        >>> df
           one five
        0    1    a
        1    2    b
        2    3    c
        >>> df.keys()
        Index(['one', 'five'], dtype='object')
        >>> df = cudf.DataFrame(columns=[0, 1, 2, 3])
        >>> df
        Empty DataFrame
        Columns: [0, 1, 2, 3]
        Index: []
        >>> df.keys()
        Index([0, 1, 2, 3], dtype='int64')
        """
        return self._data.to_pandas_index()

    def itertuples(self, index=True, name="Pandas"):
        """
        Iteration is unsupported.

        See :ref:`iteration <pandas-comparison/iteration>` for more
        information.
        """
        raise TypeError(
            "cuDF does not support iteration of DataFrame "
            "via itertuples. Consider using "
            "`.to_pandas().itertuples()` "
            "if you wish to iterate over namedtuples."
        )

    def iterrows(self):
        """
        Iteration is unsupported.

        See :ref:`iteration <pandas-comparison/iteration>` for more
        information.
        """
        raise TypeError(
            "cuDF does not support iteration of DataFrame "
            "via iterrows. Consider using "
            "`.to_pandas().iterrows()` "
            "if you wish to iterate over each row."
        )

    @_cudf_nvtx_annotate
    @copy_docstring(reshape.pivot)
    def pivot(self, *, columns, index=no_default, values=no_default):
        return cudf.core.reshape.pivot(
            self, index=index, columns=columns, values=values
        )

    @_cudf_nvtx_annotate
    @copy_docstring(reshape.pivot_table)
    def pivot_table(
        self,
        values=None,
        index=None,
        columns=None,
        aggfunc="mean",
        fill_value=None,
        margins=False,
        dropna=None,
        margins_name="All",
        observed=False,
        sort=True,
    ):
        return cudf.core.reshape.pivot_table(
            self,
            values=values,
            index=index,
            columns=columns,
            aggfunc=aggfunc,
            fill_value=fill_value,
            margins=margins,
            dropna=dropna,
            margins_name=margins_name,
            observed=observed,
            sort=sort,
        )

    @_cudf_nvtx_annotate
    @copy_docstring(reshape.unstack)
    def unstack(self, level=-1, fill_value=None):
        return cudf.core.reshape.unstack(
            self, level=level, fill_value=fill_value
        )

    @_cudf_nvtx_annotate
    def explode(self, column, ignore_index=False):
        """
        Transform each element of a list-like to a row, replicating index
        values.

        Parameters
        ----------
        column : str
            Column to explode.
        ignore_index : bool, default False
            If True, the resulting index will be labeled 0, 1, …, n - 1.

        Returns
        -------
        DataFrame

        Examples
        --------
        >>> import cudf
        >>> df = cudf.DataFrame({
        ...     "a": [[1, 2, 3], [], None, [4, 5]],
        ...     "b": [11, 22, 33, 44],
        ... })
        >>> df
                   a   b
        0  [1, 2, 3]  11
        1         []  22
        2       None  33
        3     [4, 5]  44
        >>> df.explode('a')
              a   b
        0     1  11
        0     2  11
        0     3  11
        1  <NA>  22
        2  <NA>  33
        3     4  44
        3     5  44
        """
        if column not in self._column_names:
            raise KeyError(column)

        return super()._explode(column, ignore_index)

    def pct_change(
        self, periods=1, fill_method=no_default, limit=no_default, freq=None
    ):
        """
        Calculates the percent change between sequential elements
        in the DataFrame.

        Parameters
        ----------
        periods : int, default 1
            Periods to shift for forming percent change.
        fill_method : str, default 'ffill'
            How to handle NAs before computing percent changes.

            .. deprecated:: 24.04
                All options of `fill_method` are deprecated
                except `fill_method=None`.
        limit : int, optional
            The number of consecutive NAs to fill before stopping.
            Not yet implemented.

            .. deprecated:: 24.04
                `limit` is deprecated.
        freq : str, optional
            Increment to use from time series API.
            Not yet implemented.

        Returns
        -------
        DataFrame
        """
        if limit is not no_default:
            raise NotImplementedError("limit parameter not supported yet.")
        if freq is not None:
            raise NotImplementedError("freq parameter not supported yet.")
        elif fill_method not in {
            no_default,
            None,
            "ffill",
            "pad",
            "bfill",
            "backfill",
        }:
            raise ValueError(
                "fill_method must be one of None, 'ffill', 'pad', "
                "'bfill', or 'backfill'."
            )

        if fill_method not in (no_default, None) or limit is not no_default:
            # Do not remove until pandas 3.0 support is added.
            assert (
                PANDAS_LT_300
            ), "Need to drop after pandas-3.0 support is added."
            warnings.warn(
                "The 'fill_method' and 'limit' keywords in "
                f"{type(self).__name__}.pct_change are deprecated and will be "
                "removed in a future version. Either fill in any non-leading "
                "NA values prior to calling pct_change or specify "
                "'fill_method=None' to not fill NA values.",
                FutureWarning,
            )
        if fill_method is no_default:
            fill_method = "ffill"
        if limit is no_default:
            limit = None

        with warnings.catch_warnings():
            warnings.simplefilter("ignore")
            data = self.fillna(method=fill_method, limit=limit)

        return data.diff(periods=periods) / data.shift(
            periods=periods, freq=freq
        )

    def __dataframe__(
        self, nan_as_null: bool = False, allow_copy: bool = True
    ):
        return df_protocol.__dataframe__(
            self, nan_as_null=nan_as_null, allow_copy=allow_copy
        )

    def nunique(self, axis=0, dropna=True):
        """
        Count number of distinct elements in specified axis.
        Return Series with number of distinct elements. Can ignore NaN values.

        Parameters
        ----------
        axis : {0 or 'index', 1 or 'columns'}, default 0
            The axis to use. 0 or 'index' for row-wise, 1 or 'columns' for
            column-wise.
        dropna : bool, default True
            Don't include NaN in the counts.

        Returns
        -------
        Series

        Examples
        --------
        >>> import cudf
        >>> df = cudf.DataFrame({'A': [4, 5, 6], 'B': [4, 1, 1]})
        >>> df.nunique()
        A    3
        B    2
        dtype: int64
        """
        if axis != 0:
            raise NotImplementedError("axis parameter is not supported yet.")

        return cudf.Series(super().nunique(dropna=dropna))

    def _sample_axis_1(
        self,
        n: int,
        weights: Optional[ColumnLike],
        replace: bool,
        random_state: np.random.RandomState,
        ignore_index: bool,
    ):
        if replace:
            # Since cuDF does not support multiple columns with same name,
            # sample with replace=True at axis 1 is unsupported.
            raise NotImplementedError(
                "Sample is not supported for axis 1/`columns` when"
                "`replace=True`."
            )

        sampled_column_labels = random_state.choice(
            self._column_names, size=n, replace=False, p=weights
        )

        result = self._get_columns_by_label(sampled_column_labels)
        if ignore_index:
            result.reset_index(drop=True)

        return result

    def _from_columns_like_self(
        self,
        columns: List[ColumnBase],
        column_names: abc.Iterable[str],
        index_names: Optional[List[str]] = None,
        *,
        override_dtypes: Optional[abc.Iterable[Optional[Dtype]]] = None,
    ) -> DataFrame:
        result = super()._from_columns_like_self(
            columns,
            column_names,
            index_names,
            override_dtypes=override_dtypes,
        )
        result._set_columns_like(self._data)
        return result

    @_cudf_nvtx_annotate
    def interleave_columns(self):
        """
        Interleave Series columns of a table into a single column.

        Converts the column major table `cols` into a row major column.

        Parameters
        ----------
        cols : input Table containing columns to interleave.

        Examples
        --------
        >>> import cudf
        >>> df = cudf.DataFrame({0: ['A1', 'A2', 'A3'], 1: ['B1', 'B2', 'B3']})
        >>> df
            0   1
        0  A1  B1
        1  A2  B2
        2  A3  B3
        >>> df.interleave_columns()
        0    A1
        1    B1
        2    A2
        3    B2
        4    A3
        5    B3
        dtype: object

        Returns
        -------
        The interleaved columns as a single column
        """
        if ("category" == self.dtypes).any():
            raise ValueError(
                "interleave_columns does not support 'category' dtype."
            )

        return self._constructor_sliced._from_data(
            {None: libcudf.reshape.interleave_columns([*self._columns])}
        )

    @_cudf_nvtx_annotate
    def eval(self, expr: str, inplace: bool = False, **kwargs):
        """Evaluate a string describing operations on DataFrame columns.

        Operates on columns only, not specific rows or elements.

        Parameters
        ----------
        expr : str
            The expression string to evaluate.
        inplace : bool, default False
            If the expression contains an assignment, whether to perform the
            operation inplace and mutate the existing DataFrame. Otherwise,
            a new DataFrame is returned.
        **kwargs
            Not supported.

        Returns
        -------
        DataFrame, Series, or None
            Series if a single column is returned (the typical use case),
            DataFrame if any assignment statements are included in
            ``expr``, or None if ``inplace=True``.


        Examples
        --------
        >>> df = cudf.DataFrame({'A': range(1, 6), 'B': range(10, 0, -2)})
        >>> df
           A   B
        0  1  10
        1  2   8
        2  3   6
        3  4   4
        4  5   2
        >>> df.eval('A + B')
        0    11
        1    10
        2     9
        3     8
        4     7
        dtype: int64

        Assignment is allowed though by default the original DataFrame is not
        modified.

        >>> df.eval('C = A + B')
           A   B   C
        0  1  10  11
        1  2   8  10
        2  3   6   9
        3  4   4   8
        4  5   2   7
        >>> df
           A   B
        0  1  10
        1  2   8
        2  3   6
        3  4   4
        4  5   2

        Use ``inplace=True`` to modify the original DataFrame.

        >>> df.eval('C = A + B', inplace=True)
        >>> df
           A   B   C
        0  1  10  11
        1  2   8  10
        2  3   6   9
        3  4   4   8
        4  5   2   7

        Multiple columns can be assigned to using multi-line expressions:

        >>> df.eval(
        ...     '''
        ... C = A + B
        ... D = A - B
        ... '''
        ... )
           A   B   C  D
        0  1  10  11 -9
        1  2   8  10 -6
        2  3   6   9 -3
        3  4   4   8  0
        4  5   2   7  3

        .. pandas-compat::
            **DataFrame.eval**

            * Additional kwargs are not supported.
            * Bitwise and logical operators are not dtype-dependent.
              Specifically, `&` must be used for bitwise operators on integers,
              not `and`, which is specifically for the logical and between
              booleans.
            * Only numerical types are currently supported.
            * Operators generally will not cast automatically. Users are
              responsible for casting columns to suitable types before
              evaluating a function.
            * Multiple assignments to the same name (i.e. a sequence of
              assignment statements where later statements are conditioned upon
              the output of earlier statements) is not supported.
        """
        if kwargs:
            raise ValueError(
                "Keyword arguments other than `inplace` are not supported"
            )

        # Have to use a regex match to avoid capturing ==, >=, or <=
        equals_sign_regex = "[^=><]=[^=]"
        includes_assignment = re.search(equals_sign_regex, expr) is not None

        # Check if there were multiple statements. Filter out empty lines.
        statements = tuple(filter(None, expr.strip().split("\n")))
        if len(statements) > 1 and any(
            re.search(equals_sign_regex, st) is None for st in statements
        ):
            raise ValueError(
                "Multi-line expressions are only valid if all expressions "
                "contain an assignment."
            )

        if not includes_assignment:
            if inplace:
                raise ValueError(
                    "Cannot operate inplace if there is no assignment"
                )
            return Series._from_data(
                {
                    None: libcudf.transform.compute_column(
                        [*self._columns], self._column_names, statements[0]
                    )
                }
            )

        targets = []
        exprs = []
        for st in statements:
            try:
                t, e = re.split("[^=]=[^=]", st)
            except ValueError as err:
                if "too many values" in str(err):
                    raise ValueError(
                        f"Statement {st} contains too many assignments ('=')"
                    )
                raise
            targets.append(t.strip())
            exprs.append(e.strip())

        cols = (
            libcudf.transform.compute_column(
                [*self._columns], self._column_names, e
            )
            for e in exprs
        )
        ret = self if inplace else self.copy(deep=False)
        for name, col in zip(targets, cols):
            ret._data[name] = col
        if not inplace:
            return ret

    def value_counts(
        self,
        subset=None,
        normalize=False,
        sort=True,
        ascending=False,
        dropna=True,
    ):
        """
        Return a Series containing counts of unique rows in the DataFrame.

        Parameters
        ----------
        subset: list-like, optional
            Columns to use when counting unique combinations.
        normalize: bool, default False
            Return proportions rather than frequencies.
        sort: bool, default True
            Sort by frequencies.
        ascending: bool, default False
            Sort in ascending order.
        dropna: bool, default True
            Don't include counts of rows that contain NA values.

        Returns
        -------
        Series

        Notes
        -----
        The returned Series will have a MultiIndex with one level per input
        column. By default, rows that contain any NA values are omitted from
        the result. By default, the resulting Series will be in descending
        order so that the first element is the most frequently-occurring row.

        Examples
        --------
        >>> import cudf
        >>> df = cudf.DataFrame({'num_legs': [2, 4, 4, 6],
        ...                    'num_wings': [2, 0, 0, 0]},
        ...                    index=['falcon', 'dog', 'cat', 'ant'])
        >>> df
                num_legs  num_wings
        falcon         2          2
        dog            4          0
        cat            4          0
        ant            6          0
        >>> df.value_counts().sort_index()
        num_legs  num_wings
        2         2            1
        4         0            2
        6         0            1
        Name: count, dtype: int64
        """
        if subset:
            diff = set(subset) - set(self._data)
            if len(diff) != 0:
                raise KeyError(f"columns {diff} do not exist")
        columns = list(self._data.names) if subset is None else subset
        result = (
            self.groupby(
                by=columns,
                dropna=dropna,
            )
            .size()
            .astype("int64")
        )
        if sort:
            result = result.sort_values(ascending=ascending)
        if normalize:
            result = result / result._column.sum()
        # Pandas always returns MultiIndex even if only one column.
        if not isinstance(result.index, MultiIndex):
            result.index = MultiIndex._from_data(result._index._data)
        result.name = "proportion" if normalize else "count"
        return result


def from_dataframe(df, allow_copy=False):
    return df_protocol.from_dataframe(df, allow_copy=allow_copy)


def make_binop_func(op, postprocess=None):
    # This function is used to wrap binary operations in Frame with an
    # appropriate API for DataFrame as required for pandas compatibility. The
    # main effect is reordering and error-checking parameters in
    # DataFrame-specific ways. The postprocess argument is a callable that may
    # optionally be provided to modify the result of the binop if additional
    # processing is needed for pandas compatibility. The callable must have the
    # signature
    # def postprocess(left, right, output)
    # where left and right are the inputs to the binop and output is the result
    # of calling the wrapped Frame binop.
    wrapped_func = getattr(IndexedFrame, op)

    @functools.wraps(wrapped_func)
    def wrapper(self, other, axis="columns", level=None, fill_value=None):
        if axis not in (1, "columns"):
            raise NotImplementedError("Only axis=1 supported at this time.")
        output = wrapped_func(self, other, axis, level, fill_value)
        if postprocess is None:
            return output
        return postprocess(self, other, output)

    # functools.wraps copies module level attributes to `wrapper` and sets
    # __wrapped__ attributes to `wrapped_func`. Cpython looks up the signature
    # string of a function by recursively delving into __wrapped__ until
    # it hits the first function that has __signature__ attribute set. To make
    # the signature string of `wrapper` matches with its actual parameter list,
    # we directly set the __signature__ attribute of `wrapper` below.

    new_sig = inspect.signature(
        lambda self, other, axis="columns", level=None, fill_value=None: None
    )

    wrapper.__signature__ = new_sig
    return wrapper


# Wrap arithmetic Frame binop functions with the expected API for Series.
for binop in [
    "add",
    "radd",
    "subtract",
    "sub",
    "rsub",
    "multiply",
    "mul",
    "rmul",
    "mod",
    "rmod",
    "pow",
    "rpow",
    "floordiv",
    "rfloordiv",
    "truediv",
    "div",
    "divide",
    "rtruediv",
    "rdiv",
]:
    setattr(DataFrame, binop, make_binop_func(binop))


def _make_replacement_func(value):
    # This function generates a postprocessing function suitable for use with
    # make_binop_func that fills null columns with the desired fill value.

    def func(left, right, output):
        # This function may be passed as the postprocess argument to
        # make_binop_func. Columns that are only present in one of the inputs
        # will be null in the output. This function postprocesses the output to
        # replace those nulls with some desired output.
        if isinstance(right, Series):
            uncommon_columns = set(left._column_names) ^ set(right.index)
        elif isinstance(right, DataFrame):
            uncommon_columns = set(left._column_names) ^ set(
                right._column_names
            )
        elif _is_scalar_or_zero_d_array(right):
            for name, col in output._data.items():
                output._data[name] = col.fillna(value)
            return output
        else:
            return output

        for name in uncommon_columns:
            output._data[name] = as_column(
                value, length=len(output), dtype="bool"
            )
        return output

    return func


# The ne comparator needs special postprocessing because elements that missing
# in one operand should be treated as null and result in True in the output
# rather than simply propagating nulls.
DataFrame.ne = make_binop_func("ne", _make_replacement_func(True))


# All other comparison operators needs return False when one of the operands is
# missing in the input.
for binop in [
    "eq",
    "lt",
    "le",
    "gt",
    "ge",
]:
    setattr(
        DataFrame, binop, make_binop_func(binop, _make_replacement_func(False))
    )


@_cudf_nvtx_annotate
def from_pandas(obj, nan_as_null=no_default):
    """
    Convert certain Pandas objects into the cudf equivalent.

    Supports DataFrame, Series, Index, or MultiIndex.

    Returns
    -------
    DataFrame/Series/Index/MultiIndex
        Return type depends on the passed input.

    Raises
    ------
    TypeError for invalid input type.

    Examples
    --------
    >>> import cudf
    >>> import pandas as pd
    >>> data = [[0, 1], [1, 2], [3, 4]]
    >>> pdf = pd.DataFrame(data, columns=['a', 'b'], dtype=int)
    >>> pdf
       a  b
    0  0  1
    1  1  2
    2  3  4
    >>> gdf = cudf.from_pandas(pdf)
    >>> gdf
       a  b
    0  0  1
    1  1  2
    2  3  4
    >>> type(gdf)
    <class 'cudf.core.dataframe.DataFrame'>
    >>> type(pdf)
    <class 'pandas.core.frame.DataFrame'>

    Converting a Pandas Series to cuDF Series:

    >>> psr = pd.Series(['a', 'b', 'c', 'd'], name='apple', dtype='str')
    >>> psr
    0    a
    1    b
    2    c
    3    d
    Name: apple, dtype: object
    >>> gsr = cudf.from_pandas(psr)
    >>> gsr
    0    a
    1    b
    2    c
    3    d
    Name: apple, dtype: object
    >>> type(gsr)
    <class 'cudf.core.series.Series'>
    >>> type(psr)
    <class 'pandas.core.series.Series'>

    Converting a Pandas Index to cuDF Index:

    >>> pidx = pd.Index([1, 2, 10, 20])
    >>> pidx
    Index([1, 2, 10, 20], dtype='int64')
    >>> gidx = cudf.from_pandas(pidx)
    >>> gidx
    Index([1, 2, 10, 20], dtype='int64')
    >>> type(gidx)
    <class 'cudf.core.index.Index'>
    >>> type(pidx)
    <class 'pandas.core.indexes.base.Index'>

    Converting a Pandas MultiIndex to cuDF MultiIndex:

    >>> pmidx = pd.MultiIndex(
    ...         levels=[[1, 3, 4, 5], [1, 2, 5]],
    ...         codes=[[0, 0, 1, 2, 3], [0, 2, 1, 1, 0]],
    ...         names=["x", "y"],
    ...     )
    >>> pmidx
    MultiIndex([(1, 1),
                (1, 5),
                (3, 2),
                (4, 2),
                (5, 1)],
               names=['x', 'y'])
    >>> gmidx = cudf.from_pandas(pmidx)
    >>> gmidx
    MultiIndex([(1, 1),
                (1, 5),
                (3, 2),
                (4, 2),
                (5, 1)],
               names=['x', 'y'])
    >>> type(gmidx)
    <class 'cudf.core.multiindex.MultiIndex'>
    >>> type(pmidx)
    <class 'pandas.core.indexes.multi.MultiIndex'>
    """
    if nan_as_null is no_default:
        nan_as_null = (
            False if cudf.get_option("mode.pandas_compatible") else None
        )

    if isinstance(obj, pd.DataFrame):
        return DataFrame.from_pandas(obj, nan_as_null=nan_as_null)
    elif isinstance(obj, pd.Series):
        return Series.from_pandas(obj, nan_as_null=nan_as_null)
    # This carveout for cudf.pandas is undesirable, but fixes crucial issues
    # for core RAPIDS projects like cuML and cuGraph that rely on
    # `cudf.from_pandas`, so we allow it for now.
    elif (ret := getattr(obj, "_fsproxy_wrapped", None)) is not None:
        return ret
    elif isinstance(obj, pd.MultiIndex):
        return MultiIndex.from_pandas(obj, nan_as_null=nan_as_null)
    elif isinstance(obj, pd.Index):
        return cudf.Index.from_pandas(obj, nan_as_null=nan_as_null)
    elif isinstance(obj, pd.CategoricalDtype):
        return cudf.CategoricalDtype.from_pandas(obj)
    else:
        raise TypeError(
            "from_pandas only accepts Pandas Dataframes, Series, "
            "Index, RangeIndex and MultiIndex objects. "
            "Got %s" % type(obj)
        )


@_cudf_nvtx_annotate
def merge(left, right, *args, **kwargs):
    if isinstance(left, Series):
        left = left.to_frame()
    return left.merge(right, *args, **kwargs)


# a bit of fanciness to inject docstring with left parameter
merge_doc = DataFrame.merge.__doc__
if merge_doc is not None:
    idx = merge_doc.find("right")
    merge.__doc__ = "".join(
        [
            merge_doc[:idx],
            "\n\tleft : Series or DataFrame\n\t",
            merge_doc[idx:],
        ]
    )


def _align_indices(lhs, rhs):
    """
    Internal util to align the indices of two DataFrames. Returns a tuple of
    the aligned dataframes, or the original arguments if the indices are the
    same, or if rhs isn't a DataFrame.
    """
    lhs_out, rhs_out = lhs, rhs
    if isinstance(rhs, DataFrame) and not lhs.index.equals(rhs.index):
        df = lhs.merge(
            rhs,
            sort=True,
            how="outer",
            left_index=True,
            right_index=True,
            suffixes=("_x", "_y"),
        )
        df = df.sort_index()
        lhs_out = DataFrame(index=df.index)
        rhs_out = DataFrame(index=df.index)
        common = set(lhs._column_names) & set(rhs._column_names)
        common_x = {f"{x}_x": x for x in common}
        common_y = {f"{x}_y": x for x in common}
        for col in df._column_names:
            if col in common_x:
                lhs_out[common_x[col]] = df[col]
            elif col in common_y:
                rhs_out[common_y[col]] = df[col]
            elif col in lhs:
                lhs_out[col] = df[col]
            elif col in rhs:
                rhs_out[col] = df[col]

    return lhs_out, rhs_out


def _setitem_with_dataframe(
    input_df: DataFrame,
    replace_df: DataFrame,
    input_cols: Any = None,
    mask: Optional[ColumnBase] = None,
    ignore_index: bool = False,
):
    """
    This function sets item dataframes relevant columns with replacement df
    :param input_df: Dataframe to be modified inplace
    :param replace_df: Replacement DataFrame to replace values with
    :param input_cols: columns to replace in the input dataframe
    :param mask: boolean mask in case of masked replacing
    :param ignore_index: Whether to conduct index equality and reindex
    """

    if input_cols is None:
        input_cols = input_df._column_names

    if len(input_cols) != len(replace_df._column_names):
        raise ValueError(
            "Number of Input Columns must be same replacement Dataframe"
        )

    if (
        not ignore_index
        and len(input_df) != 0
        and not input_df.index.equals(replace_df.index)
    ):
        replace_df = replace_df.reindex(input_df.index)

    for col_1, col_2 in zip(input_cols, replace_df._column_names):
        if col_1 in input_df._column_names:
            if mask is not None:
                input_df._data[col_1][mask] = column.as_column(
                    replace_df[col_2]
                )
            else:
                input_df._data[col_1] = column.as_column(replace_df[col_2])
        else:
            if mask is not None:
                raise ValueError("Can not insert new column with a bool mask")
            else:
                # handle append case
                input_df._insert(
                    loc=len(input_df._data),
                    name=col_1,
                    value=replace_df[col_2],
                )


def extract_col(df, col):
    """
    Extract column from dataframe `df` with their name `col`.
    If `col` is index and there are no columns with name `index`,
    then this will return index column.
    """
    try:
        return df._data[col]
    except KeyError:
        if (
            col == "index"
            and col not in df.index._data
            and not isinstance(df.index, MultiIndex)
        ):
            return df.index._data.columns[0]
        return df.index._data[col]


def _get_union_of_indices(indexes):
    if len(indexes) == 1:
        return indexes[0]
    else:
        merged_index = cudf.core.index.Index._concat(indexes)
        return merged_index.drop_duplicates()


def _get_union_of_series_names(series_list):
    names_list = []
    unnamed_count = 0
    for series in series_list:
        if series.name is None:
            names_list.append(f"Unnamed {unnamed_count}")
            unnamed_count += 1
        else:
            names_list.append(series.name)
    if unnamed_count == len(series_list):
        names_list = range(len(series_list))

    return names_list


# Create a dictionary of the common, non-null columns
def _get_non_null_cols_and_dtypes(col_idxs, list_of_columns):
    # A mapping of {idx: np.dtype}
    dtypes = dict()
    # A mapping of {idx: [...columns]}, where `[...columns]`
    # is a list of columns with at least one valid value for each
    # column name across all input frames
    non_null_columns = dict()
    for idx in col_idxs:
        for cols in list_of_columns:
            # Skip columns not in this frame
            if idx >= len(cols) or cols[idx] is None:
                continue
            # Store the first dtype we find for a column, even if it's
            # all-null. This ensures we always have at least one dtype
            # for each name. This dtype will be overwritten later if a
            # non-null Column with the same name is found.
            if idx not in dtypes:
                dtypes[idx] = cols[idx].dtype
            if cols[idx].null_count != len(cols[idx]):
                if idx not in non_null_columns:
                    non_null_columns[idx] = [cols[idx]]
                else:
                    non_null_columns[idx].append(cols[idx])
    return non_null_columns, dtypes


def _find_common_dtypes_and_categories(non_null_columns, dtypes):
    # A mapping of {idx: categories}, where `categories` is a
    # column of all the unique categorical values from each
    # categorical column across all input frames
    categories = dict()
    for idx, cols in non_null_columns.items():
        # default to the first non-null dtype
        dtypes[idx] = cols[0].dtype
        # If all the non-null dtypes are int/float, find a common dtype
        if all(is_numeric_dtype(col.dtype) for col in cols):
            dtypes[idx] = find_common_type([col.dtype for col in cols])
        # If all categorical dtypes, combine the categories
        elif all(
            isinstance(col, cudf.core.column.CategoricalColumn) for col in cols
        ):
            # Combine and de-dupe the categories
            categories[idx] = cudf.Series(
                concat_columns([col.categories for col in cols])
            )._column.unique()
            # Set the column dtype to the codes' dtype. The categories
            # will be re-assigned at the end
            dtypes[idx] = min_scalar_type(len(categories[idx]))
        # Otherwise raise an error if columns have different dtypes
        elif not all(is_dtype_equal(c.dtype, dtypes[idx]) for c in cols):
            raise ValueError("All columns must be the same type")
    return categories


def _cast_cols_to_common_dtypes(col_idxs, list_of_columns, dtypes, categories):
    # Cast all columns to a common dtype, assign combined categories,
    # and back-fill missing columns with all-null columns
    for idx in col_idxs:
        dtype = dtypes[idx]
        for cols in list_of_columns:
            # If column not in this df, fill with an all-null column
            if idx >= len(cols) or cols[idx] is None:
                n = len(next(x for x in cols if x is not None))
                cols[idx] = column_empty(row_count=n, dtype=dtype, masked=True)
            else:
                # If column is categorical, rebase the codes with the
                # combined categories, and cast the new codes to the
                # min-scalar-sized dtype
                if idx in categories:
                    cols[idx] = (
                        cols[idx]
                        ._set_categories(
                            categories[idx],
                            is_unique=True,
                        )
                        .codes
                    )
                cols[idx] = cols[idx].astype(dtype)


def _reassign_categories(categories, cols, col_idxs):
    for name, idx in zip(cols, col_idxs):
        if idx in categories:
            cols[name] = build_categorical_column(
                categories=categories[idx],
                codes=build_column(
                    cols[name].base_data, dtype=cols[name].dtype
                ),
                mask=cols[name].base_mask,
                offset=cols[name].offset,
                size=cols[name].size,
            )


def _from_dict_create_index(indexlist, namelist, library):
    if len(namelist) > 1:
        index = library.MultiIndex.from_tuples(indexlist, names=namelist)
    else:
        index = library.Index(indexlist, name=namelist[0])
    return index<|MERGE_RESOLUTION|>--- conflicted
+++ resolved
@@ -5554,11 +5554,7 @@
                         "name": index.name,
                         "start": index.start,
                         "stop": index.stop,
-<<<<<<< HEAD
-                        "step": 1,
-=======
                         "step": index.step,
->>>>>>> b16e5c25
                     }
                 ]
             else:
