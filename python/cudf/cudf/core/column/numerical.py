--- conflicted
+++ resolved
@@ -522,7 +522,6 @@
             replaced, df._data["old"], df._data["new"]
         )
 
-<<<<<<< HEAD
     def _validate_fillna_value(
         self, fill_value: ScalarLike | ColumnLike
     ) -> cudf.Scalar | ColumnBase:
@@ -530,43 +529,11 @@
         if is_scalar(fill_value):
             cudf_obj = cudf.Scalar(fill_value)
             if not as_column(cudf_obj).can_cast_safely(self.dtype):
-=======
-    def fillna(
-        self,
-        fill_value: Any = None,
-        method: Optional[str] = None,
-    ) -> Self:
-        """
-        Fill null values with *fill_value*
-        """
-        col = self.nans_to_nulls()
-
-        if col.null_count == 0:
-            return col
-
-        if method is not None:
-            return super().fillna(fill_value, method)
-
-        if fill_value is None:
-            raise ValueError("Must specify either 'fill_value' or 'method'")
-
-        if (
-            isinstance(fill_value, cudf.Scalar)
-            and fill_value.dtype == col.dtype
-        ):
-            return super().fillna(fill_value, method)
-
-        if np.isscalar(fill_value):
-            # cast safely to the same dtype as self
-            fill_value_casted = col.dtype.type(fill_value)
-            if not np.isnan(fill_value) and (fill_value_casted != fill_value):
->>>>>>> 139ed6c3
                 raise TypeError(
                     f"Cannot safely cast non-equivalent "
                     f"{type(fill_value).__name__} to {self.dtype.name}"
                 )
         else:
-<<<<<<< HEAD
             cudf_obj = as_column(fill_value, nan_as_null=False)
             if not cudf_obj.can_cast_safely(self.dtype):  # type: ignore[attr-defined]
                 raise TypeError(
@@ -575,24 +542,6 @@
                     f"{self.dtype.type.__name__}"
                 )
         return cudf_obj.astype(self.dtype)
-=======
-            fill_value = column.as_column(fill_value, nan_as_null=False)
-            if is_integer_dtype(col.dtype):
-                # cast safely to the same dtype as self
-                if fill_value.dtype != col.dtype:
-                    new_fill_value = fill_value.astype(col.dtype)
-                    if not (new_fill_value == fill_value).all():
-                        raise TypeError(
-                            f"Cannot safely cast non-equivalent "
-                            f"{fill_value.dtype.type.__name__} to "
-                            f"{col.dtype.type.__name__}"
-                        )
-                    fill_value = new_fill_value
-            else:
-                fill_value = fill_value.astype(col.dtype)
-
-        return super().fillna(fill_value, method)
->>>>>>> 139ed6c3
 
     def can_cast_safely(self, to_dtype: DtypeObj) -> bool:
         """
