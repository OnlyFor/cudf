# Copyright (c) 2019-2024, NVIDIA CORPORATION.

from __future__ import annotations

import re
import warnings
from functools import cached_property
from typing import (
    TYPE_CHECKING,
    Optional,
    Sequence,
    Tuple,
    Union,
    cast,
    overload,
)

import numpy as np
import pandas as pd
import pyarrow as pa
<<<<<<< HEAD
from numba import cuda
=======
from typing_extensions import Self
>>>>>>> f89cc07b

import cudf
import cudf.api.types
from cudf import _lib as libcudf
from cudf._lib import string_casting as str_cast, strings as libstrings
from cudf._lib.column import Column
from cudf._lib.types import size_type_dtype
from cudf.api.types import is_integer, is_scalar, is_string_dtype
from cudf.core.column import column, datetime
from cudf.core.column.column import ColumnBase
from cudf.core.column.methods import ColumnMethods
from cudf.utils.docutils import copy_docstring
from cudf.utils.dtypes import can_convert_to_column


def str_to_boolean(column: StringColumn):
    """Takes in string column and returns boolean column"""
    return (
        libstrings.count_characters(column) > cudf.Scalar(0, dtype="int8")
    ).fillna(False)


if TYPE_CHECKING:
    import cupy
    import numba.cuda

    from cudf._typing import (
        ColumnBinaryOperand,
        ColumnLike,
        Dtype,
        ScalarLike,
        SeriesOrIndex,
    )
    from cudf.core.buffer import Buffer


_str_to_numeric_typecast_functions = {
    cudf.api.types.dtype("int8"): str_cast.stoi8,
    cudf.api.types.dtype("int16"): str_cast.stoi16,
    cudf.api.types.dtype("int32"): str_cast.stoi,
    cudf.api.types.dtype("int64"): str_cast.stol,
    cudf.api.types.dtype("uint8"): str_cast.stoui8,
    cudf.api.types.dtype("uint16"): str_cast.stoui16,
    cudf.api.types.dtype("uint32"): str_cast.stoui,
    cudf.api.types.dtype("uint64"): str_cast.stoul,
    cudf.api.types.dtype("float32"): str_cast.stof,
    cudf.api.types.dtype("float64"): str_cast.stod,
    cudf.api.types.dtype("bool"): str_to_boolean,
}

_numeric_to_str_typecast_functions = {
    cudf.api.types.dtype("int8"): str_cast.i8tos,
    cudf.api.types.dtype("int16"): str_cast.i16tos,
    cudf.api.types.dtype("int32"): str_cast.itos,
    cudf.api.types.dtype("int64"): str_cast.ltos,
    cudf.api.types.dtype("uint8"): str_cast.ui8tos,
    cudf.api.types.dtype("uint16"): str_cast.ui16tos,
    cudf.api.types.dtype("uint32"): str_cast.uitos,
    cudf.api.types.dtype("uint64"): str_cast.ultos,
    cudf.api.types.dtype("float32"): str_cast.ftos,
    cudf.api.types.dtype("float64"): str_cast.dtos,
    cudf.api.types.dtype("bool"): str_cast.from_booleans,
}

_datetime_to_str_typecast_functions = {
    # TODO: support Date32 UNIX days
    # cudf.api.types.dtype("datetime64[D]"): str_cast.int2timestamp,
    cudf.api.types.dtype("datetime64[s]"): str_cast.int2timestamp,
    cudf.api.types.dtype("datetime64[ms]"): str_cast.int2timestamp,
    cudf.api.types.dtype("datetime64[us]"): str_cast.int2timestamp,
    cudf.api.types.dtype("datetime64[ns]"): str_cast.int2timestamp,
}

_timedelta_to_str_typecast_functions = {
    cudf.api.types.dtype("timedelta64[s]"): str_cast.int2timedelta,
    cudf.api.types.dtype("timedelta64[ms]"): str_cast.int2timedelta,
    cudf.api.types.dtype("timedelta64[us]"): str_cast.int2timedelta,
    cudf.api.types.dtype("timedelta64[ns]"): str_cast.int2timedelta,
}


def _is_supported_regex_flags(flags):
    return flags == 0 or (
        (flags & (re.MULTILINE | re.DOTALL) != 0)
        and (flags & ~(re.MULTILINE | re.DOTALL) == 0)
    )


class StringMethods(ColumnMethods):
    """
    Vectorized string functions for Series and Index.

    This mimics pandas ``df.str`` interface. nulls stay null
    unless handled otherwise by a particular method.
    Patterned after Python's string methods, with some
    inspiration from R's stringr package.
    """

    _column: StringColumn

    def __init__(self, parent):
        value_type = (
            parent.dtype.leaf_type
            if isinstance(parent.dtype, cudf.ListDtype)
            else parent.dtype
        )
        if not is_string_dtype(value_type):
            raise AttributeError(
                "Can only use .str accessor with string values"
            )
        super().__init__(parent=parent)

    def htoi(self) -> SeriesOrIndex:
        """
        Returns integer value represented by each hex string.
        String is interpreted to have hex (base-16) characters.

        Returns
        -------
        Series/Index of str dtype

        Examples
        --------
        >>> import cudf
        >>> s = cudf.Series(["1234", "ABCDEF", "1A2", "cafe"])
        >>> s.str.htoi()
        0        4660
        1    11259375
        2         418
        3       51966
        dtype: int64
        """

        out = str_cast.htoi(self._column)

        return self._return_or_inplace(out, inplace=False)

    hex_to_int = htoi

    def ip2int(self) -> SeriesOrIndex:
        """
        This converts ip strings to integers

        Returns
        -------
        Series/Index of str dtype

        Examples
        --------
        >>> import cudf
        >>> s = cudf.Series(["12.168.1.1", "10.0.0.1"])
        >>> s.str.ip2int()
        0    212336897
        1    167772161
        dtype: int64

        Returns 0's if any string is not an IP.

        >>> s = cudf.Series(["12.168.1.1", "10.0.0.1", "abc"])
        >>> s.str.ip2int()
        0    212336897
        1    167772161
        2            0
        dtype: int64
        """

        out = str_cast.ip2int(self._column)

        return self._return_or_inplace(out, inplace=False)

    ip_to_int = ip2int

    def __getitem__(self, key):
        if isinstance(key, slice):
            return self.slice(start=key.start, stop=key.stop, step=key.step)
        else:
            return self.get(key)

    def len(self) -> SeriesOrIndex:
        r"""
        Computes the length of each element in the Series/Index.

        Returns
        -------
        Series or Index of int
            A Series or Index of integer values
            indicating the length of each element in the Series or Index.

        Examples
        --------
        >>> import cudf
        >>> s = cudf.Series(["dog", "", "\n", None])
        >>> s.str.len()
        0       3
        1       0
        2       1
        3    <NA>
        dtype: int32
        """

        return self._return_or_inplace(
            libstrings.count_characters(self._column)
        )

    def byte_count(self) -> SeriesOrIndex:
        """
        Computes the number of bytes of each string in the Series/Index.

        Returns
        -------
        Series or Index of int
            A Series or Index of integer values
            indicating the number of bytes of each strings in the
            Series or Index.

        Examples
        --------
        >>> import cudf
        >>> s = cudf.Series(["abc","d","ef"])
        >>> s.str.byte_count()
        0    3
        1    1
        2    2
        dtype: int32
        >>> s = cudf.Series(["Hello", "Bye", "Thanks 😊"])
        >>> s.str.byte_count()
        0     5
        1     3
        2    11
        dtype: int32
        """
        return self._return_or_inplace(
            libstrings.count_bytes(self._column),
        )

    @overload
    def cat(
        self, sep: Optional[str] = None, na_rep: Optional[str] = None
    ) -> str: ...

    @overload
    def cat(
        self, others, sep: Optional[str] = None, na_rep: Optional[str] = None
    ) -> Union[SeriesOrIndex, "cudf.core.column.string.StringColumn"]: ...

    def cat(self, others=None, sep=None, na_rep=None):
        """
        Concatenate strings in the Series/Index with given separator.

        If ``others`` is specified, this function concatenates the Series/Index
        and elements of others element-wise. If others is not passed, then all
        values in the Series/Index are concatenated into a single string with
        a given sep.

        Parameters
        ----------
        others : Series or List of str
            Strings to be appended.
            The number of strings must match ``size()`` of this instance.
            This must be either a Series of string dtype or a Python
            list of strings.

        sep : str
            If specified, this separator will be appended to each string
            before appending the others.

        na_rep : str
            This character will take the place of any null strings
            (not empty strings) in either list.

            -  If ``na_rep`` is ``None``, and ``others`` is ``None``,
               missing values in the Series/Index are
               omitted from the result.

            -  If ``na_rep`` is ``None``, and ``others`` is
               not ``None``, a row containing a missing value
               in any of the columns (before concatenation)
               will have a missing value in the result.

        Returns
        -------
        concat : str or Series/Index of str dtype
            If ``others`` is ``None``, ``str`` is returned,
            otherwise a ``Series/Index`` (same type as caller)
            of str dtype is returned.

        Examples
        --------
        >>> import cudf
        >>> s = cudf.Series(['a', 'b', None, 'd'])
        >>> s.str.cat(sep=' ')
        'a b d'

        By default, NA values in the Series are ignored. Using na_rep, they
        can be given a representation:

        >>> s.str.cat(sep=' ', na_rep='?')
        'a b ? d'

        If others is specified, corresponding values are concatenated with
        the separator. Result will be a Series of strings.

        >>> s.str.cat(['A', 'B', 'C', 'D'], sep=',')
        0     a,A
        1     b,B
        2    <NA>
        3     d,D
        dtype: object

        Missing values will remain missing in the result, but can again be
        represented using na_rep

        >>> s.str.cat(['A', 'B', 'C', 'D'], sep=',', na_rep='-')
        0    a,A
        1    b,B
        2    -,C
        3    d,D
        dtype: object

        If sep is not specified, the values are concatenated without
        separation.

        >>> s.str.cat(['A', 'B', 'C', 'D'], na_rep='-')
        0    aA
        1    bB
        2    -C
        3    dD
        dtype: object
        """
        if sep is None:
            sep = ""

        if others is None:
            data = libstrings.join(
                self._column,
                cudf.Scalar(sep),
                cudf.Scalar(na_rep, "str"),
            )
        else:
            other_cols = _get_cols_list(self._parent, others)
            all_cols = [self._column] + other_cols
            data = libstrings.concatenate(
                all_cols,
                cudf.Scalar(sep),
                cudf.Scalar(na_rep, "str"),
            )

        if len(data) == 1 and data.null_count == 1:
            data = [""]
        # We only want to keep the index if we are adding something to each
        # row, not if we are joining all the rows into a single string.
        out = self._return_or_inplace(data, retain_index=others is not None)
        if len(out) == 1 and others is None:
            if isinstance(out, cudf.Series):
                out = out.iloc[0]
            else:
                out = out[0]
        return out

    def join(
        self, sep=None, string_na_rep=None, sep_na_rep=None
    ) -> SeriesOrIndex:
        """
        Join lists contained as elements in the Series/Index with passed
        delimiter.

        If the elements of a Series are lists themselves, join the content of
        these lists using the delimiter passed to the function.
        This function is an equivalent to :meth:`str.join`.
        In the special case that the lists in the Series contain only ``None``,
        a `<NA>`/`None` value will always be returned.

        Parameters
        ----------
        sep : str or array-like
            If str, the delimiter is used between list entries.
            If array-like, the string at a position is used as a
            delimiter for corresponding row of the list entries.
        string_na_rep : str, default None
            This character will take the place of null strings
            (not empty strings) in the Series but will be considered
            only if the Series contains list elements and those lists have
            at least one non-null string. If ``string_na_rep`` is ``None``,
            it defaults to empty space "".
        sep_na_rep : str, default None
            This character will take the place of any null strings
            (not empty strings) in `sep`. This parameter can be used
            only if `sep` is array-like. If ``sep_na_rep`` is ``None``,
            it defaults to empty space "".

        Returns
        -------
        Series/Index: object
            The list entries concatenated by intervening occurrences of
            the delimiter.

        Raises
        ------
        ValueError
            - If ``sep_na_rep`` is supplied when ``sep`` is str.
            - If ``sep`` is array-like and not of equal length with Series/Index.
        TypeError
            - If ``string_na_rep`` or ``sep_na_rep`` are not scalar values.
            - If ``sep`` is not of following types: str or array-like.

        Examples
        --------
        >>> import cudf
        >>> ser = cudf.Series([['a', 'b', 'c'], ['d', 'e'], ['f'], ['g', ' ', 'h']])
        >>> ser
        0    [a, b, c]
        1       [d, e]
        2          [f]
        3    [g,  , h]
        dtype: list
        >>> ser.str.join(sep='-')
        0    a-b-c
        1      d-e
        2        f
        3    g- -h
        dtype: object

        ``sep`` can an array-like input:

        >>> ser.str.join(sep=['-', '+', '.', '='])
        0    a-b-c
        1      d+e
        2        f
        3    g= =h
        dtype: object

        If the actual series doesn't have lists, each character is joined
        by `sep`:

        >>> ser = cudf.Series(['abc', 'def', 'ghi'])
        >>> ser
        0    abc
        1    def
        2    ghi
        dtype: object
        >>> ser.str.join(sep='_')
        0    a_b_c
        1    d_e_f
        2    g_h_i
        dtype: object

        We can replace `<NA>`/`None` values present in lists using
        ``string_na_rep`` if the lists contain at least one valid string
        (lists containing all `None` will result in a `<NA>`/`None` value):

        >>> ser = cudf.Series([['a', 'b', None], [None, None, None], None, ['c', 'd']])
        >>> ser
        0          [a, b, None]
        1    [None, None, None]
        2                  None
        3                [c, d]
        dtype: list
        >>> ser.str.join(sep='_', string_na_rep='k')
        0    a_b_k
        1     <NA>
        2     <NA>
        3      c_d
        dtype: object

        We can replace `<NA>`/`None` values present in lists of ``sep``
        using ``sep_na_rep``:

        >>> ser.str.join(sep=[None, '^', '.', '-'], sep_na_rep='+')
        0    a+b+
        1    <NA>
        2    <NA>
        3     c-d
        dtype: object
        """  # noqa E501
        if sep is None:
            sep = ""

        if string_na_rep is None:
            string_na_rep = ""

        if is_scalar(sep) and sep_na_rep:
            raise ValueError(
                "sep_na_rep cannot be defined when `sep` is scalar."
            )

        if sep_na_rep is None:
            sep_na_rep = ""

        if not is_scalar(string_na_rep):
            raise TypeError(
                f"string_na_rep should be a string scalar, got {string_na_rep}"
                f" of type : {type(string_na_rep)}"
            )

        if isinstance(self._column, cudf.core.column.ListColumn):
            strings_column = self._column
        else:
            # If self._column is not a ListColumn, we will have to
            # split each row by character and create a ListColumn out of it.
            strings_column = self._split_by_character()

        if is_scalar(sep):
            data = libstrings.join_lists_with_scalar(
                strings_column, cudf.Scalar(sep), cudf.Scalar(string_na_rep)
            )
        elif can_convert_to_column(sep):
            sep_column = column.as_column(sep)
            if len(sep_column) != len(strings_column):
                raise ValueError(
                    f"sep should be of similar size to the series, "
                    f"got: {len(sep_column)}, expected: {len(strings_column)}"
                )
            if not is_scalar(sep_na_rep):
                raise TypeError(
                    f"sep_na_rep should be a string scalar, got {sep_na_rep} "
                    f"of type: {type(sep_na_rep)}"
                )

            data = libstrings.join_lists_with_column(
                strings_column,
                sep_column,
                cudf.Scalar(string_na_rep),
                cudf.Scalar(sep_na_rep),
            )
        else:
            raise TypeError(
                f"sep should be an str, array-like or Series object, "
                f"found {type(sep)}"
            )

        return self._return_or_inplace(data)

    def _split_by_character(self):
        col = self._column.fillna("")  # sanitize nulls
        result_col = libstrings.character_tokenize(col)

        offset_col = col.children[0]

        return cudf.core.column.ListColumn(
            size=len(col),
            dtype=cudf.ListDtype(col.dtype),
            mask=col.mask,
            offset=0,
            null_count=0,
            children=(offset_col, result_col),
        )

    def extract(
        self, pat: str, flags: int = 0, expand: bool = True
    ) -> SeriesOrIndex:
        r"""
        Extract capture groups in the regex `pat` as columns in a DataFrame.

        For each subject string in the Series, extract groups from the first
        match of regular expression `pat`.

        Parameters
        ----------
        pat : str
            Regular expression pattern with capturing groups.
        flags : int, default 0 (no flags)
            Flags to pass through to the regex engine (e.g. re.MULTILINE)
        expand : bool, default True
            If True, return DataFrame with one column per capture group.
            If False, return a Series/Index if there is one capture group or
            DataFrame if there are multiple capture groups.

        Returns
        -------
        DataFrame or Series/Index
            A DataFrame with one row for each subject string, and one column
            for each group. If `expand=False` and `pat` has only one capture
            group, then return a Series/Index.

        Examples
        --------
        >>> import cudf
        >>> s = cudf.Series(['a1', 'b2', 'c3'])
        >>> s.str.extract(r'([ab])(\d)')
              0     1
        0     a     1
        1     b     2
        2  <NA>  <NA>

        A pattern with one group will return a DataFrame with one
        column if expand=True.

        >>> s.str.extract(r'[ab](\d)', expand=True)
              0
        0     1
        1     2
        2  <NA>

        A pattern with one group will return a Series if expand=False.

        >>> s.str.extract(r'[ab](\d)', expand=False)
        0       1
        1       2
        2    <NA>
        dtype: object

        .. pandas-compat::
            **StringMethods.extract**

            The `flags` parameter currently only supports re.DOTALL and
            re.MULTILINE.
        """  # noqa W605
        if not _is_supported_regex_flags(flags):
            raise NotImplementedError(
                "unsupported value for `flags` parameter"
            )

        data, _ = libstrings.extract(self._column, pat, flags)
        if len(data) == 1 and expand is False:
            data = next(iter(data.values()))
        else:
            data = data
        return self._return_or_inplace(data, expand=expand)

    def contains(
        self,
        pat: Union[str, Sequence],
        case: bool = True,
        flags: int = 0,
        na=np.nan,
        regex: bool = True,
    ) -> SeriesOrIndex:
        r"""
        Test if pattern or regex is contained within a string of a Series or
        Index.

        Return boolean Series or Index based on whether a given pattern or
        regex is contained within a string of a Series or Index.

        Parameters
        ----------
        pat : str or list-like
            Character sequence or regular expression.
            If ``pat`` is list-like then regular expressions are not
            accepted.
        flags : int, default 0 (no flags)
            Flags to pass through to the regex engine (e.g. re.MULTILINE)
        regex : bool, default True
            If True, assumes the pattern is a regular expression.
            If False, treats the pattern as a literal string.

        Returns
        -------
        Series/Index of bool dtype
            A Series/Index of boolean dtype indicating whether the given
            pattern is contained within the string of each element of the
            Series/Index.

        Examples
        --------
        >>> import cudf
        >>> s1 = cudf.Series(['Mouse', 'dog', 'house and parrot', '23', None])
        >>> s1
        0               Mouse
        1                 dog
        2    house and parrot
        3                  23
        4                <NA>
        dtype: object
        >>> s1.str.contains('og', regex=False)
        0    False
        1     True
        2    False
        3    False
        4     <NA>
        dtype: bool

        Returning an Index of booleans using only a literal pattern.

        >>> data = ['Mouse', 'dog', 'house and parrot', '23.0', np.nan]
        >>> idx = cudf.Index(data)
        >>> idx
        Index(['Mouse', 'dog', 'house and parrot', '23.0', None], dtype='object')
        >>> idx.str.contains('23', regex=False)
        Index([False, False, False, True, <NA>], dtype='bool')

        Returning 'house' or 'dog' when either expression occurs in a string.

        >>> s1.str.contains('house|dog', regex=True)
        0    False
        1     True
        2     True
        3    False
        4     <NA>
        dtype: bool

        Returning any digit using regular expression.

        >>> s1.str.contains('\d', regex=True)
        0    False
        1    False
        2    False
        3     True
        4     <NA>
        dtype: bool

        Ensure ``pat`` is a not a literal pattern when ``regex`` is set
        to True. Note in the following example one might expect
        only `s2[1]` and `s2[3]` to return True. However,
        '.0' as a regex matches any character followed by a 0.

        >>> s2 = cudf.Series(['40', '40.0', '41', '41.0', '35'])
        >>> s2.str.contains('.0', regex=True)
        0     True
        1     True
        2    False
        3     True
        4    False
        dtype: bool

        The ``pat`` may also be a sequence of strings in which case
        the individual strings are searched in corresponding rows.

        >>> s2 = cudf.Series(['house', 'dog', 'and', '', ''])
        >>> s1.str.contains(s2)
        0    False
        1     True
        2     True
        3     True
        4     <NA>
        dtype: bool

        .. pandas-compat::
            **StringMethods.contains**

            The parameters `case` and `na` are not yet supported and will
            raise a NotImplementedError if anything other than the default
            value is set.
            The `flags` parameter currently only supports re.DOTALL and
            re.MULTILINE.
        """  # noqa W605
        if na is not np.nan:
            raise NotImplementedError("`na` parameter is not yet supported")
        if regex and isinstance(pat, re.Pattern):
            flags = pat.flags & ~re.U
            pat = pat.pattern
        if not _is_supported_regex_flags(flags):
            raise NotImplementedError(
                "unsupported value for `flags` parameter"
            )
        if regex and not case:
            raise NotImplementedError(
                "`case=False` only supported when `regex=False`"
            )

        if is_scalar(pat):
            if regex:
                result_col = libstrings.contains_re(self._column, pat, flags)
            else:
                if case is False:
                    input_column = libstrings.to_lower(self._column)
                    pat = cudf.Scalar(pat.lower(), dtype="str")  # type: ignore
                else:
                    input_column = self._column
                    pat = cudf.Scalar(pat, dtype="str")  # type: ignore
                result_col = libstrings.contains(input_column, pat)
        else:
            # TODO: we silently ignore the `regex=` flag here
            if case is False:
                input_column = libstrings.to_lower(self._column)
                pat = libstrings.to_lower(column.as_column(pat, dtype="str"))
            else:
                input_column = self._column
                pat = column.as_column(pat, dtype="str")
            result_col = libstrings.contains_multiple(input_column, pat)
        return self._return_or_inplace(result_col)

    def like(self, pat: str, esc: Optional[str] = None) -> SeriesOrIndex:
        """
        Test if a like pattern matches a string of a Series or Index.

        Return boolean Series or Index based on whether a given pattern
        matches strings in a Series or Index.

        Parameters
        ----------
        pat : str
            Pattern for matching. Use '%' for any number of any character
            including no characters. Use '_' for any single character.

        esc : str
            Character to use if escape is necessary to match '%' or '_'
            literals.

        Returns
        -------
        Series/Index of bool dtype
            A Series/Index of boolean dtype indicating whether the given
            pattern matches the string of each element of the Series/Index.

        Examples
        --------
        >>> import cudf
        >>> s = cudf.Series(['abc', 'a', 'b' ,'ddbc', '%bb'])
        >>> s.str.like('%b_')
        0   False
        1   False
        2   False
        3   True
        4   True
        dtype: boolean

        Parameter `esc` can be used to match a wildcard literal.

        >>> s.str.like('/%b_', esc='/' )
        0   False
        1   False
        2   False
        3   False
        4   True
        dtype: boolean
        """
        if not isinstance(pat, str):
            raise TypeError(
                f"expected a string object, not {type(pat).__name__}"
            )

        if esc is None:
            esc = ""

        if not isinstance(esc, str):
            raise TypeError(
                f"expected a string object, not {type(esc).__name__}"
            )

        if len(esc) > 1:
            raise ValueError(
                "expected esc to contain less than or equal to 1 characters"
            )

        result_col = libstrings.like(
            self._column, cudf.Scalar(pat, "str"), cudf.Scalar(esc, "str")
        )

        return self._return_or_inplace(result_col)

    def repeat(
        self,
        repeats: Union[int, Sequence],
    ) -> SeriesOrIndex:
        """
        Duplicate each string in the Series or Index.
        Equivalent to `str.repeat()
        <https://pandas.pydata.org/docs/reference/api/pandas.Series.str.repeat.html>`_.

        Parameters
        ----------
        repeats : int or sequence of int
            Same value for all (int) or different value per (sequence).

        Returns
        -------
        Series or Index of object
            Series or Index of repeated string objects specified by
            input parameter repeats.

        Examples
        --------
        >>> s = cudf.Series(['a', 'b', 'c'])
        >>> s
        0    a
        1    b
        2    c
        dtype: object

        Single int repeats string in Series

        >>> s.str.repeat(repeats=2)
        0    aa
        1    bb
        2    cc
        dtype: object

        Sequence of int repeats corresponding string in Series

        >>> s.str.repeat(repeats=[1, 2, 3])
        0      a
        1     bb
        2    ccc
        dtype: object
        """
        if can_convert_to_column(repeats):
            return self._return_or_inplace(
                libstrings.repeat_sequence(
                    self._column,
                    column.as_column(repeats, dtype="int"),
                ),
            )

        return self._return_or_inplace(
            libstrings.repeat_scalar(self._column, repeats)
        )

    def replace(
        self,
        pat: Union[str, Sequence],
        repl: Union[str, Sequence],
        n: int = -1,
        case=None,
        flags: int = 0,
        regex: bool = True,
    ) -> SeriesOrIndex:
        """
        Replace occurrences of pattern/regex in the Series/Index with some
        other string. Equivalent to `str.replace()
        <https://docs.python.org/3/library/stdtypes.html#str.replace>`_
        or `re.sub()
        <https://docs.python.org/3/library/re.html#re.sub>`_.

        Parameters
        ----------
        pat : str or list-like
            String(s) to be replaced as a character sequence or regular
            expression.
        repl : str or list-like
            String(s) to be used as replacement.
        n : int, default -1 (all)
            Number of replacements to make from the start.
        regex : bool, default True
            If True, assumes the pattern is a regular expression.
            If False, treats the pattern as a literal string.

        Returns
        -------
        Series/Index of str dtype
            A copy of the object with all matching occurrences of pat replaced
            by repl.

        Examples
        --------
        >>> import cudf
        >>> s = cudf.Series(['foo', 'fuz', None])
        >>> s
        0     foo
        1     fuz
        2    <NA>
        dtype: object

        When pat is a string and regex is True (the default), the given pat
        is compiled as a regex. When repl is a string, it replaces matching
        regex patterns as with ``re.sub()``. NaN value(s) in the Series
        are left as is:

        >>> s.str.replace('f.', 'ba', regex=True)
        0     bao
        1     baz
        2    <NA>
        dtype: object

        When pat is a string and `regex` is False, every pat is replaced
        with repl as with ``str.replace()``:

        >>> s.str.replace('f.', 'ba', regex=False)
        0     foo
        1     fuz
        2    <NA>
        dtype: object

        .. pandas-compat::
            **StringMethods.replace**

            The parameters `case` and `flags` are not yet supported and will
            raise a `NotImplementedError` if anything other than the default
            value is set.
        """
        if case is not None:
            raise NotImplementedError("`case` parameter is not yet supported")
        if flags != 0:
            raise NotImplementedError("`flags` parameter is not yet supported")

        if can_convert_to_column(pat) and can_convert_to_column(repl):
            if n != -1:
                warnings.warn(
                    "`n` parameter is not supported when "
                    "`pat` and `repl` are list-like inputs"
                )

            return self._return_or_inplace(
                libstrings.replace_multi_re(
                    self._column,
                    pat,
                    column.as_column(repl, dtype="str"),
                )
                if regex
                else libstrings.replace_multi(
                    self._column,
                    column.as_column(pat, dtype="str"),
                    column.as_column(repl, dtype="str"),
                ),
            )
        # Pandas treats 0 as all
        if n == 0:
            n = -1

        # If 'pat' is re.Pattern then get the pattern string from it
        if regex and isinstance(pat, re.Pattern):
            pat = pat.pattern

        # Pandas forces non-regex replace when pat is a single-character
        return self._return_or_inplace(
            libstrings.replace_re(
                self._column, pat, cudf.Scalar(repl, "str"), n
            )
            if regex is True and len(pat) > 1
            else libstrings.replace(
                self._column,
                cudf.Scalar(pat, "str"),
                cudf.Scalar(repl, "str"),
                n,
            ),
        )

    def replace_with_backrefs(self, pat: str, repl: str) -> SeriesOrIndex:
        r"""
        Use the ``repl`` back-ref template to create a new string
        with the extracted elements found using the ``pat`` expression.

        Parameters
        ----------
        pat : str or compiled regex
            Regex with groupings to identify extract sections.
            This should not be a compiled regex.
        repl : str
            String template containing back-reference indicators.

        Returns
        -------
        Series/Index of str dtype

        Examples
        --------
        >>> import cudf
        >>> s = cudf.Series(["A543","Z756"])
        >>> s.str.replace_with_backrefs('(\\d)(\\d)', 'V\\2\\1')
        0    AV453
        1    ZV576
        dtype: object
        """

        # If 'pat' is re.Pattern then get the pattern string from it
        if isinstance(pat, re.Pattern):
            pat = pat.pattern

        return self._return_or_inplace(
            libstrings.replace_with_backrefs(self._column, pat, repl)
        )

    def slice(
        self,
        start: Optional[int] = None,
        stop: Optional[int] = None,
        step: Optional[int] = None,
    ) -> SeriesOrIndex:
        """
        Slice substrings from each element in the Series or Index.

        Parameters
        ----------
        start : int, optional
            Start position for slice operation.
        stop : int, optional
            Stop position for slice operation.
        step : int, optional
            Step size for slice operation.

        Returns
        -------
        Series/Index of str dtype
            Series or Index from sliced substring from
            original string object.

        See Also
        --------
        slice_replace
            Replace a slice with a string.

        get
            Return element at position. Equivalent
            to ``Series.str.slice(start=i, stop=i+1)``
            with ``i`` being the position.

        Examples
        --------
        >>> import cudf
        >>> s = cudf.Series(["koala", "fox", "chameleon"])
        >>> s
        0        koala
        1          fox
        2    chameleon
        dtype: object
        >>> s.str.slice(start=1)
        0        oala
        1          ox
        2    hameleon
        dtype: object
        >>> s.str.slice(start=-1)
        0    a
        1    x
        2    n
        dtype: object
        >>> s.str.slice(stop=2)
        0    ko
        1    fo
        2    ch
        dtype: object
        >>> s.str.slice(step=2)
        0      kaa
        1       fx
        2    caeen
        dtype: object
        >>> s.str.slice(start=0, stop=5, step=3)
        0    kl
        1     f
        2    cm
        dtype: object
        """

        return self._return_or_inplace(
            libstrings.slice_strings(self._column, start, stop, step),
        )

    def isinteger(self) -> SeriesOrIndex:
        """
        Check whether all characters in each string form integer.

        If a string has zero characters, False is returned for
        that check.

        Returns
        -------
        Series or Index of bool
            Series or Index of boolean values with the same
            length as the original Series/Index.

        See Also
        --------
        isalnum
            Check whether all characters are alphanumeric.

        isalpha
            Check whether all characters are alphabetic.

        isdecimal
            Check whether all characters are decimal.

        isdigit
            Check whether all characters are digits.

        isnumeric
            Check whether all characters are numeric.

        isfloat
            Check whether all characters are float.

        islower
            Check whether all characters are lowercase.

        isspace
            Check whether all characters are whitespace.

        isupper
            Check whether all characters are uppercase.

        Examples
        --------
        >>> import cudf
        >>> s = cudf.Series(["1", "0.1", "+100", "-15", "abc"])
        >>> s.str.isinteger()
        0     True
        1    False
        2     True
        3     True
        4    False
        dtype: bool
        >>> s = cudf.Series(["this is plan text", "", "10 10"])
        >>> s.str.isinteger()
        0    False
        1    False
        2    False
        dtype: bool
        """
        return self._return_or_inplace(libstrings.is_integer(self._column))

    def ishex(self) -> SeriesOrIndex:
        """
        Check whether all characters in each string form a hex integer.

        If a string has zero characters, False is returned for
        that check.

        Returns
        -------
        Series or Index of bool
            Series or Index of boolean values with the same
            length as the original Series/Index.

        See Also
        --------
        isdecimal
            Check whether all characters are decimal.

        isdigit
            Check whether all characters are digits.

        isnumeric
            Check whether all characters are numeric.

        isfloat
            Check whether all characters are float.

        Examples
        --------
        >>> import cudf
        >>> s = cudf.Series(["", "123DEF", "0x2D3", "-15", "abc"])
        >>> s.str.ishex()
        0    False
        1     True
        2     True
        3    False
        4     True
        dtype: bool
        """
        return self._return_or_inplace(str_cast.is_hex(self._column))

    def istimestamp(self, format: str) -> SeriesOrIndex:
        """
        Check whether all characters in each string can be converted to
        a timestamp using the given format.

        Returns
        -------
        Series or Index of bool
            Series or Index of boolean values with the same
            length as the original Series/Index.

        Examples
        --------
        >>> import cudf
        >>> s = cudf.Series(["20201101", "192011", "18200111", "2120-11-01"])
        >>> s.str.istimestamp("%Y%m%d")
        0     True
        1    False
        2     True
        3    False
        dtype: bool
        """
        return self._return_or_inplace(
            str_cast.istimestamp(self._column, format)
        )

    def isfloat(self) -> SeriesOrIndex:
        r"""
        Check whether all characters in each string form floating value.

        If a string has zero characters, False is returned for
        that check.

        Returns
        -------
        Series or Index of bool
            Series or Index of boolean values with the same
            length as the original Series/Index.

        See Also
        --------
        isalnum
            Check whether all characters are alphanumeric.

        isalpha
            Check whether all characters are alphabetic.

        isdecimal
            Check whether all characters are decimal.

        isdigit
            Check whether all characters are digits.

        isinteger
            Check whether all characters are integer.

        isnumeric
            Check whether all characters are numeric.

        islower
            Check whether all characters are lowercase.

        isspace
            Check whether all characters are whitespace.

        isupper
            Check whether all characters are uppercase.

        Examples
        --------
        >>> import cudf
        >>> s = cudf.Series(["1.1", "0.123213", "+0.123", "-100.0001", "234",
        ... "3-"])
        >>> s.str.isfloat()
        0     True
        1     True
        2     True
        3     True
        4     True
        5    False
        dtype: bool
        >>> s = cudf.Series(["this is plain text", "\t\n", "9.9", "9.9.9"])
        >>> s.str.isfloat()
        0    False
        1    False
        2     True
        3    False
        dtype: bool
        """
        return self._return_or_inplace(libstrings.is_float(self._column))

    def isdecimal(self) -> SeriesOrIndex:
        """
        Check whether all characters in each string are decimal.

        This is equivalent to running the Python string method
        `str.isdecimal()
        <https://docs.python.org/3/library/stdtypes.html#str.isdecimal>`_
        for each element of the Series/Index.
        If a string has zero characters, False is returned for
        that check.

        Returns
        -------
        Series or Index of bool
            Series or Index of boolean values with the same
            length as the original Series/Index.

        See Also
        --------
        isalnum
            Check whether all characters are alphanumeric.

        isalpha
            Check whether all characters are alphabetic.

        isdigit
            Check whether all characters are digits.

        isinteger
            Check whether all characters are integer.

        isnumeric
            Check whether all characters are numeric.

        isfloat
            Check whether all characters are float.

        islower
            Check whether all characters are lowercase.

        isspace
            Check whether all characters are whitespace.

        isupper
            Check whether all characters are uppercase.

        Examples
        --------
        >>> import cudf
        >>> s3 = cudf.Series(['23', '³', '⅕', ''])

        The s3.str.isdecimal method checks for characters used to form
        numbers in base 10.

        >>> s3.str.isdecimal()
        0     True
        1    False
        2    False
        3    False
        dtype: bool
        """
        return self._return_or_inplace(libstrings.is_decimal(self._column))

    def isalnum(self) -> SeriesOrIndex:
        """
        Check whether all characters in each string are alphanumeric.

        This is equivalent to running the Python string method
        `str.isalnum()
        <https://docs.python.org/3/library/stdtypes.html#str.isalnum>`_
        for each element of the Series/Index. If a string has zero
        characters, False is returned for that check.

        Equivalent to: ``isalpha() or isdigit() or isnumeric() or isdecimal()``

        Returns
        -------
        Series or Index of bool
            Series or Index of boolean values with the
            same length as the original Series/Index.

        See Also
        --------
        isalpha
            Check whether all characters are alphabetic.

        isdecimal
            Check whether all characters are decimal.

        isdigit
            Check whether all characters are digits.

        isinteger
            Check whether all characters are integer.

        isnumeric
            Check whether all characters are numeric.

        isfloat
            Check whether all characters are float.

        islower
            Check whether all characters are lowercase.

        isspace
            Check whether all characters are whitespace.

        isupper
            Check whether all characters are uppercase.

        Examples
        --------
        >>> import cudf
        >>> s1 = cudf.Series(['one', 'one1', '1', ''])
        >>> s1.str.isalnum()
        0     True
        1     True
        2     True
        3    False
        dtype: bool

        Note that checks against characters mixed with
        any additional punctuation or whitespace will
        evaluate to false for an alphanumeric check.

        >>> s2 = cudf.Series(['A B', '1.5', '3,000'])
        >>> s2.str.isalnum()
        0    False
        1    False
        2    False
        dtype: bool
        """
        return self._return_or_inplace(libstrings.is_alnum(self._column))

    def isalpha(self) -> SeriesOrIndex:
        """
        Check whether all characters in each string are alphabetic.

        This is equivalent to running the Python string method
        `str.isalpha()
        <https://docs.python.org/3/library/stdtypes.html#str.isalpha>`_
        for each element of the Series/Index.
        If a string has zero characters, False is returned for that check.

        Returns
        -------
        Series or Index of bool
            Series or Index of boolean values with the same length
            as the original Series/Index.

        See Also
        --------
        isalnum
            Check whether all characters are alphanumeric.

        isdecimal
            Check whether all characters are decimal.

        isdigit
            Check whether all characters are digits.

        isinteger
            Check whether all characters are integer.

        isnumeric
            Check whether all characters are numeric.

        isfloat
            Check whether all characters are float.

        islower
            Check whether all characters are lowercase.

        isspace
            Check whether all characters are whitespace.

        isupper
            Check whether all characters are uppercase.

        Examples
        --------
        >>> import cudf
        >>> s1 = cudf.Series(['one', 'one1', '1', ''])
        >>> s1.str.isalpha()
        0     True
        1    False
        2    False
        3    False
        dtype: bool
        """
        return self._return_or_inplace(libstrings.is_alpha(self._column))

    def isdigit(self) -> SeriesOrIndex:
        """
        Check whether all characters in each string are digits.

        This is equivalent to running the Python string method
        `str.isdigit()
        <https://docs.python.org/3/library/stdtypes.html#str.isdigit>`_
        for each element of the Series/Index.
        If a string has zero characters, False is returned
        for that check.

        Returns
        -------
        Series or Index of bool
            Series or Index of boolean values with the same
            length as the original Series/Index.

        See Also
        --------
        isalnum
            Check whether all characters are alphanumeric.

        isalpha
            Check whether all characters are alphabetic.

        isdecimal
            Check whether all characters are decimal.

        isinteger
            Check whether all characters are integer.

        isnumeric
            Check whether all characters are numeric.

        isfloat
            Check whether all characters are float.

        islower
            Check whether all characters are lowercase.

        isspace
            Check whether all characters are whitespace.

        isupper
            Check whether all characters are uppercase.

        Examples
        --------
        >>> import cudf
        >>> s = cudf.Series(['23', '³', '⅕', ''])

        The ``s.str.isdigit`` method is the same as ``s.str.isdecimal`` but
        also includes special digits, like superscripted and
        subscripted digits in unicode.

        >>> s.str.isdigit()
        0     True
        1     True
        2    False
        3    False
        dtype: bool
        """
        return self._return_or_inplace(libstrings.is_digit(self._column))

    def isnumeric(self) -> SeriesOrIndex:
        """
        Check whether all characters in each string are numeric.

        This is equivalent to running the Python string method
        `str.isnumeric()
        <https://docs.python.org/3/library/stdtypes.html#str.isnumeric>`_
        for each element of the Series/Index. If a
        string has zero characters, False is returned for that check.

        Returns
        -------
        Series or Index of bool
            Series or Index of boolean values with the same
            length as the original Series/Index.

        See Also
        --------
        isalnum
            Check whether all characters are alphanumeric.

        isalpha
            Check whether all characters are alphabetic.

        isdecimal
            Check whether all characters are decimal.

        isdigit
            Check whether all characters are digits.

        isinteger
            Check whether all characters are integer.

        isfloat
            Check whether all characters are float.

        islower
            Check whether all characters are lowercase.

        isspace
            Check whether all characters are whitespace.

        isupper
            Check whether all characters are uppercase.

        Examples
        --------
        >>> import cudf
        >>> s1 = cudf.Series(['one', 'one1', '1', ''])
        >>> s1.str.isnumeric()
        0    False
        1    False
        2     True
        3    False
        dtype: bool

        The ``s1.str.isnumeric`` method is the same as ``s2.str.isdigit`` but
        also includes other characters that can represent
        quantities such as unicode fractions.

        >>> s2 = pd.Series(['23', '³', '⅕', ''], dtype='str')
        >>> s2.str.isnumeric()
        0     True
        1     True
        2     True
        3    False
        dtype: bool
        """
        return self._return_or_inplace(libstrings.is_numeric(self._column))

    def isupper(self) -> SeriesOrIndex:
        """
        Check whether all characters in each string are uppercase.

        This is equivalent to running the Python string method
        `str.isupper()
        <https://docs.python.org/3/library/stdtypes.html#str.isupper>`_
        for each element of the Series/Index.
        If a string has zero characters, False is returned
        for that check.

        Returns
        -------
        Series or Index of bool
            Series or Index of boolean values with the same
            length as the original Series/Index.

        See Also
        --------
        isalnum
            Check whether all characters are alphanumeric.

        isalpha
            Check whether all characters are alphabetic.

        isdecimal
            Check whether all characters are decimal.

        isdigit
            Check whether all characters are digits.

        isinteger
            Check whether all characters are integer.

        isnumeric
            Check whether all characters are numeric.

        isfloat
            Check whether all characters are float.

        islower
            Check whether all characters are lowercase.

        isspace
            Check whether all characters are whitespace.

        Examples
        --------
        >>> import cudf
        >>> s = cudf.Series(['leopard', 'Golden Eagle', 'SNAKE', ''])
        >>> s.str.isupper()
        0    False
        1    False
        2     True
        3    False
        dtype: bool
        """
        return self._return_or_inplace(libstrings.is_upper(self._column))

    def islower(self) -> SeriesOrIndex:
        """
        Check whether all characters in each string are lowercase.

        This is equivalent to running the Python string method
        `str.islower()
        <https://docs.python.org/3/library/stdtypes.html#str.islower>`_
        for each element of the Series/Index.
        If a string has zero characters, False is returned
        for that check.

        Returns
        -------
        Series or Index of bool
            Series or Index of boolean values with the same
            length as the original Series/Index.

        See Also
        --------
        isalnum
            Check whether all characters are alphanumeric.

        isalpha
            Check whether all characters are alphabetic.

        isdecimal
            Check whether all characters are decimal.

        isdigit
            Check whether all characters are digits.

        isinteger
            Check whether all characters are integer.

        isnumeric
            Check whether all characters are numeric.

        isfloat
            Check whether all characters are float.

        isspace
            Check whether all characters are whitespace.

        isupper
            Check whether all characters are uppercase.

        Examples
        --------
        >>> import cudf
        >>> s = cudf.Series(['leopard', 'Golden Eagle', 'SNAKE', ''])
        >>> s.str.islower()
        0     True
        1    False
        2    False
        3    False
        dtype: bool
        """
        return self._return_or_inplace(libstrings.is_lower(self._column))

    def isipv4(self) -> SeriesOrIndex:
        """
        Check whether all characters in each string form an IPv4 address.

        If a string has zero characters, False is returned for
        that check.

        Returns
        -------
        Series or Index of bool
            Series or Index of boolean values with the same
            length as the original Series/Index.

        Examples
        --------
        >>> import cudf
        >>> s = cudf.Series(["", "127.0.0.1", "255.255.255.255", "123.456"])
        >>> s.str.isipv4()
        0    False
        1     True
        2     True
        3    False
        dtype: bool
        """
        return self._return_or_inplace(str_cast.is_ipv4(self._column))

    def lower(self) -> SeriesOrIndex:
        """
        Converts all characters to lowercase.

        Equivalent to `str.lower()
        <https://docs.python.org/3/library/stdtypes.html#str.lower>`_.

        Returns
        -------
        Series or Index of object
            A copy of the object with all strings converted to lowercase.

        See Also
        --------
        upper
            Converts all characters to uppercase.

        title
            Converts first character of each word to uppercase and remaining
            to lowercase.

        capitalize
            Converts first character to uppercase and remaining to lowercase.

        swapcase
            Converts uppercase to lowercase and lowercase to uppercase.

        Examples
        --------
        >>> import cudf
        >>> data = ['lower', 'CAPITALS', 'this is a sentence', 'SwApCaSe']
        >>> s = cudf.Series(data)
        >>> s.str.lower()
        0                 lower
        1              capitals
        2    this is a sentence
        3              swapcase
        dtype: object
        """
        return self._return_or_inplace(libstrings.to_lower(self._column))

    def upper(self) -> SeriesOrIndex:
        """
        Convert each string to uppercase.
        This only applies to ASCII characters at this time.

        Equivalent to `str.upper()
        <https://docs.python.org/3/library/stdtypes.html#str.upper>`_.

        Returns
        -------
        Series or Index of object

        See Also
        --------
        lower
            Converts all characters to lowercase.

        upper
            Converts all characters to uppercase.

        title
            Converts first character of each word to uppercase and
            remaining to lowercase.

        capitalize
            Converts first character to uppercase and remaining to
            lowercase.

        swapcase
            Converts uppercase to lowercase and lowercase to uppercase.

        Examples
        --------
        >>> import cudf
        >>> data = ['lower', 'CAPITALS', 'this is a sentence', 'SwApCaSe']
        >>> s = cudf.Series(data)
        >>> s
        0                 lower
        1              CAPITALS
        2    this is a sentence
        3              SwApCaSe
        dtype: object
        >>> s.str.upper()
        0                 LOWER
        1              CAPITALS
        2    THIS IS A SENTENCE
        3              SWAPCASE
        dtype: object
        """
        return self._return_or_inplace(libstrings.to_upper(self._column))

    def capitalize(self) -> SeriesOrIndex:
        """
        Convert strings in the Series/Index to be capitalized.
        This only applies to ASCII characters at this time.

        Returns
        -------
        Series or Index of object

        Examples
        --------
        >>> import cudf
        >>> data = ['lower', 'CAPITALS', 'this is a sentence', 'SwApCaSe']
        >>> s = cudf.Series(data)
        >>> s.str.capitalize()
        0                 Lower
        1              Capitals
        2    This is a sentence
        3              Swapcase
        dtype: object
        >>> s = cudf.Series(["hello, friend","goodbye, friend"])
        >>> s.str.capitalize()
        0      Hello, friend
        1    Goodbye, friend
        dtype: object
        """
        return self._return_or_inplace(libstrings.capitalize(self._column))

    def swapcase(self) -> SeriesOrIndex:
        """
        Change each lowercase character to uppercase and vice versa.
        This only applies to ASCII characters at this time.

        Equivalent to `str.swapcase()
        <https://docs.python.org/3/library/stdtypes.html#str.swapcase>`_.

        Returns
        -------
        Series or Index of object

        See Also
        --------
        lower
            Converts all characters to lowercase.

        upper
            Converts all characters to uppercase.

        title
            Converts first character of each word to uppercase and remaining
            to lowercase.

        capitalize
            Converts first character to uppercase and remaining to lowercase.

        Examples
        --------
        >>> import cudf
        >>> data = ['lower', 'CAPITALS', 'this is a sentence', 'SwApCaSe']
        >>> s = cudf.Series(data)
        >>> s
        0                 lower
        1              CAPITALS
        2    this is a sentence
        3              SwApCaSe
        dtype: object
        >>> s.str.swapcase()
        0                 LOWER
        1              capitals
        2    THIS IS A SENTENCE
        3              sWaPcAsE
        dtype: object
        """
        return self._return_or_inplace(libstrings.swapcase(self._column))

    def title(self) -> SeriesOrIndex:
        """
        Uppercase the first letter of each letter after a space
        and lowercase the rest.
        This only applies to ASCII characters at this time.

        Equivalent to `str.title()
        <https://docs.python.org/3/library/stdtypes.html#str.title>`_.

        Returns
        -------
        Series or Index of object

        See Also
        --------
        lower
            Converts all characters to lowercase.

        upper
            Converts all characters to uppercase.

        capitalize
            Converts first character to uppercase and remaining to lowercase.

        swapcase
            Converts uppercase to lowercase and lowercase to uppercase.

        Examples
        --------
        >>> import cudf
        >>> data = ['lower', 'CAPITALS', 'this is a sentence', 'SwApCaSe'])
        >>> s = cudf.Series(data)
        >>> s
        0                 lower
        1              CAPITALS
        2    this is a sentence
        3              SwApCaSe
        dtype: object
        >>> s.str.title()
        0                 Lower
        1              Capitals
        2    This Is A Sentence
        3              Swapcase
        dtype: object
        """
        return self._return_or_inplace(libstrings.title(self._column))

    def istitle(self) -> SeriesOrIndex:
        """
        Check whether each string is title formatted.
        The first letter of each word should be uppercase and the rest
        should be lowercase.

        Equivalent to :meth:`str.istitle`.

        Returns
        -------
        Series or Index of object

        Examples
        --------
        >>> import cudf
        >>> data = ['leopard', 'Golden Eagle', 'SNAKE', ''])
        >>> s = cudf.Series(data)
        >>> s.str.istitle()
        0    False
        1     True
        2    False
        3    False
        dtype: bool
        """
        return self._return_or_inplace(libstrings.is_title(self._column))

    def filter_alphanum(
        self, repl: Optional[str] = None, keep: bool = True
    ) -> SeriesOrIndex:
        """
        Remove non-alphanumeric characters from strings in this column.

        Parameters
        ----------
        repl : str
            Optional string to use in place of removed characters.
        keep : bool
            Set to False to remove all alphanumeric characters instead
            of keeping them.

        Returns
        -------
        Series/Index of str dtype
            Strings with only alphanumeric characters.

        Examples
        --------
        >>> import cudf
        >>> s = cudf.Series(["pears £12", "plums $34", "Temp 72℉", "100K℧"])
        >>> s.str.filter_alphanum(" ")
        0    pears  12
        1    plums  34
        2     Temp 72
        3        100K
        dtype: object
        """
        if repl is None:
            repl = ""

        return self._return_or_inplace(
            libstrings.filter_alphanum(
                self._column, cudf.Scalar(repl, "str"), keep
            ),
        )

    def slice_from(
        self, starts: "cudf.Series", stops: "cudf.Series"
    ) -> SeriesOrIndex:
        """
        Return substring of each string using positions for each string.

        The starts and stops parameters are of Column type.

        Parameters
        ----------
        starts : Series
            Beginning position of each the string to extract.
            Default is beginning of the each string.
        stops : Series
            Ending position of the each string to extract.
            Default is end of each string.
            Use -1 to specify to the end of that string.

        Returns
        -------
        Series/Index of str dtype
            A substring of each string using positions for each string.

        Examples
        --------
        >>> import cudf
        >>> s = cudf.Series(["hello","there"])
        >>> s
        0    hello
        1    there
        dtype: object
        >>> starts = cudf.Series([1, 3])
        >>> stops = cudf.Series([5, 5])
        >>> s.str.slice_from(starts, stops)
        0    ello
        1      re
        dtype: object
        """

        return self._return_or_inplace(
            libstrings.slice_from(
                self._column,
                column.as_column(starts),
                column.as_column(stops),
            ),
        )

    def slice_replace(
        self,
        start: Optional[int] = None,
        stop: Optional[int] = None,
        repl: Optional[str] = None,
    ) -> SeriesOrIndex:
        """
        Replace the specified section of each string with a new string.

        Parameters
        ----------
        start : int, optional
            Beginning position of the string to replace.
            Default is beginning of the each string.
        stop : int, optional
            Ending position of the string to replace.
            Default is end of each string.
        repl : str, optional
            String to insert into the specified position values.

        Returns
        -------
        Series/Index of str dtype
            A new string with the specified section of the string
            replaced with `repl` string.

        See Also
        --------
        slice
            Just slicing without replacement.

        Examples
        --------
        >>> import cudf
        >>> s = cudf.Series(['a', 'ab', 'abc', 'abdc', 'abcde'])
        >>> s
        0        a
        1       ab
        2      abc
        3     abdc
        4    abcde
        dtype: object

        Specify just `start`, meaning replace `start` until the `end` of
        the string with `repl`.

        >>> s.str.slice_replace(1, repl='X')
        0    aX
        1    aX
        2    aX
        3    aX
        4    aX
        dtype: object

        Specify just `stop`, meaning the `start` of the string to `stop`
        is replaced with `repl`, and the rest of the string is included.

        >>> s.str.slice_replace(stop=2, repl='X')
        0       X
        1       X
        2      Xc
        3     Xdc
        4    Xcde
        dtype: object

        Specify `start` and `stop`, meaning the slice from `start`
        to `stop` is replaced with `repl`. Everything before or
        after `start` and `stop` is included as is.

        >>> s.str.slice_replace(start=1, stop=3, repl='X')
        0      aX
        1      aX
        2      aX
        3     aXc
        4    aXde
        dtype: object
        """
        if start is None:
            start = 0

        if stop is None:
            stop = -1

        if repl is None:
            repl = ""

        return self._return_or_inplace(
            libstrings.slice_replace(
                self._column, start, stop, cudf.Scalar(repl, "str")
            ),
        )

    def insert(
        self, start: int = 0, repl: Optional[str] = None
    ) -> SeriesOrIndex:
        """
        Insert the specified string into each string in the specified
        position.

        Parameters
        ----------
        start : int
            Beginning position of the string to replace.
            Default is beginning of the each string.
            Specify -1 to insert at the end of each string.
        repl : str
            String to insert into the specified position value.

        Returns
        -------
        Series/Index of str dtype
            A new string series with the specified string
            inserted at the specified position.

        Examples
        --------
        >>> import cudf
        >>> s = cudf.Series(["abcdefghij", "0123456789"])
        >>> s.str.insert(2, '_')
        0    ab_cdefghij
        1    01_23456789
        dtype: object

        When no `repl` is passed, nothing is inserted.

        >>> s.str.insert(2)
        0    abcdefghij
        1    0123456789
        dtype: object

        Negative values are also supported for `start`.

        >>> s.str.insert(-1,'_')
        0    abcdefghij_
        1    0123456789_
        dtype: object
        """
        if repl is None:
            repl = ""

        return self._return_or_inplace(
            libstrings.insert(self._column, start, cudf.Scalar(repl, "str")),
        )

    def get(self, i: int = 0) -> SeriesOrIndex:
        """
        Extract element from each component at specified position.

        Parameters
        ----------
        i : int
            Position of element to extract.

        Returns
        -------
        Series/Index of str dtype

        Examples
        --------
        >>> import cudf
        >>> s = cudf.Series(["hello world", "rapids", "cudf"])
        >>> s
        0    hello world
        1         rapids
        2           cudf
        dtype: object
        >>> s.str.get(10)
        0    d
        1
        2
        dtype: object
        >>> s.str.get(1)
        0    e
        1    a
        2    u
        dtype: object

        ``get`` also accepts negative index number.

        >>> s.str.get(-1)
        0    d
        1    s
        2    f
        dtype: object
        """

        return self._return_or_inplace(libstrings.get(self._column, i))

    def get_json_object(
        self,
        json_path,
        *,
        allow_single_quotes=False,
        strip_quotes_from_single_strings=True,
        missing_fields_as_nulls=False,
    ):
        r"""
        Applies a JSONPath string to an input strings column
        where each row in the column is a valid json string

        Parameters
        ----------
        json_path : str
            The JSONPath string to be applied to each row
            of the input column
        allow_single_quotes : bool, default False
            If True, representing strings with single
            quotes is allowed.
            If False, strings must only be represented
            with double quotes.
        strip_quotes_from_single_strings : bool, default True
            If True, strip the quotes from the return value of
            a given row if it is a string.
            If False, values returned for a given row include
            quotes if they are strings.
        missing_fields_as_nulls : bool, default False
            If True, when an object is queried for a field
            it does not contain, "null" is returned.
            If False, when an object is queried for a field
            it does not contain, None is returned.

        Returns
        -------
        Column: New strings column containing the retrieved json object strings

        Examples
        --------
        >>> import cudf
        >>> s = cudf.Series(
            [
                \"\"\"
                {
                    "store":{
                        "book":[
                            {
                                "category":"reference",
                                "author":"Nigel Rees",
                                "title":"Sayings of the Century",
                                "price":8.95
                            },
                            {
                                "category":"fiction",
                                "author":"Evelyn Waugh",
                                "title":"Sword of Honour",
                                "price":12.99
                            }
                        ]
                    }
                }
                \"\"\"
            ])
        >>> s
            0    {"store": {\n        "book": [\n        { "cat...
            dtype: object
        >>> s.str.get_json_object("$.store.book")
            0    [\n        { "category": "reference",\n       ...
            dtype: object
        """

        options = libstrings.GetJsonObjectOptions(
            allow_single_quotes=allow_single_quotes,
            strip_quotes_from_single_strings=(
                strip_quotes_from_single_strings
            ),
            missing_fields_as_nulls=missing_fields_as_nulls,
        )
        return self._return_or_inplace(
            libstrings.get_json_object(
                self._column, cudf.Scalar(json_path, "str"), options
            )
        )

    def split(
        self,
        pat: Optional[str] = None,
        n: int = -1,
        expand: bool = False,
        regex: Optional[bool] = None,
    ) -> SeriesOrIndex:
        """
        Split strings around given separator/delimiter.

        Splits the string in the Series/Index from the beginning, at the
        specified delimiter string. Similar to `str.split()
        <https://docs.python.org/3/library/stdtypes.html#str.split>`_.

        Parameters
        ----------
        pat : str, default None
            String or regular expression to split on. If not specified, split
            on whitespace.
        n : int, default -1 (all)
            Limit number of splits in output. `None`, 0, and -1 will all be
            interpreted as "all splits".
        expand : bool, default False
            Expand the split strings into separate columns.

            * If ``True``, return DataFrame/MultiIndex expanding
              dimensionality.
            * If ``False``, return Series/Index, containing lists
              of strings.
        regex : bool, default None
            Determines if the passed-in pattern is a regular expression:

            * If ``True``, assumes the passed-in pattern is a regular
              expression
            * If ``False``, treats the pattern as a literal string.
            * If pat length is 1, treats pat as a literal string.

        Returns
        -------
        Series, Index, DataFrame or MultiIndex
            Type matches caller unless ``expand=True`` (see Notes).

        See Also
        --------
        rsplit
            Splits string around given separator/delimiter, starting from
            the right.

        str.split
            Standard library version for split.

        str.rsplit
            Standard library version for rsplit.

        Notes
        -----
        The handling of the n keyword depends on the number
        of found splits:

            - If found splits > n, make first n splits only
            - If found splits <= n, make all splits
            - If for a certain row the number of found
              splits < n, append None for padding up to n
              if ``expand=True``.

        If using ``expand=True``, Series and Index callers return
        DataFrame and MultiIndex objects, respectively.

        Examples
        --------
        >>> import cudf
        >>> data = ["this is a regular sentence",
        ...     "https://docs.python.org/index.html", None]
        >>> s = cudf.Series(data)
        >>> s
        0            this is a regular sentence
        1    https://docs.python.org/index.html
        2                                  <NA>
        dtype: object

        In the default setting, the string is split by whitespace.

        >>> s.str.split()
        0        [this, is, a, regular, sentence]
        1    [https://docs.python.org/index.html]
        2                                    None
        dtype: list

        Without the ``n`` parameter, the outputs of ``rsplit``
        and ``split`` are identical.

        >>> s.str.rsplit()
        0        [this, is, a, regular, sentence]
        1    [https://docs.python.org/index.html]
        2                                    None
        dtype: list

        The `n` parameter can be used to limit the number of
        splits on the delimiter.

        >>> s.str.split(n=2)
        0          [this, is, a regular sentence]
        1    [https://docs.python.org/index.html]
        2                                    None
        dtype: list

        The `pat` parameter can be used to split by other characters.

        >>> s.str.split(pat="/")
        0               [this is a regular sentence]
        1    [https:, , docs.python.org, index.html]
        2                                       None
        dtype: list

        When using ``expand=True``, the split elements will expand out
        into separate columns. If ``<NA>`` value is present, it is propagated
        throughout the columns during the split.

        >>> s.str.split(expand=True)
                                            0     1     2        3         4
        0                                this    is     a  regular  sentence
        1  https://docs.python.org/index.html  <NA>  <NA>     <NA>      <NA>
        2                                <NA>  <NA>  <NA>     <NA>      <NA>
        """

        if expand not in (True, False):
            raise ValueError(
                f"expand parameter accepts only : [True, False], "
                f"got {expand}"
            )

        # Pandas treats 0 as all
        if n is None or n == 0:
            n = -1

        if pat is None:
            pat = ""

        if regex and isinstance(pat, re.Pattern):
            pat = pat.pattern

        if len(str(pat)) <= 1:
            regex = False

        if expand:
            if self._column.null_count == len(self._column):
                result_table = {0: self._column.copy()}
            else:
                if regex is True:
                    data, _ = libstrings.split_re(self._column, pat, n)
                else:
                    data, _ = libstrings.split(
                        self._column, cudf.Scalar(pat, "str"), n
                    )
                if len(data) == 1 and data[0].null_count == len(self._column):
                    result_table = {}
                else:
                    result_table = data
        else:
            if regex is True:
                result_table = libstrings.split_record_re(self._column, pat, n)
            else:
                result_table = libstrings.split_record(
                    self._column, cudf.Scalar(pat, "str"), n
                )

        return self._return_or_inplace(result_table, expand=expand)

    def rsplit(
        self,
        pat: Optional[str] = None,
        n: int = -1,
        expand: bool = False,
        regex: Optional[bool] = None,
    ) -> SeriesOrIndex:
        """
        Split strings around given separator/delimiter.

        Splits the string in the Series/Index from the end, at the
        specified delimiter string. Similar to `str.rsplit()
        <https://docs.python.org/3/library/stdtypes.html#str.rsplit>`_.

        Parameters
        ----------
        pat : str, default ' ' (space)
            String to split on, does not yet support regular expressions.
        n : int, default -1 (all)
            Limit number of splits in output. `None`, 0, and -1 will all be
            interpreted as "all splits".
        expand : bool, default False
            Expand the split strings into separate columns.

            * If ``True``, return DataFrame/MultiIndex expanding
              dimensionality.
            * If ``False``, return Series/Index, containing lists
              of strings.
        regex : bool, default None
            Determines if the passed-in pattern is a regular expression:

            * If ``True``, assumes the passed-in pattern is a regular
              expression
            * If ``False``, treats the pattern as a literal string.
            * If pat length is 1, treats pat as a literal string.

        Returns
        -------
        Series, Index, DataFrame or MultiIndex
            Type matches caller unless ``expand=True`` (see Notes).

        See Also
        --------
        split
            Split strings around given separator/delimiter.

        str.split
            Standard library version for split.

        str.rsplit
            Standard library version for rsplit.

        Notes
        -----
        The handling of the n keyword depends on the number of
        found splits:

        - If found splits > n, make first n splits only
        - If found splits <= n, make all splits
        - If for a certain row the number of found splits < n,
          append None for padding up to n if ``expand=True``.

        If using ``expand=True``, Series and Index callers return
        DataFrame and MultiIndex objects, respectively.

        Examples
        --------
        >>> import cudf
        >>> s = cudf.Series(
        ...     [
        ...         "this is a regular sentence",
        ...         "https://docs.python.org/3/tutorial/index.html",
        ...         None
        ...     ]
        ... )
        >>> s
        0                       this is a regular sentence
        1    https://docs.python.org/3/tutorial/index.html
        2                                             <NA>
        dtype: object

        In the default setting, the string is split by whitespace.

        >>> s.str.rsplit()
        0                   [this, is, a, regular, sentence]
        1    [https://docs.python.org/3/tutorial/index.html]
        2                                               None
        dtype: list

        Without the ``n`` parameter, the outputs of ``rsplit``
        and ``split`` are identical.

        >>> s.str.split()
        0                   [this, is, a, regular, sentence]
        1    [https://docs.python.org/3/tutorial/index.html]
        2                                               None
        dtype: list

        The n parameter can be used to limit the number of
        splits on the delimiter. The outputs of split and rsplit are different.

        >>> s.str.rsplit(n=2)
        0                     [this is a, regular, sentence]
        1    [https://docs.python.org/3/tutorial/index.html]
        2                                               None
        dtype: list
        >>> s.str.split(n=2)
        0                     [this, is, a regular sentence]
        1    [https://docs.python.org/3/tutorial/index.html]
        2                                               None
        dtype: list

        When using ``expand=True``, the split elements will expand
        out into separate columns. If ``<NA>`` value is present,
        it is propagated throughout the columns during the split.

        >>> s.str.rsplit(n=2, expand=True)
                                                       0        1         2
        0                                      this is a  regular  sentence
        1  https://docs.python.org/3/tutorial/index.html     <NA>      <NA>
        2                                           <NA>     <NA>      <NA>

        For slightly more complex use cases like splitting the
        html document name from a url, a combination of parameter
        settings can be used.

        >>> s.str.rsplit("/", n=1, expand=True)
                                            0           1
        0          this is a regular sentence        <NA>
        1  https://docs.python.org/3/tutorial  index.html
        2                                <NA>        <NA>
        """

        if expand not in (True, False):
            raise ValueError(
                f"expand parameter accepts only : [True, False], "
                f"got {expand}"
            )

        # Pandas treats 0 as all
        if n == 0:
            n = -1

        if pat is None:
            pat = ""

        if regex and isinstance(pat, re.Pattern):
            pat = pat.pattern

        if expand:
            if self._column.null_count == len(self._column):
                result_table = {0: self._column.copy()}
            else:
                if regex is True:
                    data, _ = libstrings.rsplit_re(self._column, pat, n)
                else:
                    data, _ = libstrings.rsplit(
                        self._column, cudf.Scalar(pat, "str"), n
                    )
                if len(data) == 1 and data[0].null_count == len(self._column):
                    result_table = {}
                else:
                    result_table = data
        else:
            if regex is True:
                result_table = libstrings.rsplit_record_re(
                    self._column, pat, n
                )
            else:
                result_table = libstrings.rsplit_record(
                    self._column, cudf.Scalar(pat, "str"), n
                )

        return self._return_or_inplace(result_table, expand=expand)

    def partition(self, sep: str = " ", expand: bool = True) -> SeriesOrIndex:
        """
        Split the string at the first occurrence of sep.

        This method splits the string at the first occurrence
        of sep, and returns 3 elements containing the part
        before the separator, the separator itself, and the
        part after the separator. If the separator is not found,
        return 3 elements containing the string itself, followed
        by two empty strings.

        Parameters
        ----------
        sep : str, default ' ' (whitespace)
            String to split on.

        Returns
        -------
        DataFrame or MultiIndex
            Returns a DataFrame / MultiIndex

        See Also
        --------
        rpartition
            Split the string at the last occurrence of sep.

        split
            Split strings around given separators.

        Examples
        --------
        >>> import cudf
        >>> s = cudf.Series(['Linda van der Berg', 'George Pitt-Rivers'])
        >>> s
        0    Linda van der Berg
        1    George Pitt-Rivers
        dtype: object

        >>> s.str.partition()
                0  1             2
        0   Linda     van der Berg
        1  George      Pitt-Rivers

        To partition by something different than a space:

        >>> s.str.partition('-')
                            0  1       2
        0  Linda van der Berg
        1         George Pitt  -  Rivers

        Also available on indices:

        >>> idx = cudf.Index(['X 123', 'Y 999'])
        >>> idx
        Index(['X 123', 'Y 999'], dtype='object')

        Which will create a MultiIndex:

        >>> idx.str.partition()
        MultiIndex([('X', ' ', '123'),
                    ('Y', ' ', '999')],
                   )

        .. pandas-compat::
            **StringMethods.partition**

            The parameter `expand` is not yet supported and will raise a
            `NotImplementedError` if anything other than the default
            value is set.

        """
        if expand is not True:
            raise NotImplementedError(
                "`expand=False` is currently not supported"
            )

        if sep is None:
            sep = " "

        return self._return_or_inplace(
            libstrings.partition(self._column, cudf.Scalar(sep, "str"))[0],
            expand=expand,
        )

    def rpartition(self, sep: str = " ", expand: bool = True) -> SeriesOrIndex:
        """
        Split the string at the last occurrence of sep.

        This method splits the string at the last occurrence
        of sep, and returns 3 elements containing the part
        before the separator, the separator itself, and the
        part after the separator. If the separator is not
        found, return 3 elements containing two empty strings,
        followed by the string itself.

        Parameters
        ----------
        sep : str, default ' ' (whitespace)
            String to split on.

        Returns
        -------
        DataFrame or MultiIndex
            Returns a DataFrame / MultiIndex

        Notes
        -----
        The parameter `expand` is not yet supported and will raise a
        `NotImplementedError` if anything other than the default value is set.

        Examples
        --------
        >>> import cudf
        >>> s = cudf.Series(['Linda van der Berg', 'George Pitt-Rivers'])
        >>> s
        0    Linda van der Berg
        1    George Pitt-Rivers
        dtype: object
        >>> s.str.rpartition()
                    0  1            2
        0  Linda van der            Berg
        1         George     Pitt-Rivers

        Also available on indices:

        >>> idx = cudf.Index(['X 123', 'Y 999'])
        >>> idx
        Index(['X 123', 'Y 999'], dtype='object')

        Which will create a MultiIndex:

        >>> idx.str.rpartition()
        MultiIndex([('X', ' ', '123'),
                    ('Y', ' ', '999')],
                   )
        """
        if expand is not True:
            raise NotImplementedError(
                "`expand=False` is currently not supported"
            )

        if sep is None:
            sep = " "

        return self._return_or_inplace(
            libstrings.rpartition(self._column, cudf.Scalar(sep, "str"))[0],
            expand=expand,
        )

    def pad(
        self, width: int, side: str = "left", fillchar: str = " "
    ) -> SeriesOrIndex:
        """
        Pad strings in the Series/Index up to width.

        Parameters
        ----------
        width : int
            Minimum width of resulting string;
            additional characters will be filled with
            character defined in fillchar.

        side : {'left', 'right', 'both'}, default 'left'
            Side from which to fill resulting string.

        fillchar : str,  default ' ' (whitespace)
            Additional character for filling, default is whitespace.

        Returns
        -------
        Series/Index of object
            Returns Series or Index with minimum number
            of char in object.

        See Also
        --------
        rjust
            Fills the left side of strings with an arbitrary character.
            Equivalent to ``Series.str.pad(side='left')``.

        ljust
            Fills the right side of strings with an arbitrary character.
            Equivalent to ``Series.str.pad(side='right')``.

        center
            Fills both sides of strings with an arbitrary character.
            Equivalent to ``Series.str.pad(side='both')``.

        zfill
            Pad strings in the Series/Index by prepending '0' character.
            Equivalent to ``Series.str.pad(side='left', fillchar='0')``.

        Examples
        --------
        >>> import cudf
        >>> s = cudf.Series(["caribou", "tiger"])

        >>> s.str.pad(width=10)
        0       caribou
        1         tiger
        dtype: object

        >>> s.str.pad(width=10, side='right', fillchar='-')
        0    caribou---
        1    tiger-----
        dtype: object

        >>> s.str.pad(width=10, side='both', fillchar='-')
        0    -caribou--
        1    --tiger---
        dtype: object
        """
        if not isinstance(fillchar, str):
            msg = (
                f"fillchar must be a character, not {type(fillchar).__name__}"
            )
            raise TypeError(msg)

        if len(fillchar) != 1:
            raise TypeError("fillchar must be a character, not str")

        if not is_integer(width):
            msg = f"width must be of integer type, not {type(width).__name__}"
            raise TypeError(msg)

        try:
            side = libstrings.SideType[side.upper()]
        except KeyError:
            raise ValueError(
                "side has to be either one of {'left', 'right', 'both'}"
            )

        return self._return_or_inplace(
            libstrings.pad(self._column, width, fillchar, side)
        )

    def zfill(self, width: int) -> SeriesOrIndex:
        """
        Pad strings in the Series/Index by prepending '0' characters.

        Strings in the Series/Index are padded with '0' characters
        on the left of the string to reach a total string length
        width. Strings in the Series/Index with length greater
        or equal to width are unchanged.

        The sign character is preserved if it appears in the first
        position of the string.

        Parameters
        ----------
        width : int
            Minimum length of resulting string;
            strings with length less than width
            be prepended with '0' characters.

        Returns
        -------
        Series/Index of str dtype
            Returns Series or Index with prepended '0' characters.

        See Also
        --------
        rjust
            Fills the left side of strings with an arbitrary character.

        ljust
            Fills the right side of strings with an arbitrary character.

        pad
            Fills the specified sides of strings with an arbitrary character.

        center
            Fills both sides of strings with an arbitrary character.

        Examples
        --------
        >>> import cudf
        >>> s = cudf.Series(['-1', '1', '1000',  None])
        >>> s
        0      -1
        1       1
        2    1000
        3    <NA>
        dtype: object

        Note that ``None`` is not string, therefore it is converted
        to ``None``. ``1000`` remains unchanged as
        it is longer than width.

        >>> s.str.zfill(3)
        0     -01
        1     001
        2    1000
        3    <NA>
        dtype: object
        """
        if not is_integer(width):
            msg = f"width must be of integer type, not {type(width).__name__}"
            raise TypeError(msg)

        return self._return_or_inplace(libstrings.zfill(self._column, width))

    def center(self, width: int, fillchar: str = " ") -> SeriesOrIndex:
        """
        Filling left and right side of strings in the Series/Index with an
        additional character.

        Parameters
        ----------
        width : int
            Minimum width of resulting string;
            additional characters will be filled
            with fillchar.

        fillchar : str, default is ' ' (whitespace)
            Additional character for filling.

        Returns
        -------
        Series/Index of str dtype
            Returns Series or Index.

        Examples
        --------
        >>> import cudf
        >>> s = cudf.Series(['a', 'b', None, 'd'])
        >>> s.str.center(1)
        0       a
        1       b
        2    <NA>
        3       d
        dtype: object
        >>> s.str.center(1, fillchar='-')
        0       a
        1       b
        2    <NA>
        3       d
        dtype: object
        >>> s.str.center(2, fillchar='-')
        0      a-
        1      b-
        2    <NA>
        3      d-
        dtype: object
        >>> s.str.center(5, fillchar='-')
        0    --a--
        1    --b--
        2     <NA>
        3    --d--
        dtype: object
        >>> s.str.center(6, fillchar='-')
        0    --a---
        1    --b---
        2      <NA>
        3    --d---
        dtype: object
        """
        if not isinstance(fillchar, str):
            msg = (
                f"fillchar must be a character, not {type(fillchar).__name__}"
            )
            raise TypeError(msg)

        if len(fillchar) != 1:
            raise TypeError("fillchar must be a character, not str")

        if not is_integer(width):
            msg = f"width must be of integer type, not {type(width).__name__}"
            raise TypeError(msg)

        return self._return_or_inplace(
            libstrings.center(self._column, width, fillchar)
        )

    def ljust(self, width: int, fillchar: str = " ") -> SeriesOrIndex:
        """
        Filling right side of strings in the Series/Index with an additional
        character. Equivalent to `str.ljust()
        <https://docs.python.org/3/library/stdtypes.html#str.ljust>`_.

        Parameters
        ----------
        width : int
            Minimum width of resulting string;
            additional characters will be filled
            with ``fillchar``.

        fillchar : str, default ' ' (whitespace)
            Additional character for filling, default is whitespace.

        Returns
        -------
        Series/Index of str dtype
            Returns Series or Index.

        Examples
        --------
        >>> import cudf
        >>> s = cudf.Series(["hello world", "rapids ai"])
        >>> s.str.ljust(10, fillchar="_")
        0    hello world
        1     rapids ai_
        dtype: object
        >>> s = cudf.Series(["a", "",  "ab", "__"])
        >>> s.str.ljust(1, fillchar="-")
        0     a
        1     -
        2    ab
        3    __
        dtype: object
        """
        if not isinstance(fillchar, str):
            msg = (
                f"fillchar must be a character, not {type(fillchar).__name__}"
            )
            raise TypeError(msg)

        if len(fillchar) != 1:
            raise TypeError("fillchar must be a character, not str")

        if not is_integer(width):
            msg = f"width must be of integer type, not {type(width).__name__}"
            raise TypeError(msg)

        return self._return_or_inplace(
            libstrings.ljust(self._column, width, fillchar)
        )

    def rjust(self, width: int, fillchar: str = " ") -> SeriesOrIndex:
        """
        Filling left side of strings in the Series/Index with an additional
        character. Equivalent to `str.rjust()
        <https://docs.python.org/3/library/stdtypes.html#str.rjust>`_.

        Parameters
        ----------
        width : int
            Minimum width of resulting string;
            additional characters will be filled
            with fillchar.

        fillchar : str, default ' ' (whitespace)
            Additional character for filling, default is whitespace.

        Returns
        -------
        Series/Index of str dtype
            Returns Series or Index.

        Examples
        --------
        >>> import cudf
        >>> s = cudf.Series(["hello world", "rapids ai"])
        >>> s.str.rjust(20, fillchar="_")
        0    _________hello world
        1    ___________rapids ai
        dtype: object
        >>> s = cudf.Series(["a", "",  "ab", "__"])
        >>> s.str.rjust(1, fillchar="-")
        0     a
        1     -
        2    ab
        3    __
        dtype: object
        """
        if not isinstance(fillchar, str):
            msg = (
                f"fillchar must be a character, not {type(fillchar).__name__}"
            )
            raise TypeError(msg)

        if len(fillchar) != 1:
            raise TypeError("fillchar must be a character, not str")

        if not is_integer(width):
            msg = f"width must be of integer type, not {type(width).__name__}"
            raise TypeError(msg)

        return self._return_or_inplace(
            libstrings.rjust(self._column, width, fillchar)
        )

    def strip(self, to_strip: Optional[str] = None) -> SeriesOrIndex:
        r"""
        Remove leading and trailing characters.

        Strip whitespaces (including newlines) or a set of
        specified characters from each string in the Series/Index
        from left and right sides. Equivalent to `str.strip()
        <https://docs.python.org/3/library/stdtypes.html#str.strip>`_.

        Parameters
        ----------
        to_strip : str or None, default None
            Specifying the set of characters to be removed.
            All combinations of this set of characters
            will be stripped. If None then whitespaces are removed.

        Returns
        -------
        Series/Index of str dtype
            Returns Series or Index.

        See Also
        --------
        lstrip
            Remove leading characters in Series/Index.

        rstrip
            Remove trailing characters in Series/Index.

        Examples
        --------
        >>> import cudf
        >>> s = cudf.Series(['1. Ant.  ', '2. Bee!\n', '3. Cat?\t', None])
        >>> s
        0    1. Ant.
        1    2. Bee!\n
        2    3. Cat?\t
        3         <NA>
        dtype: object
        >>> s.str.strip()
        0    1. Ant.
        1    2. Bee!
        2    3. Cat?
        3       <NA>
        dtype: object
        >>> s.str.strip('123.!? \n\t')
        0     Ant
        1     Bee
        2     Cat
        3    <NA>
        dtype: object
        """
        if to_strip is None:
            to_strip = ""

        return self._return_or_inplace(
            libstrings.strip(self._column, cudf.Scalar(to_strip, "str"))
        )

    def lstrip(self, to_strip: Optional[str] = None) -> SeriesOrIndex:
        r"""
        Remove leading and trailing characters.

        Strip whitespaces (including newlines)
        or a set of specified characters from
        each string in the Series/Index from left side.
        Equivalent to `str.lstrip()
        <https://docs.python.org/3/library/stdtypes.html#str.lstrip>`_.

        Parameters
        ----------
        to_strip : str or None, default None
            Specifying the set of characters to be removed.
            All combinations of this set of characters will
            be stripped. If None then whitespaces are removed.

        Returns
        -------
            Series or Index of object

        See Also
        --------
        strip
            Remove leading and trailing characters in Series/Index.

        rstrip
            Remove trailing characters in Series/Index.

        Examples
        --------
        >>> import cudf
        >>> s = cudf.Series(['1. Ant.  ', '2. Bee!\n', '3. Cat?\t', None])
        >>> s.str.lstrip('123.')
        0     Ant.
        1     Bee!\n
        2     Cat?\t
        3       <NA>
        dtype: object
        """
        if to_strip is None:
            to_strip = ""

        return self._return_or_inplace(
            libstrings.lstrip(self._column, cudf.Scalar(to_strip, "str"))
        )

    def rstrip(self, to_strip: Optional[str] = None) -> SeriesOrIndex:
        r"""
        Remove leading and trailing characters.

        Strip whitespaces (including newlines)
        or a set of specified characters from each
        string in the Series/Index from right side.
        Equivalent to `str.rstrip()
        <https://docs.python.org/3/library/stdtypes.html#str.rstrip>`_.

        Parameters
        ----------
        to_strip : str or None, default None
            Specifying the set of characters to
            be removed. All combinations of this
            set of characters will be stripped.
            If None then whitespaces are removed.

        Returns
        -------
        Series/Index of str dtype
            Returns Series or Index.

        See Also
        --------
        strip
            Remove leading and trailing characters in Series/Index.

        lstrip
            Remove leading characters in Series/Index.

        Examples
        --------
        >>> import cudf
        >>> s = cudf.Series(['1. Ant.  ', '2. Bee!\n', '3. Cat?\t', None])
        >>> s
        0    1. Ant.
        1    2. Bee!\n
        2    3. Cat?\t
        3         <NA>
        dtype: object
        >>> s.str.rstrip('.!? \n\t')
        0    1. Ant
        1    2. Bee
        2    3. Cat
        3      <NA>
        dtype: object
        """
        if to_strip is None:
            to_strip = ""

        return self._return_or_inplace(
            libstrings.rstrip(self._column, cudf.Scalar(to_strip, "str"))
        )

    def wrap(self, width: int, **kwargs) -> SeriesOrIndex:
        r"""
        Wrap long strings in the Series/Index to be formatted in
        paragraphs with length less than a given width.

        Parameters
        ----------
        width : int
            Maximum line width.

        Returns
        -------
        Series or Index

        Notes
        -----
        The parameters `expand_tabsbool`, `replace_whitespace`,
        `drop_whitespace`, `break_long_words`, `break_on_hyphens`,
        `expand_tabsbool` are not yet supported and will raise a
        NotImplementedError if they are set to any value.

        This method currently achieves behavior matching R's
        stringr library ``str_wrap`` function, the equivalent
        pandas implementation can be obtained using the
        following parameter setting:

            expand_tabs = False

            replace_whitespace = True

            drop_whitespace = True

            break_long_words = False

            break_on_hyphens = False

        Examples
        --------
        >>> import cudf
        >>> data = ['line to be wrapped', 'another line to be wrapped']
        >>> s = cudf.Series(data)
        >>> s.str.wrap(12)
        0             line to be\nwrapped
        1    another line\nto be\nwrapped
        dtype: object
        """
        if not is_integer(width):
            msg = f"width must be of integer type, not {type(width).__name__}"
            raise TypeError(msg)

        expand_tabs = kwargs.get("expand_tabs", None)
        if expand_tabs is True:
            raise NotImplementedError("`expand_tabs=True` is not supported")
        elif expand_tabs is None:
            warnings.warn(
                "wrap current implementation defaults to `expand_tabs`=False"
            )

        replace_whitespace = kwargs.get("replace_whitespace", True)
        if not replace_whitespace:
            raise NotImplementedError(
                "`replace_whitespace=False` is not supported"
            )

        drop_whitespace = kwargs.get("drop_whitespace", True)
        if not drop_whitespace:
            raise NotImplementedError(
                "`drop_whitespace=False` is not supported"
            )

        break_long_words = kwargs.get("break_long_words", None)
        if break_long_words is True:
            raise NotImplementedError(
                "`break_long_words=True` is not supported"
            )
        elif break_long_words is None:
            warnings.warn(
                "wrap current implementation defaults to "
                "`break_long_words`=False"
            )

        break_on_hyphens = kwargs.get("break_on_hyphens", None)
        if break_long_words is True:
            raise NotImplementedError(
                "`break_on_hyphens=True` is not supported"
            )
        elif break_on_hyphens is None:
            warnings.warn(
                "wrap current implementation defaults to "
                "`break_on_hyphens`=False"
            )

        return self._return_or_inplace(libstrings.wrap(self._column, width))

    def count(self, pat: str, flags: int = 0) -> SeriesOrIndex:
        r"""
        Count occurrences of pattern in each string of the Series/Index.

        This function is used to count the number of times a particular
        regex pattern is repeated in each of the string elements of the Series.

        Parameters
        ----------
        pat : str or compiled regex
            Valid regular expression.
        flags : int, default 0 (no flags)
            Flags to pass through to the regex engine (e.g. re.MULTILINE)

        Returns
        -------
        Series or Index

        Examples
        --------
        >>> import cudf
        >>> s = cudf.Series(['A', 'B', 'Aaba', 'Baca', None, 'CABA', 'cat'])
        >>> s.str.count('a')
        0       0
        1       0
        2       2
        3       2
        4    <NA>
        5       0
        6       1
        dtype: int32

        Escape ``'$'`` to find the literal dollar sign.

        >>> s = cudf.Series(['$', 'B', 'Aab$', '$$ca', 'C$B$', 'cat'])
        >>> s.str.count('\$')
        0    1
        1    0
        2    1
        3    2
        4    2
        5    0
        dtype: int32

        This is also available on Index.

        >>> index = cudf.Index(['A', 'A', 'Aaba', 'cat'])
        >>> index.str.count('a')
        Index([0, 0, 2, 1], dtype='int64')

        .. pandas-compat::
            **StringMethods.count**

            -   `flags` parameter currently only supports re.DOTALL
                and re.MULTILINE.
            -   Some characters need to be escaped when passing
                in pat. e.g. ``'$'`` has a special meaning in regex
                and must be escaped when finding this literal character.
        """  # noqa W605
        if isinstance(pat, re.Pattern):
            flags = pat.flags & ~re.U
            pat = pat.pattern
        if not _is_supported_regex_flags(flags):
            raise NotImplementedError(
                "unsupported value for `flags` parameter"
            )

        return self._return_or_inplace(
            libstrings.count_re(self._column, pat, flags)
        )

    def findall(self, pat: str, flags: int = 0) -> SeriesOrIndex:
        """
        Find all occurrences of pattern or regular expression in the
        Series/Index.

        Parameters
        ----------
        pat : str
            Pattern or regular expression.
        flags : int, default 0 (no flags)
            Flags to pass through to the regex engine (e.g. re.MULTILINE)

        Returns
        -------
        DataFrame
            All non-overlapping matches of pattern or
            regular expression in each string of this Series/Index.

        Examples
        --------
        >>> import cudf
        >>> s = cudf.Series(['Lion', 'Monkey', 'Rabbit'])

        The search for the pattern 'Monkey' returns one match:

        >>> s.str.findall('Monkey')
        0          []
        1    [Monkey]
        2          []
        dtype: list

        When the pattern matches more than one string
        in the Series, all matches are returned:

        >>> s.str.findall('on')
        0    [on]
        1    [on]
        2      []
        dtype: list

        Regular expressions are supported too. For instance,
        the search for all the strings ending with
        the word 'on' is shown next:

        >>> s.str.findall('on$')
        0    [on]
        1      []
        2      []
        dtype: list

        If the pattern is found more than once in the same
        string, then multiple strings are returned:

        >>> s.str.findall('b')
        0        []
        1        []
        2    [b, b]
        dtype: list

        .. pandas-compat::
            **StringMethods.findall**

            The `flags` parameter currently only supports re.DOTALL and
            re.MULTILINE.
        """
        if isinstance(pat, re.Pattern):
            flags = pat.flags & ~re.U
            pat = pat.pattern
        if not _is_supported_regex_flags(flags):
            raise NotImplementedError(
                "unsupported value for `flags` parameter"
            )

        data = libstrings.findall(self._column, pat, flags)
        return self._return_or_inplace(data)

    def find_multiple(self, patterns: SeriesOrIndex) -> "cudf.Series":
        """
        Find all first occurrences of patterns in the Series/Index.

        Parameters
        ----------
        patterns : array-like, Sequence or Series
            Patterns to search for in the given Series/Index.

        Returns
        -------
        Series
            A Series with a list of indices of each pattern's first occurrence.
            If a pattern is not found, -1 is returned for that index.

        Examples
        --------
        >>> import cudf
        >>> s = cudf.Series(["strings", "to", "search", "in"])
        >>> s
        0    strings
        1         to
        2     search
        3         in
        dtype: object
        >>> t = cudf.Series(["a", "string", "g", "inn", "o", "r", "sea"])
        >>> t
        0         a
        1    string
        2         g
        3       inn
        4         o
        5         r
        6       sea
        dtype: object
        >>> s.str.find_multiple(t)
        0       [-1, 0, 5, -1, -1, 2, -1]
        1     [-1, -1, -1, -1, 1, -1, -1]
        2       [2, -1, -1, -1, -1, 3, 0]
        3    [-1, -1, -1, -1, -1, -1, -1]
        dtype: list
        """
        if can_convert_to_column(patterns):
            patterns_column = column.as_column(patterns)
        else:
            raise TypeError(
                "patterns should be an array-like or a Series object, "
                f"found {type(patterns)}"
            )

        if not isinstance(patterns_column, StringColumn):
            raise TypeError(
                "patterns can only be of 'string' dtype, "
                f"got: {patterns_column.dtype}"
            )

        return cudf.Series(
            libstrings.find_multiple(self._column, patterns_column),
            index=self._parent.index
            if isinstance(self._parent, cudf.Series)
            else self._parent,
            name=self._parent.name,
        )

    def isempty(self) -> SeriesOrIndex:
        """
        Check whether each string is an empty string.

        Returns
        -------
        Series or Index of bool
            Series or Index of boolean values with the same length as
            the original Series/Index.

        Examples
        --------
        >>> import cudf
        >>> s = cudf.Series(["1", "abc", "", " ", None])
        >>> s.str.isempty()
        0    False
        1    False
        2     True
        3    False
        4    False
        dtype: bool
        """
        return self._return_or_inplace(
            # mypy can't deduce that the return value of
            # StringColumn.__eq__ is ColumnBase because the binops are
            # dynamically added by a mixin class
            cast(ColumnBase, self._column == "").fillna(False)
        )

    def isspace(self) -> SeriesOrIndex:
        r"""
        Check whether all characters in each string are whitespace.

        This is equivalent to running the Python string method
        `str.isspace()
        <https://docs.python.org/3/library/stdtypes.html#str.isspace>`_
        for each element of the Series/Index.
        If a string has zero characters, False is returned
        for that check.

        Returns
        -------
        Series or Index of bool
            Series or Index of boolean values with the same length as
            the original Series/Index.

        See Also
        --------
        isalnum
            Check whether all characters are alphanumeric.

        isalpha
            Check whether all characters are alphabetic.

        isdecimal
            Check whether all characters are decimal.

        isdigit
            Check whether all characters are digits.

        isinteger
            Check whether all characters are integer.

        isnumeric
            Check whether all characters are numeric.

        isfloat
            Check whether all characters are float.

        islower
            Check whether all characters are lowercase.

        isupper
            Check whether all characters are uppercase.

        Examples
        --------
        >>> import cudf
        >>> s = cudf.Series([' ', '\t\r\n ', ''])
        >>> s.str.isspace()
        0     True
        1     True
        2    False
        dtype: bool
        """
        return self._return_or_inplace(libstrings.is_space(self._column))

    def endswith(self, pat: str) -> SeriesOrIndex:
        """
        Test if the end of each string element matches a pattern.

        Parameters
        ----------
        pat : str or list-like
            If `str` is an `str`, evaluates whether each string of
            series ends with `pat`.
            If `pat` is a list-like, evaluates whether `self[i]`
            ends with `pat[i]`.
            Regular expressions are not accepted.

        Returns
        -------
        Series or Index of bool
            A Series of booleans indicating whether the given
            pattern matches the end of each string element.

        Examples
        --------
        >>> import cudf
        >>> s = cudf.Series(['bat', 'bear', 'caT', None])
        >>> s
        0     bat
        1    bear
        2     caT
        3    <NA>
        dtype: object
        >>> s.str.endswith('t')
        0     True
        1    False
        2    False
        3     <NA>
        dtype: bool

        .. pandas-compat::
            **StringMethods.endswith**

            `na` parameter is not yet supported, as cudf uses
            native strings instead of Python objects.
        """
        if pat is None:
            raise TypeError(
                f"expected a string or a sequence-like object, not "
                f"{type(pat).__name__}"
            )
        elif is_scalar(pat):
            result_col = libstrings.endswith(
                self._column, cudf.Scalar(pat, "str")
            )
        else:
            result_col = libstrings.endswith_multiple(
                self._column, column.as_column(pat, dtype="str")
            )

        return self._return_or_inplace(result_col)

    def startswith(self, pat: Union[str, Sequence]) -> SeriesOrIndex:
        """
        Test if the start of each string element matches a pattern.

        Equivalent to `str.startswith()
        <https://docs.python.org/3/library/stdtypes.html#str.startswith>`_.

        Parameters
        ----------
        pat : str or list-like
            If `str` is an `str`, evaluates whether each string of
            series starts with `pat`.
            If `pat` is a list-like, evaluates whether `self[i]`
            starts with `pat[i]`.
            Regular expressions are not accepted.

        Returns
        -------
        Series or Index of bool
            A Series of booleans indicating whether the given
            pattern matches the start of each string element.

        See Also
        --------
        endswith
            Same as startswith, but tests the end of string.

        contains
            Tests if string element contains a pattern.

        Examples
        --------
        >>> import cudf
        >>> s = cudf.Series(['bat', 'Bear', 'cat', None])
        >>> s
        0     bat
        1    Bear
        2     cat
        3    <NA>
        dtype: object
        >>> s.str.startswith('b')
        0     True
        1    False
        2    False
        3     <NA>
        dtype: bool
        """
        if pat is None:
            raise TypeError(
                f"expected a string or a sequence-like object, not "
                f"{type(pat).__name__}"
            )
        elif is_scalar(pat):
            result_col = libstrings.startswith(
                self._column, cudf.Scalar(pat, "str")
            )
        else:
            result_col = libstrings.startswith_multiple(
                self._column, column.as_column(pat, dtype="str")
            )

        return self._return_or_inplace(result_col)

    def removesuffix(self, suffix: str) -> SeriesOrIndex:
        """
        Remove a suffix from an object series.

        If the suffix is not present, the original string will be returned.

        Parameters
        ----------
        suffix : str
            Remove the suffix of the string.

        Returns
        -------
        Series/Index: object
            The Series or Index with given suffix removed.

        Examples
        --------
        >>> import cudf
        >>> s = cudf.Series(["foo_str", "bar_str", "no_suffix"])
        >>> s
        0    foo_str
        1    bar_str
        2    no_suffix
        dtype: object
        >>> s.str.removesuffix("_str")
        0    foo
        1    bar
        2    no_suffix
        dtype: object
        """
        if suffix is None or len(suffix) == 0:
            return self._return_or_inplace(self._column)
        ends_column = libstrings.endswith(
            self._column, cudf.Scalar(suffix, "str")
        )
        removed_column = libstrings.slice_strings(
            self._column, 0, -len(suffix), None
        )
        result = cudf._lib.copying.copy_if_else(
            removed_column, self._column, ends_column
        )
        return self._return_or_inplace(result)

    def removeprefix(self, prefix: str) -> SeriesOrIndex:
        """
        Remove a prefix from an object series.

        If the prefix is not present, the original string will be returned.

        Parameters
        ----------
        prefix : str
            Remove the prefix of the string.

        Returns
        -------
        Series/Index: object
            The Series or Index with given prefix removed.

        Examples
        --------
        >>> import cudf
        >>> s = cudf.Series(["str_foo", "str_bar", "no_prefix"])
        >>> s
        0    str_foo
        1    str_bar
        2    no_prefix
        dtype: object
        >>> s.str.removeprefix("str_")
        0    foo
        1    bar
        2    no_prefix
        dtype: object
        """
        if prefix is None or len(prefix) == 0:
            return self._return_or_inplace(self._column)
        starts_column = libstrings.startswith(
            self._column, cudf.Scalar(prefix, "str")
        )
        removed_column = libstrings.slice_strings(
            self._column, len(prefix), None, None
        )
        result = cudf._lib.copying.copy_if_else(
            removed_column, self._column, starts_column
        )
        return self._return_or_inplace(result)

    def find(
        self, sub: str, start: int = 0, end: Optional[int] = None
    ) -> SeriesOrIndex:
        """
        Return lowest indexes in each strings in the Series/Index
        where the substring is fully contained between ``[start:end]``.
        Return -1 on failure.

        Parameters
        ----------
        sub : str
            Substring being searched.

        start : int
            Left edge index.

        end : int
            Right edge index.

        Returns
        -------
        Series or Index of int

        Examples
        --------
        >>> import cudf
        >>> s = cudf.Series(['abc', 'a','b' ,'ddb'])
        >>> s.str.find('b')
        0    1
        1   -1
        2    0
        3    2
        dtype: int32

        Parameters such as `start` and `end` can also be used.

        >>> s.str.find('b', start=1, end=5)
        0    1
        1   -1
        2   -1
        3    2
        dtype: int32
        """
        if not isinstance(sub, str):
            raise TypeError(
                f"expected a string object, not {type(sub).__name__}"
            )

        if end is None:
            end = -1

        result_col = libstrings.find(
            self._column, cudf.Scalar(sub, "str"), start, end
        )

        return self._return_or_inplace(result_col)

    def rfind(
        self, sub: str, start: int = 0, end: Optional[int] = None
    ) -> SeriesOrIndex:
        """
        Return highest indexes in each strings in the Series/Index
        where the substring is fully contained between ``[start:end]``.
        Return -1 on failure. Equivalent to standard `str.rfind()
        <https://docs.python.org/3/library/stdtypes.html#str.rfind>`_.

        Parameters
        ----------
        sub : str
            Substring being searched.

        start : int
            Left edge index.

        end : int
            Right edge index.

        Returns
        -------
        Series or Index of int

        See Also
        --------
        find
            Return lowest indexes in each strings.

        Examples
        --------
        >>> import cudf
        >>> s = cudf.Series(["abc", "hello world", "rapids ai"])
        >>> s.str.rfind('a')
        0    0
        1   -1
        2    7
        dtype: int32

        Using `start` and `end` parameters.

        >>> s.str.rfind('a', start=2, end=5)
        0   -1
        1   -1
        2   -1
        dtype: int32
        """
        if not isinstance(sub, str):
            raise TypeError(
                f"expected a string object, not {type(sub).__name__}"
            )

        if end is None:
            end = -1

        result_col = libstrings.rfind(
            self._column, cudf.Scalar(sub, "str"), start, end
        )

        return self._return_or_inplace(result_col)

    def index(
        self, sub: str, start: int = 0, end: Optional[int] = None
    ) -> SeriesOrIndex:
        """
        Return lowest indexes in each strings where the substring
        is fully contained between ``[start:end]``. This is the same
        as str.find except instead of returning -1, it raises a ValueError
        when the substring is not found.

        Parameters
        ----------
        sub : str
            Substring being searched.

        start : int
            Left edge index.

        end : int
            Right edge index.

        Returns
        -------
        Series or Index of object

        Examples
        --------
        >>> import cudf
        >>> s = cudf.Series(['abc', 'a','b' ,'ddb'])
        >>> s.str.index('b')
        Traceback (most recent call last):
        File "<stdin>", line 1, in <module>
        ValueError: substring not found

        Parameters such as `start` and `end` can also be used.

        >>> s = cudf.Series(['abc', 'abb','ab' ,'ddb'])
        >>> s.str.index('b', start=1, end=5)
        0    1
        1    1
        2    1
        3    2
        dtype: int32
        """
        if not isinstance(sub, str):
            raise TypeError(
                f"expected a string object, not {type(sub).__name__}"
            )

        if end is None:
            end = -1

        result_col = libstrings.find(
            self._column, cudf.Scalar(sub, "str"), start, end
        )

        result = self._return_or_inplace(result_col)

        if (result == -1).any():
            raise ValueError("substring not found")
        else:
            return result

    def rindex(
        self, sub: str, start: int = 0, end: Optional[int] = None
    ) -> SeriesOrIndex:
        """
        Return highest indexes in each strings where the substring
        is fully contained between ``[start:end]``. This is the same
        as ``str.rfind`` except instead of returning -1, it raises a
        ``ValueError`` when the substring is not found.

        Parameters
        ----------
        sub : str
            Substring being searched.

        start : int
            Left edge index.

        end : int
            Right edge index.

        Returns
        -------
        Series or Index of object

        Examples
        --------
        >>> import cudf
        >>> s = cudf.Series(['abc', 'a','b' ,'ddb'])
        >>> s.str.rindex('b')
        Traceback (most recent call last):
        File "<stdin>", line 1, in <module>
        ValueError: substring not found

        Parameters such as `start` and `end` can also be used.

        >>> s = cudf.Series(['abc', 'abb','ab' ,'ddb'])
        >>> s.str.rindex('b', start=1, end=5)
        0    1
        1    2
        2    1
        3    2
        dtype: int32
        """
        if not isinstance(sub, str):
            raise TypeError(
                f"expected a string object, not {type(sub).__name__}"
            )

        if end is None:
            end = -1

        result_col = libstrings.rfind(
            self._column, cudf.Scalar(sub, "str"), start, end
        )

        result = self._return_or_inplace(result_col)

        if (result == -1).any():
            raise ValueError("substring not found")
        else:
            return result

    def match(
        self, pat: str, case: bool = True, flags: int = 0
    ) -> SeriesOrIndex:
        """
        Determine if each string matches a regular expression.

        Parameters
        ----------
        pat : str or compiled regex
            Character sequence or regular expression.
        flags : int, default 0 (no flags)
            Flags to pass through to the regex engine (e.g. re.MULTILINE)

        Returns
        -------
        Series or Index of boolean values.

        Examples
        --------
        >>> import cudf
        >>> s = cudf.Series(["rapids", "ai", "cudf"])

        Checking for strings starting with `a`.

        >>> s.str.match('a')
        0    False
        1     True
        2    False
        dtype: bool

        Checking for strings starting with any of `a` or `c`.

        >>> s.str.match('[ac]')
        0    False
        1     True
        2     True
        dtype: bool

        .. pandas-compat::
            **StringMethods.match**

            Parameters `case` and `na` are currently not supported.
            The `flags` parameter currently only supports re.DOTALL and
            re.MULTILINE.
        """
        if case is not True:
            raise NotImplementedError("`case` parameter is not yet supported")
        if isinstance(pat, re.Pattern):
            flags = pat.flags & ~re.U
            pat = pat.pattern
        if not _is_supported_regex_flags(flags):
            raise NotImplementedError(
                "unsupported value for `flags` parameter"
            )

        return self._return_or_inplace(
            libstrings.match_re(self._column, pat, flags)
        )

    def url_decode(self) -> SeriesOrIndex:
        """
        Returns a URL-decoded format of each string.
        No format checking is performed. All characters
        are expected to be encoded as UTF-8 hex values.

        Returns
        -------
        Series or Index.

        Examples
        --------
        >>> import cudf
        >>> s = cudf.Series(['A%2FB-C%2FD', 'e%20f.g', '4-5%2C6'])
        >>> s.str.url_decode()
        0    A/B-C/D
        1      e f.g
        2      4-5,6
        dtype: object
        >>> data = ["https%3A%2F%2Frapids.ai%2Fstart.html",
        ...     "https%3A%2F%2Fmedium.com%2Frapids-ai"]
        >>> s = cudf.Series(data)
        >>> s.str.url_decode()
        0    https://rapids.ai/start.html
        1    https://medium.com/rapids-ai
        dtype: object
        """

        return self._return_or_inplace(libstrings.url_decode(self._column))

    def url_encode(self) -> SeriesOrIndex:
        """
        Returns a URL-encoded format of each string.
        No format checking is performed.
        All characters are encoded except for ASCII letters,
        digits, and these characters: ``'.','_','-','~'``.
        Encoding converts to hex using UTF-8 encoded bytes.

        Returns
        -------
        Series or Index.

        Examples
        --------
        >>> import cudf
        >>> s = cudf.Series(['A/B-C/D', 'e f.g', '4-5,6'])
        >>> s.str.url_encode()
        0    A%2FB-C%2FD
        1        e%20f.g
        2        4-5%2C6
        dtype: object
        >>> data = ["https://rapids.ai/start.html",
        ...     "https://medium.com/rapids-ai"]
        >>> s = cudf.Series(data)
        >>> s.str.url_encode()
        0    https%3A%2F%2Frapids.ai%2Fstart.html
        1    https%3A%2F%2Fmedium.com%2Frapids-ai
        dtype: object
        """
        return self._return_or_inplace(libstrings.url_encode(self._column))

    def code_points(self) -> SeriesOrIndex:
        """
        Returns an array by filling it with the UTF-8 code point
        values for each character of each string.
        This function uses the ``len()`` method to determine
        the size of each sub-array of integers.

        Returns
        -------
        Series or Index.

        Examples
        --------
        >>> import cudf
        >>> s = cudf.Series(["a","xyz", "éee"])
        >>> s.str.code_points()
        0       97
        1      120
        2      121
        3      122
        4    50089
        5      101
        6      101
        dtype: int32
        >>> s = cudf.Series(["abc"])
        >>> s.str.code_points()
        0    97
        1    98
        2    99
        dtype: int32
        """

        new_col = libstrings.code_points(self._column)
        if isinstance(self._parent, cudf.Series):
            return cudf.Series(new_col, name=self._parent.name)
        elif isinstance(self._parent, cudf.BaseIndex):
            return cudf.Index(new_col, name=self._parent.name)
        else:
            return new_col

    def translate(self, table: dict) -> SeriesOrIndex:
        """
        Map all characters in the string through the given
        mapping table.

        Equivalent to standard `str.translate()
        <https://docs.python.org/3/library/stdtypes.html#str.translate>`_.

        Parameters
        ----------
        table : dict
            Table is a mapping of Unicode ordinals to Unicode
            ordinals, strings, or None.
            Unmapped characters are left untouched.
            `str.maketrans()
            <https://docs.python.org/3/library/stdtypes.html#str.maketrans>`_
            is a helper function for making translation tables.

        Returns
        -------
        Series or Index.

        Examples
        --------
        >>> import cudf
        >>> data = ['lower', 'CAPITALS', 'this is a sentence','SwApCaSe']
        >>> s = cudf.Series(data)
        >>> s.str.translate({'a': "1"})
        0                 lower
        1              CAPITALS
        2    this is 1 sentence
        3              SwApC1Se
        dtype: object
        >>> s.str.translate({'a': "1", "e":"#"})
        0                 low#r
        1              CAPITALS
        2    this is 1 s#nt#nc#
        3              SwApC1S#
        dtype: object
        """
        table = str.maketrans(table)
        return self._return_or_inplace(
            libstrings.translate(self._column, table)
        )

    def filter_characters(
        self, table: dict, keep: bool = True, repl: Optional[str] = None
    ) -> SeriesOrIndex:
        """
        Remove characters from each string using the character ranges
        in the given mapping table.

        Parameters
        ----------
        table : dict
            This table is a range of Unicode ordinals to filter.
            The minimum value is the key and the maximum value is the value.
            You can use `str.maketrans()
            <https://docs.python.org/3/library/stdtypes.html#str.maketrans>`_
            as a helper function for making the filter table.
            Overlapping ranges will cause undefined results.
            Range values are inclusive.
        keep : boolean
            If False, the character ranges in the ``table`` are removed.
            If True, the character ranges not in the ``table`` are removed.
            Default is True.
        repl : str
            Optional replacement string to use in place of removed characters.

        Returns
        -------
        Series or Index.

        Examples
        --------
        >>> import cudf
        >>> data = ['aeiou', 'AEIOU', '0123456789']
        >>> s = cudf.Series(data)
        >>> s.str.filter_characters({'a':'l', 'M':'Z', '4':'6'})
        0    aei
        1     OU
        2    456
        dtype: object
        >>> s.str.filter_characters({'a':'l', 'M':'Z', '4':'6'}, False, "_")
        0         ___ou
        1         AEI__
        2    0123___789
        dtype: object
        """
        if repl is None:
            repl = ""
        table = str.maketrans(table)
        return self._return_or_inplace(
            libstrings.filter_characters(
                self._column, table, keep, cudf.Scalar(repl, "str")
            ),
        )

    def normalize_spaces(self) -> SeriesOrIndex:
        r"""
        Remove extra whitespace between tokens and trim whitespace
        from the beginning and the end of each string.

        Returns
        -------
        Series or Index of object.

        Examples
        --------
        >>> import cudf
        >>> ser = cudf.Series(["hello \\t world"," test string  "])
        >>> ser.str.normalize_spaces()
        0    hello world
        1    test string
        dtype: object
        """
        return self._return_or_inplace(
            libstrings.normalize_spaces(self._column)
        )

    def normalize_characters(self, do_lower: bool = True) -> SeriesOrIndex:
        r"""
        Normalizes strings characters for tokenizing.

        This uses the normalizer that is built into the
        subword_tokenize function which includes:

            - adding padding around punctuation (unicode category starts with
              "P") as well as certain ASCII symbols like "^" and "$"
            - adding padding around the CJK Unicode block characters
            - changing whitespace (e.g. ``\t``, ``\n``, ``\r``) to space
            - removing control characters (unicode categories "Cc" and "Cf")

        If `do_lower_case = true`, lower-casing also removes the accents.
        The accents cannot be removed from upper-case characters without
        lower-casing and lower-casing cannot be performed without also
        removing accents. However, if the accented character is already
        lower-case, then only the accent is removed.

        Parameters
        ----------
        do_lower : bool, Default is True
            If set to True, characters will be lower-cased and accents
            will be removed. If False, accented and upper-case characters
            are not transformed.

        Returns
        -------
        Series or Index of object.

        Examples
        --------
        >>> import cudf
        >>> ser = cudf.Series(["héllo, \tworld","ĂĆCĖÑTED","$99"])
        >>> ser.str.normalize_characters()
        0    hello ,  world
        1          accented
        2              $ 99
        dtype: object
        >>> ser.str.normalize_characters(do_lower=False)
        0    héllo ,  world
        1          ĂĆCĖÑTED
        2              $ 99
        dtype: object
        """
        return self._return_or_inplace(
            libstrings.normalize_characters(self._column, do_lower)
        )

    def tokenize(self, delimiter: str = " ") -> SeriesOrIndex:
        """
        Each string is split into tokens using the provided delimiter(s).
        The sequence returned contains the tokens in the order
        they were found.

        Parameters
        ----------
        delimiter : str or list of strs, Default is whitespace.
            The string used to locate the split points of each string.

        Returns
        -------
        Series or Index of object.

        Examples
        --------
        >>> import cudf
        >>> data = ["hello world", "goodbye world", "hello goodbye"]
        >>> ser = cudf.Series(data)
        >>> ser.str.tokenize()
        0      hello
        0      world
        1    goodbye
        1      world
        2      hello
        2    goodbye
        dtype: object
        """
        delimiter = _massage_string_arg(delimiter, "delimiter", allow_col=True)

        if isinstance(delimiter, Column):
            result = self._return_or_inplace(
                libstrings._tokenize_column(self._column, delimiter),
                retain_index=False,
            )
        elif isinstance(delimiter, cudf.Scalar):
            result = self._return_or_inplace(
                libstrings._tokenize_scalar(self._column, delimiter),
                retain_index=False,
            )
        else:
            raise TypeError(
                f"Expected a Scalar or Column\
                for delimiters, but got {type(delimiter)}"
            )
        if isinstance(self._parent, cudf.Series):
            result.index = self._parent.index.repeat(  # type: ignore
                self.token_count(delimiter=delimiter)
            )
        return result

    def detokenize(
        self, indices: "cudf.Series", separator: str = " "
    ) -> SeriesOrIndex:
        """
        Combines tokens into strings by concatenating them in the order
        in which they appear in the ``indices`` column. The ``separator`` is
        concatenated between each token.

        Parameters
        ----------
        indices : Series
            Each value identifies the output row for the corresponding token.
        separator : str
            The string concatenated between each token in an output row.
            Default is space.

        Returns
        -------
        Series or Index of object.

        Examples
        --------
        >>> import cudf
        >>> strs = cudf.Series(["hello", "world", "one", "two", "three"])
        >>> indices = cudf.Series([0, 0, 1, 1, 2])
        >>> strs.str.detokenize(indices)
        0    hello world
        1        one two
        2          three
        dtype: object
        """
        separator = _massage_string_arg(separator, "separator")
        return self._return_or_inplace(
            libstrings.detokenize(self._column, indices._column, separator),
            retain_index=False,
        )

    def character_tokenize(self) -> SeriesOrIndex:
        """
        Each string is split into individual characters.
        The sequence returned contains each character as an individual string.

        Returns
        -------
        Series or Index of object.

        Examples
        --------
        >>> import cudf
        >>> data = ["hello world", None, "goodbye, thank you."]
        >>> ser = cudf.Series(data)
        >>> ser.str.character_tokenize()
        0    h
        0    e
        0    l
        0    l
        0    o
        0
        0    w
        0    o
        0    r
        0    l
        0    d
        2    g
        2    o
        2    o
        2    d
        2    b
        2    y
        2    e
        2    ,
        2
        2    t
        2    h
        2    a
        2    n
        2    k
        2
        2    y
        2    o
        2    u
        2    .
        dtype: object
        """
        result_col = libstrings.character_tokenize(self._column)
        if isinstance(self._parent, cudf.Series):
            lengths = self.len().fillna(0)
            index = self._parent.index.repeat(lengths)
            return cudf.Series(result_col, name=self._parent.name, index=index)
        elif isinstance(self._parent, cudf.BaseIndex):
            return cudf.Index(result_col, name=self._parent.name)
        else:
            return result_col

    def token_count(self, delimiter: str = " ") -> SeriesOrIndex:
        """
        Each string is split into tokens using the provided delimiter.
        The returned integer sequence is the number of tokens in each string.

        Parameters
        ----------
        delimiter : str or list of strs, Default is whitespace.
            The characters or strings used to locate the
            split points of each string.

        Returns
        -------
        Series or Index.

        Examples
        --------
        >>> import cudf
        >>> ser = cudf.Series(["hello world","goodbye",""])
        >>> ser.str.token_count()
        0    2
        1    1
        2    0
        dtype: int32
        """
        delimiter = _massage_string_arg(delimiter, "delimiter", allow_col=True)
        if isinstance(delimiter, Column):
            return self._return_or_inplace(
                libstrings._count_tokens_column(self._column, delimiter)
            )

        elif isinstance(delimiter, cudf.Scalar):
            return self._return_or_inplace(
                libstrings._count_tokens_scalar(self._column, delimiter)
            )
        else:
            raise TypeError(
                f"Expected a Scalar or Column\
                for delimiters, but got {type(delimiter)}"
            )

    def ngrams(self, n: int = 2, separator: str = "_") -> SeriesOrIndex:
        """
        Generate the n-grams from a set of tokens, each record
        in series is treated a token.

        You can generate tokens from a Series instance using
        the ``Series.str.tokenize()`` function.

        Parameters
        ----------
        n : int
            The degree of the n-gram (number of consecutive tokens).
            Default of 2 for bigrams.
        separator : str
            The separator to use between within an n-gram.
            Default is '_'.

        Examples
        --------
        >>> import cudf
        >>> str_series = cudf.Series(['this is my', 'favorite book'])
        >>> str_series.str.ngrams(2, "_")
        0    this is my_favorite book
        dtype: object
        >>> str_series = cudf.Series(['abc','def','xyz','hhh'])
        >>> str_series.str.ngrams(2, "_")
        0    abc_def
        1    def_xyz
        2    xyz_hhh
        dtype: object
        """
        separator = _massage_string_arg(separator, "separator")
        return self._return_or_inplace(
            libstrings.generate_ngrams(self._column, n, separator),
            retain_index=False,
        )

    def character_ngrams(
        self, n: int = 2, as_list: bool = False
    ) -> SeriesOrIndex:
        """
        Generate the n-grams from characters in a column of strings.

        Parameters
        ----------
        n : int
            The degree of the n-gram (number of consecutive characters).
            Default of 2 for bigrams.
        as_list : bool
            Set to True to return ngrams in a list column where each
            list element is the ngrams for each string.

        Examples
        --------
        >>> import cudf
        >>> str_series = cudf.Series(['abcd','efgh','xyz'])
        >>> str_series.str.character_ngrams(2)
        0    ab
        0    bc
        0    cd
        1    ef
        1    fg
        1    gh
        2    xy
        2    yz
        dtype: object
        >>> str_series.str.character_ngrams(3)
        0    abc
        0    bcd
        1    efg
        1    fgh
        2    xyz
        dtype: object
        >>> str_series.str.character_ngrams(3,True)
        0    [abc, bcd]
        1    [efg, fgh]
        2         [xyz]
        dtype: list
        """
        result = self._return_or_inplace(
            libstrings.generate_character_ngrams(self._column, n),
            retain_index=True,
        )
        if isinstance(result, cudf.Series) and not as_list:
            # before exploding, removes those lists which have 0 length
            result = result[result.list.len() > 0]
            return result.explode()  # type: ignore
        return result

    def hash_character_ngrams(
        self, n: int = 5, as_list: bool = False
    ) -> SeriesOrIndex:
        """
        Generate hashes of n-grams from characters in a column of strings.
        The MurmurHash32 algorithm is used to produce the hash results.

        Parameters
        ----------
        n : int
            The degree of the n-gram (number of consecutive characters).
            Default is 5.
        as_list : bool
            Set to True to return the hashes in a list column where each
            list element is the hashes for each string.

        Examples
        --------
        >>> import cudf
        >>> str_series = cudf.Series(['abcdefg','stuvwxyz'])
        >>> str_series.str.hash_character_ngrams(5, True)
        0               [3902511862, 570445242, 4202475763]
        1    [556054766, 3166857694, 3760633458, 192452857]
        dtype: list
        >>> str_series.str.hash_character_ngrams(5)
        0    3902511862
        0     570445242
        0    4202475763
        1     556054766
        1    3166857694
        1    3760633458
        1     192452857
        dtype: uint32
        """

        result = self._return_or_inplace(
            libstrings.hash_character_ngrams(self._column, n),
            retain_index=True,
        )
        if isinstance(result, cudf.Series) and not as_list:
            return result.explode()
        return result

    def ngrams_tokenize(
        self, n: int = 2, delimiter: str = " ", separator: str = "_"
    ) -> SeriesOrIndex:
        """
        Generate the n-grams using tokens from each string.
        This will tokenize each string and then generate ngrams for each
        string.

        Parameters
        ----------
        n : int, Default 2.
            The degree of the n-gram (number of consecutive tokens).
        delimiter : str, Default is white-space.
            The character used to locate the split points of each string.
        sep : str, Default is '_'.
            The separator to use between tokens within an n-gram.

        Returns
        -------
        Series or Index of object.

        Examples
        --------
        >>> import cudf
        >>> ser = cudf.Series(['this is the', 'best book'])
        >>> ser.str.ngrams_tokenize(n=2, sep='_')
        0      this_is
        1       is_the
        2    best_book
        dtype: object
        """
        delimiter = _massage_string_arg(delimiter, "delimiter")
        separator = _massage_string_arg(separator, "separator")
        return self._return_or_inplace(
            libstrings.ngrams_tokenize(self._column, n, delimiter, separator),
            retain_index=False,
        )

    def replace_tokens(
        self, targets, replacements, delimiter: Optional[str] = None
    ) -> SeriesOrIndex:
        """
        The targets tokens are searched for within each string in the series
        and replaced with the corresponding replacements if found.
        Tokens are identified by the delimiter character provided.

        Parameters
        ----------
        targets : array-like, Sequence or Series
            The tokens to search for inside each string.

        replacements : array-like, Sequence, Series or str
            The strings to replace for each found target token found.
            Alternately, this can be a single str instance and would be
            used as replacement for each string found.

        delimiter : str
            The character used to locate the tokens of each string.
            Default is whitespace.

        Returns
        -------
        Series or Index of object.

        Examples
        --------
        >>> import cudf
        >>> sr = cudf.Series(["this is me", "theme music", ""])
        >>> targets = cudf.Series(["is", "me"])
        >>> sr.str.replace_tokens(targets=targets, replacements="_")
        0       this _ _
        1    theme music
        2
        dtype: object
        >>> sr = cudf.Series(["this;is;me", "theme;music", ""])
        >>> sr.str.replace_tokens(targets=targets, replacements=":")
        0     this;is;me
        1    theme;music
        2
        dtype: object
        """
        if can_convert_to_column(targets):
            targets_column = column.as_column(targets)
        else:
            raise TypeError(
                f"targets should be an array-like or a Series object, "
                f"found {type(targets)}"
            )

        if is_scalar(replacements):
            replacements_column = column.as_column([replacements])
        elif can_convert_to_column(replacements):
            replacements_column = column.as_column(replacements)
            if len(targets_column) != len(replacements_column):
                raise ValueError(
                    "targets and replacements should be same size"
                    " sequences unless replacements is a string."
                )
        else:
            raise TypeError(
                f"replacements should be an str, array-like or Series object, "
                f"found {type(replacements)}"
            )

        if delimiter is None:
            delimiter = ""
        elif not is_scalar(delimiter):
            raise TypeError(
                f"Type of delimiter should be a string,"
                f" found {type(delimiter)}"
            )

        return self._return_or_inplace(
            libstrings.replace_tokens(
                self._column,
                targets_column,
                replacements_column,
                cudf.Scalar(delimiter, dtype="str"),
            ),
        )

    def filter_tokens(
        self,
        min_token_length: int,
        replacement: Optional[str] = None,
        delimiter: Optional[str] = None,
    ) -> SeriesOrIndex:
        """
        Remove tokens from within each string in the series that are
        smaller than min_token_length and optionally replace them
        with the replacement string.
        Tokens are identified by the delimiter character provided.

        Parameters
        ----------
        min_token_length: int
            Minimum number of characters for a token to be retained
            in the output string.

        replacement : str
            String used in place of removed tokens.

        delimiter : str
            The character(s) used to locate the tokens of each string.
            Default is whitespace.

        Returns
        -------
        Series or Index of object.

        Examples
        --------
        >>> import cudf
        >>> sr = cudf.Series(["this is me", "theme music", ""])
        >>> sr.str.filter_tokens(3, replacement="_")
        0       this _ _
        1    theme music
        2
        dtype: object
        >>> sr = cudf.Series(["this;is;me", "theme;music", ""])
        >>> sr.str.filter_tokens(5,None,";")
        0             ;;
        1    theme;music
        2
        dtype: object
        """

        if replacement is None:
            replacement = ""
        elif not is_scalar(replacement):
            raise TypeError(
                f"Type of replacement should be a string,"
                f" found {type(replacement)}"
            )

        if delimiter is None:
            delimiter = ""
        elif not is_scalar(delimiter):
            raise TypeError(
                f"Type of delimiter should be a string,"
                f" found {type(delimiter)}"
            )

        return self._return_or_inplace(
            libstrings.filter_tokens(
                self._column,
                min_token_length,
                cudf.Scalar(replacement, dtype="str"),
                cudf.Scalar(delimiter, dtype="str"),
            ),
        )

    def porter_stemmer_measure(self) -> SeriesOrIndex:
        """
        Compute the Porter Stemmer measure for each string.
        The Porter Stemmer algorithm is described `here
        <https://tartarus.org/martin/PorterStemmer/def.txt>`_.

        Returns
        -------
        Series or Index of object.

        Examples
        --------
        >>> import cudf
        >>> ser = cudf.Series(["hello", "super"])
        >>> ser.str.porter_stemmer_measure()
        0    1
        1    2
        dtype: int32
        """
        return self._return_or_inplace(
            libstrings.porter_stemmer_measure(self._column)
        )

    def is_consonant(self, position) -> SeriesOrIndex:
        """
        Return true for strings where the character at ``position`` is a
        consonant. The ``position`` parameter may also be a list of integers
        to check different characters per string.
        If the ``position`` is larger than the string length, False is
        returned for that string.

        Parameters
        ----------
        position: int or list-like
           The character position to check within each string.

        Returns
        -------
        Series or Index of bool dtype.

        Examples
        --------
        >>> import cudf
        >>> ser = cudf.Series(["toy", "trouble"])
        >>> ser.str.is_consonant(1)
        0    False
        1     True
        dtype: bool
        >>> positions = cudf.Series([2, 3])
        >>> ser.str.is_consonant(positions)
        0     True
        1    False
        dtype: bool
        """
        ltype = libstrings.LetterType.CONSONANT

        if can_convert_to_column(position):
            return self._return_or_inplace(
                libstrings.is_letter_multi(
                    self._column, ltype, column.as_column(position)
                ),
            )

        return self._return_or_inplace(
            libstrings.is_letter(self._column, ltype, position)
        )

    def is_vowel(self, position) -> SeriesOrIndex:
        """
        Return true for strings where the character at ``position`` is a
        vowel -- not a consonant. The ``position`` parameter may also be
        a list of integers to check different characters per string.
        If the ``position`` is larger than the string length, False is
        returned for that string.

        Parameters
        ----------
        position: int or list-like
           The character position to check within each string.

        Returns
        -------
        Series or Index of bool dtype.

        Examples
        --------
        >>> import cudf
        >>> ser = cudf.Series(["toy", "trouble"])
        >>> ser.str.is_vowel(1)
        0     True
        1    False
        dtype: bool
        >>> positions = cudf.Series([2, 3])
        >>> ser.str.is_vowel(positions)
        0    False
        1     True
        dtype: bool
        """
        ltype = libstrings.LetterType.VOWEL

        if can_convert_to_column(position):
            return self._return_or_inplace(
                libstrings.is_letter_multi(
                    self._column, ltype, column.as_column(position)
                ),
            )

        return self._return_or_inplace(
            libstrings.is_letter(self._column, ltype, position)
        )

    def edit_distance(self, targets) -> SeriesOrIndex:
        """
        The ``targets`` strings are measured against the strings in this
        instance using the Levenshtein edit distance algorithm.
        https://www.cuelogic.com/blog/the-levenshtein-algorithm

        The ``targets`` parameter may also be a single string in which
        case the edit distance is computed for all the strings against
        that single string.

        Parameters
        ----------
        targets : array-like, Sequence or Series or str
            The string(s) to measure against each string.

        Returns
        -------
        Series or Index of int32.

        Examples
        --------
        >>> import cudf
        >>> sr = cudf.Series(["puppy", "doggy", "kitty"])
        >>> targets = cudf.Series(["pup", "dogie", "kitten"])
        >>> sr.str.edit_distance(targets=targets)
        0    2
        1    2
        2    2
        dtype: int32
        >>> sr.str.edit_distance("puppy")
        0    0
        1    4
        2    4
        dtype: int32
        """
        if is_scalar(targets):
            targets_column = column.as_column([targets])
        elif can_convert_to_column(targets):
            targets_column = column.as_column(targets)
        else:
            raise TypeError(
                f"targets should be an str, array-like or Series object, "
                f"found {type(targets)}"
            )

        return self._return_or_inplace(
            libstrings.edit_distance(self._column, targets_column)
        )

    def edit_distance_matrix(self) -> SeriesOrIndex:
        """Computes the edit distance between strings in the series.

        The series to compute the matrix should have more than 2 strings and
        should not contain nulls.

        Edit distance is measured based on the `Levenshtein edit distance
        algorithm <https://www.cuelogic.com/blog/the-levenshtein-algorithm>`_.

        Returns
        -------
        Series of ListDtype(int64)
            Assume ``N`` is the length of this series. The return series
            contains ``N`` lists of size ``N``, where the ``j`` th number in
            the ``i`` th row of the series tells the edit distance between the
            ``i`` th string and the ``j`` th string of this series.  The matrix
            is symmetric. Diagonal elements are 0.

        Examples
        --------
        >>> import cudf
        >>> s = cudf.Series(['abc', 'bc', 'cba'])
        >>> s.str.edit_distance_matrix()
        0    [0, 1, 2]
        1    [1, 0, 2]
        2    [2, 2, 0]
        dtype: list
        """
        if self._column.size < 2:
            raise ValueError(
                "Require size >= 2 to compute edit distance matrix."
            )
        if self._column.has_nulls():
            raise ValueError(
                "Cannot compute edit distance between null strings. "
                "Consider removing them using `dropna` or fill with `fillna`."
            )
        return self._return_or_inplace(
            libstrings.edit_distance_matrix(self._column)
        )

    def minhash(
        self, seeds: Optional[ColumnLike] = None, width: int = 4
    ) -> SeriesOrIndex:
        """
        Compute the minhash of a strings column.
        This uses the MurmurHash3_x86_32 algorithm for the hash function.

        Parameters
        ----------
        seeds : ColumnLike
            The seeds used for the hash algorithm.
            Must be of type uint32.
        width : int
            The width of the substring to hash.
            Default is 4 characters.

        Examples
        --------
        >>> import cudf
        >>> str_series = cudf.Series(['this is my', 'favorite book'])
        >>> seeds = cudf.Series([0], dtype=np.uint32)
        >>> str_series.str.minhash(seeds)
        0     [21141582]
        1    [962346254]
        dtype: list
        >>> seeds = cudf.Series([0, 1, 2], dtype=np.uint32)
        >>> str_series.str.minhash(seeds)
        0    [21141582, 403093213, 1258052021]
        1    [962346254, 677440381, 122618762]
        dtype: list
        """
        if seeds is None:
            seeds_column = column.as_column(0, dtype=np.uint32, length=1)
        else:
            seeds_column = column.as_column(seeds)
            if seeds_column.dtype != np.uint32:
                raise ValueError(
                    f"Expecting a Series with dtype uint32, got {type(seeds)}"
                )
        return self._return_or_inplace(
            libstrings.minhash(self._column, seeds_column, width)
        )

    def minhash64(
        self, seeds: Optional[ColumnLike] = None, width: int = 4
    ) -> SeriesOrIndex:
        """
        Compute the minhash of a strings column.
        This uses the MurmurHash3_x64_128 algorithm for the hash function.
        This function generates 2 uint64 values but only the first
        uint64 value is used.

        Parameters
        ----------
        seeds : ColumnLike
            The seeds used for the hash algorithm.
            Must be of type uint64.
        width : int
            The width of the substring to hash.
            Default is 4 characters.

        Examples
        --------
        >>> import cudf
        >>> str_series = cudf.Series(['this is my', 'favorite book'])
        >>> seeds = cudf.Series([0, 1, 2], dtype=np.uint64)
        >>> str_series.str.minhash64(seeds)
        0    [3232308021562742685, 4445611509348165860, 586435843695903598]
        1    [23008204270530356, 1281229757012344693, 153762819128779913]
        dtype: list
        """
        if seeds is None:
            seeds_column = column.as_column(0, dtype=np.uint64, length=1)
        else:
            seeds_column = column.as_column(seeds)
            if seeds_column.dtype != np.uint64:
                raise ValueError(
                    f"Expecting a Series with dtype uint64, got {type(seeds)}"
                )
        return self._return_or_inplace(
            libstrings.minhash64(self._column, seeds_column, width)
        )

    def jaccard_index(self, input: cudf.Series, width: int) -> SeriesOrIndex:
        """
        Compute the Jaccard index between this column and the given
        input strings column.

        Parameters
        ----------
        input : Series
            The input strings column to compute the Jaccard index against.
            Must have the same number of strings as this column.
        width : int
            The number of characters for the sliding window calculation.

        Examples
        --------
        >>> import cudf
        >>> str1 = cudf.Series(["the brown dog", "jumped about"])
        >>> str2 = cudf.Series(["the black cat", "jumped around"])
        >>> str1.str.jaccard_index(str2, 5)
        0    0.058824
        1    0.307692
        dtype: float32
        """

        return self._return_or_inplace(
            libstrings.jaccard_index(self._column, input._column, width),
        )


def _massage_string_arg(value, name, allow_col=False):
    if isinstance(value, cudf.Scalar):
        return value

    if isinstance(value, str):
        return cudf.Scalar(value, dtype="str")

    allowed_types = ["Scalar"]

    if allow_col:
        if isinstance(value, list):
            return column.as_column(value, dtype="str")

        if isinstance(value, Column) and is_string_dtype(value.dtype):
            return value

        allowed_types.append("Column")

    raise ValueError(
        f"Expected {_expected_types_format(allowed_types)} "
        f"for {name} but got {type(value)}"
    )


def _expected_types_format(types):
    if len(types) == 1:
        return types[0]

    return ", ".join(types[:-1]) + ", or " + types[-1]


class StringColumn(column.ColumnBase):
    """
    Implements operations for Columns of String type

    Parameters
    ----------
    mask : Buffer
        The validity mask
    offset : int
        Data offset
    children : Tuple[Column]
        Two non-null columns containing the string data and offsets
        respectively
    """

    _start_offset: Optional[int]
    _end_offset: Optional[int]

    _VALID_BINARY_OPERATIONS = {
        "__eq__",
        "__ne__",
        "__lt__",
        "__le__",
        "__gt__",
        "__ge__",
        "__add__",
        "__radd__",
        # These operators aren't actually supported, they only exist to allow
        # empty column binops with scalars of arbitrary other dtypes. See
        # the _binaryop method for more information.
        "__sub__",
        "__mul__",
        "__mod__",
        "__pow__",
        "__truediv__",
        "__floordiv__",
    }

    def __init__(
        self,
        data: Optional[Buffer] = None,
        mask: Optional[Buffer] = None,
        size: Optional[int] = None,  # TODO: make non-optional
        offset: int = 0,
        null_count: Optional[int] = None,
        children: Tuple["column.ColumnBase", ...] = (),
    ):
        dtype = cudf.api.types.dtype("object")

        if size is None:
            for child in children:
                assert child.offset == 0

            if len(children) == 0:
                size = 0
            elif children[0].size == 0:
                size = 0
            else:
                # one less because the last element of offsets is the number of
                # bytes in the data buffer
                size = children[0].size - 1
            size = size - offset

        if len(children) == 0 and size != 0:
            # all nulls-column:
            offsets = column.as_column(
                0, length=size + 1, dtype=size_type_dtype
            )

            children = (offsets,)

        super().__init__(
            data=data,
            size=size,
            dtype=dtype,
            mask=mask,
            offset=offset,
            null_count=null_count,
            children=children,
        )

        self._start_offset = None
        self._end_offset = None

    def copy(self, deep: bool = True):
        # Since string columns are immutable, both deep
        # and shallow copies share the underlying device data and mask.
        return super().copy(deep=False)

    @property
    def start_offset(self) -> int:
        if self._start_offset is None:
            if (
                len(self.base_children) == 1
                and self.offset < self.base_children[0].size
            ):
                self._start_offset = int(
                    self.base_children[0].element_indexing(self.offset)
                )
            else:
                self._start_offset = 0

        return self._start_offset

    @property
    def end_offset(self) -> int:
        if self._end_offset is None:
            if (
                len(self.base_children) == 1
                and (self.offset + self.size) < self.base_children[0].size
            ):
                self._end_offset = int(
                    self.base_children[0].element_indexing(
                        self.offset + self.size
                    )
                )
            else:
                self._end_offset = 0

        return self._end_offset

    @cached_property
    def memory_usage(self) -> int:
        n = 0
        if self.data is not None:
            n += self.data.size
        if len(self.base_children) == 1:
            child0_size = (self.size + 1) * self.base_children[
                0
            ].dtype.itemsize

            n += child0_size
        if self.nullable:
            n += cudf._lib.null_mask.bitmask_allocation_size_bytes(self.size)
        return n

    @property
    def base_size(self) -> int:
        if len(self.base_children) == 0:
            return 0
        else:
            return self.base_children[0].size - 1

    # override for string column
    @property
    def data(self):
        if self.base_data is None:
            return None
        if self._data is None:
            if (
                self.offset == 0
                and len(self.base_children) > 0
                and self.size == self.base_children[0].size - 1
            ):
                self._data = self.base_data
            else:
                self._data = self.base_data[
                    self.start_offset : self.end_offset
                ]
        return self._data

    def all(self, skipna: bool = True) -> bool:
        if skipna and self.null_count == self.size:
            return True
        elif not skipna and self.has_nulls():
            raise TypeError("boolean value of NA is ambiguous")
        raise NotImplementedError("`all` not implemented for `StringColumn`")

    def any(self, skipna: bool = True) -> bool:
        if not skipna and self.has_nulls():
            raise TypeError("boolean value of NA is ambiguous")
        elif skipna and self.null_count == self.size:
            return False

        raise NotImplementedError("`any` not implemented for `StringColumn`")

    def data_array_view(
        self, *, mode="write"
    ) -> numba.cuda.devicearray.DeviceNDArray:
        raise ValueError("Cannot get an array view of a StringColumn")

    @property
    def __cuda_array_interface__(self):
        raise NotImplementedError(
            f"dtype {self.dtype} is not yet supported via "
            "`__cuda_array_interface__`"
        )

    def to_arrow(self) -> pa.Array:
        """Convert to PyArrow Array

        Examples
        --------
        >>> import cudf
        >>> col = cudf.core.column.as_column([1, 2, 3, 4])
        >>> col.to_arrow()
        <pyarrow.lib.Int64Array object at 0x7f886547f830>
        [
          1,
          2,
          3,
          4
        ]
        """
        if self.null_count == len(self):
            return pa.NullArray.from_buffers(
                pa.null(), len(self), [pa.py_buffer(b"")]
            )
        else:
            return super().to_arrow()

    def sum(
        self,
        skipna: Optional[bool] = None,
        dtype: Optional[Dtype] = None,
        min_count: int = 0,
    ):
        result_col = self._process_for_reduction(
            skipna=skipna, min_count=min_count
        )
        if isinstance(result_col, type(self)):
            return libstrings.join(
                result_col,
                sep=cudf.Scalar(""),
                na_rep=cudf.Scalar(None, "str"),
            ).element_indexing(0)
        else:
            return result_col

    def __contains__(self, item: ScalarLike) -> bool:
        if is_scalar(item):
            return True in libcudf.search.contains(
                self, column.as_column([item], dtype=self.dtype)
            )
        else:
            return True in libcudf.search.contains(
                self, column.as_column(item, dtype=self.dtype)
            )

    def as_numerical_column(
        self, dtype: Dtype
    ) -> "cudf.core.column.NumericalColumn":
        out_dtype = cudf.api.types.dtype(dtype)
        string_col = self
        if out_dtype.kind in {"i", "u"}:
            if not libstrings.is_integer(string_col).all():
                raise ValueError(
                    "Could not convert strings to integer "
                    "type due to presence of non-integer values."
                )
        elif out_dtype.kind == "f":
            if not libstrings.is_float(string_col).all():
                raise ValueError(
                    "Could not convert strings to float "
                    "type due to presence of non-floating values."
                )

        result_col = _str_to_numeric_typecast_functions[out_dtype](string_col)
        return result_col

    def _as_datetime_or_timedelta_column(self, dtype, format):
        if len(self) == 0:
            return cudf.core.column.column_empty(0, dtype=dtype)

        # Check for None strings
        if (self == "None").any():
            raise ValueError("Could not convert `None` value to datetime")

        is_nat = self == "NaT"
        if dtype.kind == "M":
            without_nat = self.apply_boolean_mask(is_nat.unary_operator("not"))
            all_same_length = (
                libstrings.count_characters(without_nat).distinct_count(
                    dropna=True
                )
                == 1
            )
            if not all_same_length:
                # Unfortunately disables OK cases like:
                # ["2020-01-01", "2020-01-01 00:00:00"]
                # But currently incorrect for cases like (drops 10):
                # ["2020-01-01", "2020-01-01 10:00:00"]
                raise NotImplementedError(
                    "Cannot parse date-like strings with different formats"
                )
            valid_ts = str_cast.istimestamp(self, format)
            valid = valid_ts | is_nat
            if not valid.all():
                raise ValueError(f"Column contains invalid data for {format=}")

        casting_func = (
            str_cast.timestamp2int
            if dtype.type == np.datetime64
            else str_cast.timedelta2int
        )
        result_col = casting_func(self, dtype, format)

        if is_nat.any():
            result_col[is_nat] = None

        return result_col

    def as_datetime_column(
        self, dtype: Dtype, format: str | None = None
    ) -> "cudf.core.column.DatetimeColumn":
        out_dtype = cudf.api.types.dtype(dtype)

        # infer on host from the first not na element
        # or return all null column if all values
        # are null in current column
        if format is None:
            if self.null_count == len(self):
                return cast(
                    "cudf.core.column.DatetimeColumn",
                    column.column_empty(
                        len(self), dtype=out_dtype, masked=True
                    ),
                )
            else:
                format = datetime.infer_format(
                    self.apply_boolean_mask(self.notnull()).element_indexing(0)
                )

        if format.endswith("%z"):
            raise NotImplementedError(
                "cuDF does not yet support timezone-aware datetimes"
            )
        return self._as_datetime_or_timedelta_column(out_dtype, format)

    def as_timedelta_column(
        self, dtype: Dtype, format: str | None = None
    ) -> "cudf.core.column.TimeDeltaColumn":
        out_dtype = cudf.api.types.dtype(dtype)
        if format is None:
            format = "%D days %H:%M:%S"
        return self._as_datetime_or_timedelta_column(out_dtype, format)

    def as_decimal_column(
        self, dtype: Dtype
    ) -> "cudf.core.column.DecimalBaseColumn":
        return libstrings.to_decimal(self, dtype)

    def as_string_column(
        self, dtype: Dtype, format: str | None = None
    ) -> StringColumn:
        return self

    @property
    def values_host(self) -> np.ndarray:
        """
        Return a numpy representation of the StringColumn.
        """
        return self.to_pandas().values

    @property
    def values(self) -> cupy.ndarray:
        """
        Return a CuPy representation of the StringColumn.
        """
        raise TypeError("String Arrays is not yet implemented in cudf")

    def to_pandas(
        self,
        *,
        nullable: bool = False,
        arrow_type: bool = False,
    ) -> pd.Index:
        if nullable and not arrow_type:
            pandas_array = pd.StringDtype().__from_arrow__(self.to_arrow())
            return pd.Index(pandas_array, copy=False)
        else:
            return super().to_pandas(nullable=nullable, arrow_type=arrow_type)

    def can_cast_safely(self, to_dtype: Dtype) -> bool:
        to_dtype = cudf.api.types.dtype(to_dtype)

        if self.dtype == to_dtype:
            return True
        elif (
            to_dtype.kind in {"i", "u"}
            and not libstrings.is_integer(self).all()
        ):
            return False
        elif to_dtype.kind == "f" and not libstrings.is_float(self).all():
            return False
        else:
            return True

    def find_and_replace(
        self,
        to_replace: ColumnLike,
        replacement: ColumnLike,
        all_nan: bool = False,
    ) -> StringColumn:
        """
        Return col with *to_replace* replaced with *value*
        """

        to_replace_col = column.as_column(to_replace)
        replacement_col = column.as_column(replacement)

        if type(to_replace_col) != type(replacement_col):
            raise TypeError(
                f"to_replace and value should be of same types,"
                f"got to_replace dtype: {to_replace_col.dtype} and "
                f"value dtype: {replacement_col.dtype}"
            )

        if (
            to_replace_col.dtype != self.dtype
            and replacement_col.dtype != self.dtype
        ):
            return self.copy()
        df = cudf.DataFrame._from_data(
            {"old": to_replace_col, "new": replacement_col}
        )
        df = df.drop_duplicates(subset=["old"], keep="last", ignore_index=True)
        if df._data["old"].null_count == 1:
            res = self.fillna(
                df._data["new"]
                .apply_boolean_mask(df._data["old"].isnull())
                .element_indexing(0)
            )
            df = df.dropna(subset=["old"])
        else:
            res = self
        return libcudf.replace.replace(res, df._data["old"], df._data["new"])

    def normalize_binop_value(
        self, other
    ) -> Union[column.ColumnBase, cudf.Scalar]:
        if (
            isinstance(other, (column.ColumnBase, cudf.Scalar))
            and other.dtype == "object"
        ):
            return other
        if is_scalar(other):
            return cudf.Scalar(other)
        return NotImplemented

    def _binaryop(
        self, other: ColumnBinaryOperand, op: str
    ) -> "column.ColumnBase":
        reflect, op = self._check_reflected_op(op)
        # Due to https://github.com/pandas-dev/pandas/issues/46332 we need to
        # support binary operations between empty or all null string columns
        # and columns of other dtypes, even if those operations would otherwise
        # be invalid. For example, you cannot divide strings, but pandas allows
        # division between an empty string column and a (nonempty) integer
        # column. Ideally we would disable these operators entirely, but until
        # the above issue is resolved we cannot avoid this problem.
        if self.null_count == len(self):
            if op in {
                "__add__",
                "__sub__",
                "__mul__",
                "__mod__",
                "__pow__",
                "__truediv__",
                "__floordiv__",
            }:
                return self
            elif op in {"__eq__", "__lt__", "__le__", "__gt__", "__ge__"}:
                return self.notnull()
            elif op == "__ne__":
                return self.isnull()

        other = self._wrap_binop_normalization(other)
        if other is NotImplemented:
            return NotImplemented

        if isinstance(other, (StringColumn, str, cudf.Scalar)):
            if isinstance(other, cudf.Scalar) and other.dtype != "O":
                if op in {
                    "__eq__",
                    "__ne__",
                }:
                    return column.as_column(
                        op == "__ne__", length=len(self), dtype="bool"
                    ).set_mask(self.mask)
                else:
                    return NotImplemented

            if op == "__add__":
                if isinstance(other, cudf.Scalar):
                    other = cast(
                        StringColumn,
                        column.as_column(
                            other, length=len(self), dtype="object"
                        ),
                    )

                # Explicit types are necessary because mypy infers ColumnBase
                # rather than StringColumn and sometimes forgets Scalar.
                lhs: Union[cudf.Scalar, StringColumn]
                rhs: Union[cudf.Scalar, StringColumn]
                lhs, rhs = (other, self) if reflect else (self, other)

                return cast(
                    "column.ColumnBase",
                    libstrings.concatenate(
                        [lhs, rhs],
                        sep=cudf.Scalar(""),
                        na_rep=cudf.Scalar(None, "str"),
                    ),
                )
            elif op in {
                "__eq__",
                "__ne__",
                "__gt__",
                "__lt__",
                "__ge__",
                "__le__",
                "NULL_EQUALS",
                "NULL_NOT_EQUALS",
            }:
                lhs, rhs = (other, self) if reflect else (self, other)
                return libcudf.binaryop.binaryop(
                    lhs=lhs, rhs=rhs, op=op, dtype="bool"
                )
        return NotImplemented

    @copy_docstring(column.ColumnBase.view)
    def view(self, dtype) -> "cudf.core.column.ColumnBase":
        if self.null_count > 0:
            raise ValueError(
                "Can not produce a view of a string column with nulls"
            )
        dtype = cudf.api.types.dtype(dtype)
        str_byte_offset = self.base_children[0].element_indexing(self.offset)
        str_end_byte_offset = self.base_children[0].element_indexing(
            self.offset + self.size
        )

        n_bytes_to_view = str_end_byte_offset - str_byte_offset

        to_view = column.build_column(
            self.base_data,
            dtype=cudf.api.types.dtype("int8"),
            offset=str_byte_offset,
            size=n_bytes_to_view,
        )

        return to_view.view(dtype)


def _get_cols_list(parent_obj, others):
    parent_index = (
        parent_obj.index if isinstance(parent_obj, cudf.Series) else parent_obj
    )

    if (
        can_convert_to_column(others)
        and len(others) > 0
        and (
            can_convert_to_column(
                others.iloc[0]
                if isinstance(others, cudf.Series)
                else others[0]
            )
        )
    ):
        """
        If others is a list-like object (in our case lists & tuples)
        just another Series/Index, great go ahead with concatenation.
        """
        cols_list = [
            column.as_column(frame.reindex(parent_index), dtype="str")
            if (
                parent_index is not None
                and isinstance(frame, cudf.Series)
                and not frame.index.equals(parent_index)
            )
            else column.as_column(frame, dtype="str")
            for frame in others
        ]

        return cols_list
    elif others is not None and not isinstance(others, StringMethods):
        if (
            parent_index is not None
            and isinstance(others, cudf.Series)
            and not others.index.equals(parent_index)
        ):
            others = others.reindex(parent_index)

        return [column.as_column(others, dtype="str")]
    else:
        raise TypeError(
            "others must be Series, Index, DataFrame, np.ndarrary "
            "or list-like (either containing only strings or "
            "containing only objects of type Series/Index/"
            "np.ndarray[1-dim])"
        )<|MERGE_RESOLUTION|>--- conflicted
+++ resolved
@@ -18,11 +18,6 @@
 import numpy as np
 import pandas as pd
 import pyarrow as pa
-<<<<<<< HEAD
-from numba import cuda
-=======
-from typing_extensions import Self
->>>>>>> f89cc07b
 
 import cudf
 import cudf.api.types
