# Copyright (c) 2019-2020, NVIDIA CORPORATION.

import functools
import pickle
import warnings
from codecs import decode

import numpy as np
import pandas as pd
import pyarrow as pa

import nvstrings

import cudf._lib as libcudf
import cudf._libxx as libcudfxx
import cudf._libxx.string_casting as str_cast
from cudf._lib.nvtx import nvtx_range_pop, nvtx_range_push
from cudf._libxx.strings.capitalize import (
    capitalize as cpp_capitalize,
    title as cpp_title,
)
from cudf._libxx.strings.case import (
    swapcase as cpp_swapcase,
    to_lower as cpp_to_lower,
    to_upper as cpp_to_upper,
)
from cudf._libxx.strings.char_types import (
    is_alnum as cpp_is_alnum,
    is_alpha as cpp_is_alpha,
    is_decimal as cpp_is_decimal,
    is_digit as cpp_is_digit,
    is_lower as cpp_is_lower,
    is_numeric as cpp_is_numeric,
    is_upper as cpp_is_upper,
)
from cudf._libxx.strings.contains import (
    contains_re as cpp_contains_re,
    count_re as cpp_count_re,
)
from cudf._libxx.strings.extract import extract as cpp_extract
from cudf._libxx.strings.find import contains as cpp_contains
from cudf._libxx.strings.findall import findall as cpp_findall
from cudf._libxx.strings.padding import (
    PadSide,
    center as cpp_center,
    ljust as cpp_ljust,
    pad as cpp_pad,
    rjust as cpp_rjust,
    zfill as cpp_zfill,
)
from cudf._libxx.strings.replace import (
    insert as cpp_string_insert,
    replace as cpp_replace,
    replace_multi as cpp_replace_multi,
    slice_replace as cpp_slice_replace,
)
from cudf._libxx.strings.replace_re import (
    replace_multi_re as cpp_replace_multi_re,
    replace_re as cpp_replace_re,
    replace_with_backrefs as cpp_replace_with_backrefs,
)
from cudf._libxx.strings.split.partition import (
    partition as cpp_partition,
    rpartition as cpp_rpartition,
)
from cudf._libxx.strings.split.split import (
    rsplit as cpp_rsplit,
    split as cpp_split,
)
from cudf._libxx.strings.strip import (
    lstrip as cpp_lstrip,
    rstrip as cpp_rstrip,
    strip as cpp_strip,
)
from cudf._libxx.strings.substring import slice_from as cpp_slice_from
from cudf._libxx.strings.wrap import wrap as cpp_wrap
from cudf.core.buffer import Buffer
from cudf.core.column import column, column_empty
from cudf.utils import utils
from cudf.utils.dtypes import is_list_like, is_scalar

_str_to_numeric_typecast_functions = {
    np.dtype("int8"): str_cast.stoi8,
    np.dtype("int16"): str_cast.stoi16,
    np.dtype("int32"): str_cast.stoi,
    np.dtype("int64"): str_cast.stol,
    np.dtype("float32"): str_cast.stof,
    np.dtype("float64"): str_cast.stod,
    np.dtype("bool"): str_cast.to_booleans,
    # TODO: support Date32 UNIX days
    # np.dtype("datetime64[D]"): str_cast.timestamp2int,
    np.dtype("datetime64[s]"): str_cast.timestamp2int,
    np.dtype("datetime64[ms]"): str_cast.timestamp2int,
    np.dtype("datetime64[us]"): str_cast.timestamp2int,
    np.dtype("datetime64[ns]"): str_cast.timestamp2int,
}

_numeric_to_str_typecast_functions = {
    np.dtype("int8"): str_cast.i8tos,
    np.dtype("int16"): str_cast.i16tos,
    np.dtype("int32"): str_cast.itos,
    np.dtype("int64"): str_cast.ltos,
    np.dtype("float32"): str_cast.ftos,
    np.dtype("float64"): str_cast.dtos,
    np.dtype("bool"): str_cast.from_booleans,
    # TODO: support Date32 UNIX days
    # np.dtype("datetime64[D]"): str_cast.int2timestamp,
    np.dtype("datetime64[s]"): str_cast.int2timestamp,
    np.dtype("datetime64[ms]"): str_cast.int2timestamp,
    np.dtype("datetime64[us]"): str_cast.int2timestamp,
    np.dtype("datetime64[ns]"): str_cast.int2timestamp,
}


class StringMethods(object):
    """
    This mimicks pandas `df.str` interface.
    """

    def __init__(self, column, parent=None):
        self._column = column
        self._parent = parent

    def __getattr__(self, attr, *args, **kwargs):
        from cudf.core.series import Series

        # TODO: Remove when all needed string compute APIs are ported
        if hasattr(self._column.nvstrings, attr):
            passed_attr = getattr(self._column.nvstrings, attr)
            if callable(passed_attr):

                @functools.wraps(passed_attr)
                def wrapper(*args, **kwargs):
                    ret = passed_attr(*args, **kwargs)
                    if isinstance(ret, nvstrings.nvstrings):
                        ret = Series(
                            column.as_column(ret),
                            index=self._parent.index,
                            name=self._parent.name,
                        )
                    return ret

                return wrapper
            else:
                return passed_attr
        else:
            raise AttributeError(attr)

    def _return_or_inplace(self, new_col, **kwargs):
        """
        Returns an object of the type of the column owner or updates the column
        of the owner (Series or Index) to mimic an inplace operation
        """
        from cudf import Series, DataFrame, MultiIndex
        from cudf.core.index import Index, as_index

        inplace = kwargs.get("inplace", False)

        if inplace:
            self._parent._mimic_inplace(new_col, inplace=True)
        else:
            expand = kwargs.get("expand", False)
            if expand or isinstance(self._parent, (DataFrame, MultiIndex)):
                # This branch indicates the passed as new_col
                # is actually a table-like data
                table = new_col
                from cudf._libxx.table import Table

                if isinstance(table, Table):
                    return self._parent._constructor_expanddim(
                        data=table._data, index=self._parent.index,
                    )
                else:
                    return self._parent._constructor_expanddim(
                        {index: value for index, value in enumerate(table)},
                        index=self._parent.index,
                    )
            elif isinstance(self._parent, Series):
                return Series(
                    new_col, index=self._parent.index, name=self._parent.name
                )
            elif isinstance(self._parent, Index):
                return as_index(new_col, name=self._parent.index)
            else:
                if self._parent is None:
                    return new_col
                else:
                    return self._parent._mimic_inplace(new_col, inplace=False)

    def __dir__(self):
        keys = dir(type(self))
        # TODO: Remove along with `__getattr__` above when all is ported
        return set(keys + dir(self._column.nvstrings))

    def len(self, **kwargs):
        """
        Computes the length of each element in the Series/Index.

        Returns
        -------
          Series or Index of int: A Series or Index of integer values
            indicating the length of each element in the Series or Index.
        """

        out_col = column_empty(len(self._column), dtype="int32")
        ptr = out_col.data_ptr
        self._column.nvstrings.len(ptr)

        mask = None
        if self._column.has_nulls:
            mask = self._column.mask

        return self._return_or_inplace(
            column.build_column(out_col.data, np.dtype("int32"), mask=mask),
            **kwargs,
        )

    # TODO, PREM: Uncomment in future PR
    # def cat(self, others=None, sep=None, na_rep=None, **kwargs):
    #     """
    #     Concatenate strings in the Series/Index with given separator.

    #     If *others* is specified, this function concatenates the Series/Index
    #     and elements of others element-wise. If others is not passed, then
    # all
    #     values in the Series/Index are concatenated into a single string with
    #     a given sep.

    #     Parameters
    #     ----------
    #         others : Series or List of str
    #             Strings to be appended.
    #             The number of strings must match size() of this instance.
    #             This must be either a Series of string dtype or a Python
    #             list of strings.

    #         sep : str
    #             If specified, this separator will be appended to each string
    #             before appending the others.

    #         na_rep : str
    #             This character will take the place of any null strings
    #             (not empty strings) in either list.

    #             - If `na_rep` is None, and `others` is None, missing values
    # in
    #             the Series/Index are omitted from the result.
    #             - If `na_rep` is None, and `others` is not None, a row
    #             containing a missing value in any of the columns (before
    #             concatenation) will have a missing value in the result.

    #     Returns
    #     -------
    #     concat : str or Series/Index of str dtype
    #         If `others` is None, `str` is returned,
    # otherwise a `Series/Index`
    #         (same type as caller) of str dtype is returned.
    #     """
    #     from cudf.core import DataFrame

    #     if sep is None:
    #         sep = ""

    #     from cudf._libxx.scalar import Scalar

    #     if others is None:
    #         data = cpp_join(self._column, Scalar(sep), Scalar(na_rep, "str"))
    #     else:
    #         other_cols = _get_cols_list(others)
    #         all_cols = [self._column] + other_cols
    #         data = cpp_concatenate(
    #             DataFrame(
    #                 {index: value for index, value in enumerate(all_cols)}
    #             ),
    #             Scalar(sep),
    #             Scalar(na_rep, "str"),
    #         )

    #     out = self._return_or_inplace(data, **kwargs)
    #     if len(out) == 1 and others is None:
    #         out = out[0]
    #     return out

    def cat(self, others=None, sep=None, na_rep=None, **kwargs):
        """
        Concatenate strings in the Series/Index with given separator.
        If *others* is specified, this function concatenates the Series/Index
        and elements of others element-wise. If others is not passed, then all
        values in the Series/Index are concatenated into a single string with
        a given sep.
        Parameters
        ----------
            others : Series or List of str
                Strings to be appended.
                The number of strings must match size() of this instance.
                This must be either a Series of string dtype or a Python
                list of strings.
            sep : str
                If specified, this separator will be appended to each string
                before appending the others.
            na_rep : str
                This character will take the place of any null strings
                (not empty strings) in either list.
                - If `na_rep` is None, and `others` is None, missing values in
                the Series/Index are omitted from the result.
                - If `na_rep` is None, and `others` is not None, a row
                containing a missing value in any of the columns (before
                concatenation) will have a missing value in the result.
        Returns
        -------
        concat : str or Series/Index of str dtype
            If `others` is None, `str` is returned, otherwise a `Series/Index`
            (same type as caller) of str dtype is returned.
        """
        from cudf.core import Series, Index

        if isinstance(others, StringColumn):
            others = others.nvstrings
        elif isinstance(others, Series):
            assert others.dtype == np.dtype("object")
            others = others._column.nvstrings
        elif isinstance(others, Index):
            assert others.dtype == np.dtype("object")
            others = others._values.nvstrings
        elif isinstance(others, StringMethods):
            """
            If others is a StringMethods then
            raise an exception
            """
            msg = "series.str is an accessor, not an array-like of strings."
            raise ValueError(msg)
        elif is_list_like(others) and others:
            """
            If others is a list-like object (in our case lists & tuples)
            just another Series/Index, great go ahead with concatenation.
            """

            """
            Picking first element and checking if it really adheres to
            list like conditions, if not we switch to next case
            Note: We have made a call not to iterate over the entire list as
            it could be more expensive if it was of very large size.
            Thus only doing a sanity check on just the first element of list.
            """
            first = others[0]

            if is_list_like(first) or isinstance(
                first, (Series, Index, pd.Series, pd.Index)
            ):
                """
                Internal elements in others list should also be
                list-like and not a regular string/byte
                """
                first = None
                for frame in others:
                    if not isinstance(frame, Series):
                        """
                        Make sure all inputs to .cat function call
                        are of type nvstrings so creating a Series object.
                        """
                        frame = Series(frame, dtype="str")

                    if first is None:
                        """
                        extracting nvstrings pointer since
                        `frame` is of type Series/Index and
                        first isn't yet initialized.
                        """
                        first = frame._column.nvstrings
                    else:
                        assert frame.dtype == np.dtype("object")
                        frame = frame._column.nvstrings
                        first = first.cat(frame, sep=sep, na_rep=na_rep)

                others = first
            elif not is_list_like(first):
                """
                Picking first element and checking if it really adheres to
                non-list like conditions.
                Note: We have made a call not to iterate over the entire
                list as it could be more expensive if it was of very
                large size. Thus only doing a sanity check on just the
                first element of list.
                """
                others = Series(others)
                others = others._column.nvstrings
        elif isinstance(others, (pd.Series, pd.Index)):
            others = Series(others)
            others = others._column.nvstrings

        data = self._column.nvstrings.cat(
            others=others, sep=sep, na_rep=na_rep
        )

        out = self._return_or_inplace(data, **kwargs)
        if len(out) == 1 and others is None:
            out = out[0]
        return out

    # TODO, PREM: Uncomment in future PR
    # def join(self, sep, na_rep="", **kwargs):
    #     """
    #     Join lists contained as elements in the Series/Index with passed
    #     delimiter.

    #     Parameters
    #     ----------
    #         sep : str
    #             Delimiter to use between list entries.

    #         na_rep : str
    #             This character will take the place of any null strings
    #             (not empty strings) in either list.

    #     Returns
    #     -------
    #     Series/Index of str dtype
    #         The list entries concatenated by intervening
    #         occurrences of the delimiter.

    #     """
    #     from cudf._libxx.scalar import Scalar
    #     from cudf.core.series import Series
    #     # import pdb; pdb.set_trace()

    #     data = cpp_join(self._column, Scalar(sep), Scalar(na_rep))
    #     if len(data) != len(self._parent):
    #         data = column.as_column(
    #             utils.scalar_broadcast_to(data[0],
    # len(self._parent), dtype='str')
    #         )
    #     return Series(
    #         data=data,
    #         index=self._parent.index,
    #         dtype='str'
    #     )

    def join(self, sep):
        """
        Join lists contained as elements in the Series/Index with passed
        delimiter.
        """
        raise NotImplementedError(
            "Columns of arrays / lists are not yet " "supported"
        )

    def extract(self, pat, flags=0, expand=True, **kwargs):
        """
        Extract capture groups in the regex `pat` as columns in a DataFrame.

        For each subject string in the Series, extract groups from the first
        match of regular expression `pat`.

        Parameters
        ----------
        pat : str
            Regular expression pattern with capturing groups.
        expand : bool, default True
            If True, return DataFrame with on column per capture group.
            If False, return a Series/Index if there is one capture group or
            DataFrame if there are multiple capture groups.

        Returns
        -------
        DataFrame or Series/Index
            A DataFrame with one row for each subject string, and one column
            for each group. If `expand=False` and `pat` has only one capture
            group, then return a Series/Index.

        Notes
        -----
        The `flags` parameter is not yet supported and will raise a
        NotImplementedError if anything other than the default value is passed.
        """
        if flags != 0:
            raise NotImplementedError("`flags` parameter is not yet supported")

        out = cpp_extract(self._column, pat)
        if out._num_columns == 1 and expand is False:
            return self._return_or_inplace(out._columns[0], **kwargs)
        else:
            kwargs.setdefault("expand", expand)
            return self._return_or_inplace(out, **kwargs)

    def contains(
        self, pat, case=True, flags=0, na=np.nan, regex=True, **kwargs
    ):
        """
        Test if pattern or regex is contained within a string of a Series or
        Index.

        Return boolean Series or Index based on whether a given pattern or
        regex is contained within a string of a Series or Index.

        Parameters
        ----------
        pat : str
            Character sequence or regular expression.
        regex : bool, default True
            If True, assumes the pattern is a regular expression.
            If False, treats the pattern as a literal string.

        Returns
        -------
        Series/Index of bool dtype
            A Series/Index of boolean dtype indicating whether the given
            pattern is contained within the string of each element of the
            Series/Index.

        Notes
        -----
        The parameters `case`, `flags`, and `na` are not yet supported and
        will raise a NotImplementedError if anything other than the default
        value is set.
        """
        if case is not True:
            raise NotImplementedError("`case` parameter is not yet supported")
        elif flags != 0:
            raise NotImplementedError("`flags` parameter is not yet supported")
        elif na is not np.nan:
            raise NotImplementedError("`na` parameter is not yet supported")

<<<<<<< HEAD
        out_col = column_empty(len(self._column), dtype="bool")
        ptr = out_col.data_ptr
        self._column.nvstrings.contains(pat, regex=regex, devptr=ptr)

        mask = None
        if self._column.has_nulls:
            mask = self._column.mask

        return self._return_or_inplace(
            column.build_column(
                out_col.data, dtype=np.dtype("bool"), mask=mask
            ),
=======
        from cudf._libxx.scalar import Scalar

        return self._return_or_inplace(
            cpp_contains_re(self._column, pat)
            if regex is True
            else cpp_contains(self._column, Scalar(pat, "str")),
>>>>>>> ae994cfb
            **kwargs,
        )

    def replace(
        self, pat, repl, n=-1, case=None, flags=0, regex=True, **kwargs
    ):
        """
        Replace occurences of pattern/regex in the Series/Index with some other
        string.

        Parameters
        ----------
        pat : str or list-like
            String(s) to be replaced as a character sequence or regular
            expression.
        repl : str or list-like
            String(s) to be used as replacement.
        n : int, default -1 (all)
            Number of replacements to make from the start.
        regex : bool, default True
            If True, assumes the pattern is a regular expression.
            If False, treats the pattern as a literal string.

        Returns
        -------
        Series/Index of str dtype
            A copy of the object with all matching occurrences of pat replaced
            by repl.

        Notes
        -----
        The parameters `case` and `flags` are not yet supported and will raise
        a NotImplementedError if anything other than the default value is set.
        """
        if case is not None:
            raise NotImplementedError("`case` parameter is not yet supported")
        elif flags != 0:
            raise NotImplementedError("`flags` parameter is not yet supported")
        from cudf.core import Series, Index

        if (
            is_list_like(pat)
            or isinstance(pat, (Series, Index, pd.Series, pd.Index))
        ) and (
            is_list_like(repl)
            or isinstance(repl, (Series, Index, pd.Series, pd.Index))
        ):
            warnings.warn(
                "`n` parameter is not supported when \
                `pat` and `repl` are list-like inputs"
            )

            return self._return_or_inplace(
                cpp_replace_multi_re(
                    self._column, pat, column.as_column(repl, dtype="str")
                )
                if regex
                else cpp_replace_multi(
                    self._column,
                    column.as_column(pat, dtype="str"),
                    column.as_column(repl, dtype="str"),
                ),
                **kwargs,
            )
        # Pandas treats 0 as all
        if n == 0:
            n = -1
        from cudf._libxx.scalar import Scalar

        return self._return_or_inplace(
            cpp_replace_re(self._column, pat, Scalar(repl, "str"), n)
            if regex is True
            else cpp_replace(
                self._column, Scalar(pat, "str"), Scalar(repl, "str"), n
            ),
            **kwargs,
        )

    def replace_with_backrefs(self, pat, repl, **kwargs):
        """
        Use the `repl` back-ref template to create a new string
        with the extracted elements found using the `pat` expression.

        Parameters
        ----------
        pat : str
            Regex with groupings to identify extract sections.
            This should not be a compiled regex.
        repl : str
            String template containing back-reference indicators.

        Returns
        -------
        Series/Index of str dtype
        """
        return self._return_or_inplace(
            cpp_replace_with_backrefs(self._column, pat, repl,), **kwargs
        )

    # def slice(self, start=None, stop=None, step=None, **kwargs):
    #     """
    #     Returns a substring of each string.

    #     Parameters
    #     ----------
    #     start : int
    #         Beginning position of the string to extract.
    #         Default is beginning of the each string.
    #     stop : int
    #         Ending position of the string to extract.
    #         Default is end of each string.
    #     step : int
    #         Characters that are to be captured within the specified section.
    #         Default is every character.

    #     Returns
    #     -------
    #     Series/Index of str dtype
    #         A substring of each string.

    #     """

    #     return self._return_or_inplace(
    #         cpp_slice_strings(self._column, start, stop, step), **kwargs,
    #     )

    def isdecimal(self, **kwargs):
        """
        Returns a Series/Column/Index of boolean values with True for strings
        that contain only decimal characters -- those that can be used
        to extract base10 numbers.

        Returns
        -------
        Series/Index of bool dtype

        """
        return self._return_or_inplace(cpp_is_decimal(self._column), **kwargs)

    def isalnum(self, **kwargs):
        """
        Returns a Series/Index of boolean values with True for strings
        that contain only alpha-numeric characters.
        Equivalent to: isalpha() or isdigit() or isnumeric() or isdecimal()

        Returns
        -------
        Series/Index of bool dtype

        """
        return self._return_or_inplace(cpp_is_alnum(self._column), **kwargs)

    def isalpha(self, **kwargs):
        """
        Returns a Series/Index of boolean values with True for strings
        that contain only alphabetic characters.

        Returns
        -------
        Series/Index of bool dtype

        """
        return self._return_or_inplace(cpp_is_alpha(self._column), **kwargs)

    def isdigit(self, **kwargs):
        """
        Returns a Series/Index of boolean values with True for strings
        that contain only decimal and digit characters.

        Returns
        -------
        Series/Index of bool dtype

        """
        return self._return_or_inplace(cpp_is_digit(self._column), **kwargs)

    def isnumeric(self, **kwargs):
        """
        Returns a Series/Index of boolean values with True for strings
        that contain only numeric characters. These include digit and
        numeric characters.

        Returns
        -------
        Series/Index of bool dtype

        """
        return self._return_or_inplace(cpp_is_numeric(self._column), **kwargs)

    def isupper(self, **kwargs):
        """
        Returns a Series/Index of boolean values with True for strings
        that contain only upper-case characters.

        Returns
        -------
        Series/Index of bool dtype

        Notes
        -----
        Results are incompatible with standard python string logic. Use caution
        when operating on data which contains non-alphabetical characters.
        """
        warnings.warn(
            "isupper currently returns False for non-cased characters whereas"
            + "Pandas returns True, this will be fixed in the near future"
        )

        return self._return_or_inplace(cpp_is_upper(self._column), **kwargs)

    def islower(self, **kwargs):
        """
        Returns a Series/Index of boolean values with True for strings
        that contain only lower-case characters.

        Returns
        -------
        Series/Index of bool dtype

        Notes
        -----
        Results are incompatible with standard python string logic. Use caution
        when operating on data which contains non-alphabetical characters.
        """
        warnings.warn(
            "islower currently returns False for non-cased characters whereas"
            + "Pandas returns True, this will be fixed in the near future"
        )

        return self._return_or_inplace(cpp_is_lower(self._column), **kwargs)

    def lower(self, **kwargs):
        """
        Convert strings in the Series/Index to lowercase.

        Returns
        -------
        Series/Index of str dtype
            A copy of the object with all strings converted to lowercase.

        """
        return self._return_or_inplace(cpp_to_lower(self._column), **kwargs)

    def upper(self, **kwargs):
        """
        Convert each string to uppercase.
        This only applies to ASCII characters at this time.

        Examples
        --------
        >>> import cudf
        >>> s = cudf.Series(["Hello, friend","Goodbye, friend"])
        >>> print(s.str.upper())
        ['HELLO, FRIEND', 'GOODBYE, FRIEND']

        """
        return self._return_or_inplace(cpp_to_upper(self._column), **kwargs)

    def capitalize(self, **kwargs):
        """
        Capitalize first character of each string.
        This only applies to ASCII characters at this time.

        Examples
        --------
        >>> import cudf
        >>> s = cudf.Series(["hello, friend","goodbye, friend"])
        >>> print(s.str.capitalize())
        ['Hello, friend", "Goodbye, friend"]

        """
        return self._return_or_inplace(cpp_capitalize(self._column), **kwargs)

    def swapcase(self, **kwargs):
        """
        Change each lowercase character to uppercase and vice versa.
        This only applies to ASCII characters at this time.

        Examples
        --------
        >>> import cudf
        >>> s = cudf.Series(["Hello, Friend","Goodbye, Friend"])
        >>> print(s.str.swapcase())
        ['hELLO, fRIEND', 'gOODBYE, fRIEND']

        """
        return self._return_or_inplace(cpp_swapcase(self._column), **kwargs)

    def title(self, **kwargs):
        """
        Uppercase the first letter of each letter after a space
        and lowercase the rest.
        This only applies to ASCII characters at this time.

        Examples
        --------
        >>> import cudf
        >>> s = cudf.Series(["Hello friend","goodnight moon"])
        >>> print(s.str.title())
        ['Hello Friend', 'Goodnight Moon']

        """
        return self._return_or_inplace(cpp_title(self._column), **kwargs)

    def slice_from(self, starts=0, stops=0, **kwargs):
        """
        Return substring of each string using positions for each string.

        The starts and stops parameters are of Column type.

        Parameters
        ----------
        starts : Column
            Beginning position of each the string to extract.
            Default is beginning of the each string.
        stops : Column
            Ending position of the each string to extract.
            Default is end of each string.
            Use -1 to specify to the end of that string.

        Returns
        -------
        Series/Index of str dtype
            A substring of each string using positions for each string.

        """

        return self._return_or_inplace(
            cpp_slice_from(self._column, starts, stops), **kwargs
        )

    def slice_replace(self, start=None, stop=None, repl=None, **kwargs):
        """
        Replace the specified section of each string with a new string.

        Parameters
        ----------
        start : int
            Beginning position of the string to replace.
            Default is beginning of the each string.
        stop : int
            Ending position of the string to replace.
            Default is end of each string.
        repl : str
            String to insert into the specified position values.

        Returns
        -------
        Series/Index of str dtype
            A new string with the specified section of the string
            replaced with `repl` string.

        """
        if start is None:
            start = 0

        if stop is None:
            stop = -1

        if repl is None:
            repl = ""

        from cudf._libxx.scalar import Scalar

        return self._return_or_inplace(
            cpp_slice_replace(self._column, start, stop, Scalar(repl)),
            **kwargs,
        )

    def insert(self, start=0, repl=None, **kwargs):
        """
        Insert the specified string into each string in the specified
        position.

        Parameters
        ----------
        start : int
            Beginning position of the string to replace.
            Default is beginning of the each string.
            Specify -1 to insert at the end of each string.
        repl : str
            String to insert into the specified position valus.

        Returns
        -------
        Series/Index of str dtype
            A new string series with the specified string
            inserted at the specified position.

        """
        if repl is None:
            repl = ""

        from cudf._libxx.scalar import Scalar

        return self._return_or_inplace(
            cpp_string_insert(self._column, start, Scalar(repl)), **kwargs
        )

    # def get(self, i=0, **kwargs):
    #     """
    #     Returns the character specified in each string as a new string.
    #     The nvstrings returned contains a list of single character strings.

    #     Parameters
    #     ----------
    #     i : int
    #         The character position identifying the character
    #         in each string to return.

    #     Returns
    #     -------
    #     Series/Index of str dtype
    #         A new string series with character at the position
    #         `i` of each `i` inserted at the specified position.

    #     """

    #     return self._return_or_inplace(
    #         cpp_string_get(self._column, i), **kwargs
    #     )

    def split(self, pat=None, n=-1, expand=True, **kwargs):
        """
        Split strings around given separator/delimiter.

        Splits the string in the Series/Index from the beginning, at the
        specified delimiter string.

        Parameters
        ----------
        pat : str, default ' ' (space)
            String to split on, does not yet support regular expressions.
        n : int, default -1 (all)
            Limit number of splits in output. `None`, 0, and -1 will all be
            interpreted as "all splits".

        Returns
        -------
        DataFrame
            Returns a DataFrame with each split as a column.

        Notes
        -----
        The parameter `expand` is not yet supported and will raise a
        NotImplementedError if anything other than the default value is set.
        """
        if expand is not True:
            raise NotImplementedError("`expand` parameter is not supported")

        # Pandas treats 0 as all
        if n == 0:
            n = -1

        kwargs.setdefault("expand", expand)
        if pat is None:
            pat = " "

        from cudf._libxx.scalar import Scalar

        return self._return_or_inplace(
            cpp_split(self._column, Scalar(pat), n), **kwargs,
        )

    def rsplit(self, pat=None, n=-1, expand=True, **kwargs):
        """
        Split strings around given separator/delimiter.

        Splits the string in the Series/Index from the end, at the
        specified delimiter string.

        Parameters
        ----------
        pat : str, default ' ' (space)
            String to split on, does not yet support regular expressions.
        n : int, default -1 (all)
            Limit number of splits in output. `None`, 0, and -1 will all be
            interpreted as "all splits".

        Returns
        -------
        DataFrame
            Returns a DataFrame with each split as a column.

        Notes
        -----
        The parameter `expand` is not yet supported and will raise a
        NotImplementedError if anything other than the default value is set.
        """
        if expand is not True:
            raise NotImplementedError("`expand=False` is not yet supported")

        # Pandas treats 0 as all
        if n == 0:
            n = -1

        kwargs.setdefault("expand", expand)
        if pat is None:
            pat = " "

        from cudf._libxx.scalar import Scalar

        return self._return_or_inplace(
            cpp_rsplit(self._column, Scalar(pat), n), **kwargs,
        )

    def partition(self, sep=" ", expand=True, **kwargs):
        """
        Split the string at the first occurrence of sep.

        This method splits the string at the first occurrence
        of sep, and returns 3 elements containing the part
        before the separator, the separator itself, and the
        part after the separator. If the separator is not found,
        return 3 elements containing the string itself, followed
        by two empty strings.

        Parameters
        ----------
        sep : str, default ' ' (whitespace)
            String to split on.

        Returns
        -------
        DataFrame
            Returns a DataFrame

        Notes
        -----
        The parameter `expand` is not yet supported and will raise a
        NotImplementedError if anything other than the default value is set.
        """
        if expand is not True:
            raise NotImplementedError(
                "`expand=False` is currently not supported"
            )

        kwargs.setdefault("expand", expand)
        if sep is None:
            sep = " "

        from cudf._libxx.scalar import Scalar

        return self._return_or_inplace(
            cpp_partition(self._column, Scalar(sep)), **kwargs,
        )

    def rpartition(self, sep=" ", expand=True, **kwargs):
        """
        Split the string at the last occurrence of sep.

        This method splits the string at the last occurrence
        of sep, and returns 3 elements containing the part
        before the separator, the separator itself, and the
        part after the separator. If the separator is not
        found, return 3 elements containing two empty strings,
        followed by the string itself.

        Parameters
        ----------
        sep : str, default ' ' (whitespace)
            String to split on.

        Returns
        -------
        DataFrame
            Returns a DataFrame

        Notes
        -----
        The parameter `expand` is not yet supported and will raise a
        NotImplementedError if anything other than the default value is set.
        """
        if expand is not True:
            raise NotImplementedError(
                "`expand=False` is currently not supported"
            )

        kwargs.setdefault("expand", expand)
        if sep is None:
            sep = " "

        from cudf._libxx.scalar import Scalar

        return self._return_or_inplace(
            cpp_rpartition(self._column, Scalar(sep)), **kwargs,
        )

    def pad(self, width, side="left", fillchar=" ", **kwargs):
        """
        Pad strings in the Series/Index up to width.

        Parameters
        ----------
        width : int
            Minimum width of resulting string;
            additional characters will be filled with
            character defined in fillchar.

        side : {‘left’, ‘right’, ‘both’}, default ‘left’
            Side from which to fill resulting string.

        fillchar : str,  default ' ' (whitespace)
            Additional character for filling, default is whitespace.

        Returns
        -------
        Series/Index of str dtype
            Returns Series or Index with minimum number
            of char in object.

        """
        if not isinstance(fillchar, str):
            msg = (
                f"fillchar must be a character, not {type(fillchar).__name__}"
            )
            raise TypeError(msg)

        if len(fillchar) != 1:
            raise TypeError("fillchar must be a character, not str")

        if not pd.api.types.is_integer(width):
            msg = f"width must be of integer type, not {type(width).__name__}"
            raise TypeError(msg)

        try:
            side = PadSide[side.upper()]
        except KeyError:
            raise ValueError(
                "side has to be either one of {‘left’, ‘right’, ‘both’}"
            )

        return self._return_or_inplace(
            cpp_pad(self._column, width, fillchar, side), **kwargs
        )

    def zfill(self, width, **kwargs):
        """
        Pad strings in the Series/Index by prepending ‘0’ characters.

        Parameters
        ----------
        width : int
            Minimum length of resulting string;
            strings with length less than width
            be prepended with ‘0’ characters.

        Returns
        -------
        Series/Index of str dtype
            Returns Series or Index with prepended ‘0’ characters.

        """
        if not pd.api.types.is_integer(width):
            msg = f"width must be of integer type, not {type(width).__name__}"
            raise TypeError(msg)

        return self._return_or_inplace(
            cpp_zfill(self._column, width), **kwargs
        )

    def center(self, width, fillchar=" ", **kwargs):
        """
        Filling left and right side of strings in the Series/Index with an
        additional character.

        Parameters
        ----------
        width : int
            Minimum width of resulting string;
            additional characters will be filled
            with fillchar.

        fillchar : str, default ' ' (whitespace)
            Additional character for filling, default is whitespace.

        Returns
        -------
        Series/Index of str dtype
            Returns Series or Index.

        """
        if not isinstance(fillchar, str):
            msg = (
                f"fillchar must be a character, not {type(fillchar).__name__}"
            )
            raise TypeError(msg)

        if len(fillchar) != 1:
            raise TypeError("fillchar must be a character, not str")

        if not pd.api.types.is_integer(width):
            msg = f"width must be of integer type, not {type(width).__name__}"
            raise TypeError(msg)

        return self._return_or_inplace(
            cpp_center(self._column, width, fillchar), **kwargs
        )

    def ljust(self, width, fillchar=" ", **kwargs):
        """
        Filling right side of strings in the Series/Index with an additional
        character.

        Parameters
        ----------
        width : int
            Minimum width of resulting string;
            additional characters will be filled
            with fillchar.

        fillchar : str, default ' ' (whitespace)
            Additional character for filling, default is whitespace.

        Returns
        -------
        Series/Index of str dtype
            Returns Series or Index.

        """
        if not isinstance(fillchar, str):
            msg = (
                f"fillchar must be a character, not {type(fillchar).__name__}"
            )
            raise TypeError(msg)

        if len(fillchar) != 1:
            raise TypeError("fillchar must be a character, not str")

        if not pd.api.types.is_integer(width):
            msg = f"width must be of integer type, not {type(width).__name__}"
            raise TypeError(msg)

        return self._return_or_inplace(
            cpp_ljust(self._column, width, fillchar), **kwargs
        )

    def rjust(self, width, fillchar=" ", **kwargs):
        """
        Filling left side of strings in the Series/Index with an additional
        character.

        Parameters
        ----------
        width : int
            Minimum width of resulting string;
            additional characters will be filled
            with fillchar.

        fillchar : str, default ' ' (whitespace)
            Additional character for filling, default is whitespace.

        Returns
        -------
        Series/Index of str dtype
            Returns Series or Index.

        """
        if not isinstance(fillchar, str):
            msg = (
                f"fillchar must be a character, not {type(fillchar).__name__}"
            )
            raise TypeError(msg)

        if len(fillchar) != 1:
            raise TypeError("fillchar must be a character, not str")

        if not pd.api.types.is_integer(width):
            msg = f"width must be of integer type, not {type(width).__name__}"
            raise TypeError(msg)

        return self._return_or_inplace(
            cpp_rjust(self._column, width, fillchar), **kwargs
        )

    def strip(self, to_strip=None, **kwargs):
        """
        Remove leading and trailing characters.

        Strip whitespaces (including newlines) or a set of
        specified characters from each string in the Series/Index
        from left and right sides.

        Parameters
        ----------
        to_strip : str or None, default None
            Specifying the set of characters to be removed.
            All combinations of this set of characters
            will be stripped. If None then whitespaces are removed.

        Returns
        -------
        Series/Index of str dtype
            Returns Series or Index.

        """
        if to_strip is None:
            to_strip = ""

        from cudf._libxx.scalar import Scalar

        return self._return_or_inplace(
            cpp_strip(self._column, Scalar(to_strip)), **kwargs
        )

    def lstrip(self, to_strip=None, **kwargs):
        """
        Remove leading and trailing characters.

        Strip whitespaces (including newlines)
        or a set of specified characters from
        each string in the Series/Index from left side.

        Parameters
        ----------
        to_strip : str or None, default None
            Specifying the set of characters to be removed.
            All combinations of this set of characters will
            be stripped. If None then whitespaces are removed.

        Returns
        -------
        Series/Index of str dtype
            Returns Series or Index.

        """
        if to_strip is None:
            to_strip = ""

        from cudf._libxx.scalar import Scalar

        return self._return_or_inplace(
            cpp_lstrip(self._column, Scalar(to_strip)), **kwargs
        )

    def rstrip(self, to_strip=None, **kwargs):
        """
        Remove leading and trailing characters.

        Strip whitespaces (including newlines)
        or a set of specified characters from each
        string in the Series/Index from right side.

        Parameters
        ----------
        to_strip : str or None, default None
            Specifying the set of characters to
            be removed. All combinations of this
            set of characters will be stripped.
            If None then whitespaces are removed.

        Returns
        -------
        Series/Index of str dtype
            Returns Series or Index.

        """
        if to_strip is None:
            to_strip = ""

        from cudf._libxx.scalar import Scalar

        return self._return_or_inplace(
            cpp_rstrip(self._column, Scalar(to_strip)), **kwargs
        )

    def wrap(self, width, **kwargs):
        """
        Wrap long strings in the Series/Index to be formatted in
        paragraphs with length less than a given width.

        Parameters
        ----------
        width : int
            Maximum line width.

        Returns
        -------
        Series or Index

        Notes
        -----
        The parameters `expand_tabsbool`, `replace_whitespace`,
        `drop_whitespace`, `break_long_words`, `break_on_hyphens`,
        `expand_tabsbool` are not yet supported and will raise a
        NotImplementedError if they are set to any value.

        This method currently achieves behavior matching R’s
        stringr library str_wrap function, the equivalent
        pandas implementation can be obtained using the
        following parameter setting:

            expand_tabs = False

            replace_whitespace = True

            drop_whitespace = True

            break_long_words = False

            break_on_hyphens = False
        """
        if not pd.api.types.is_integer(width):
            msg = f"width must be of integer type, not {type(width).__name__}"
            raise TypeError(msg)

        expand_tabs = kwargs.get("expand_tabs", None)
        if expand_tabs is True:
            raise NotImplementedError("`expand_tabs=True` is not supported")
        elif expand_tabs is None:
            warnings.warn(
                "wrap current implementation defaults to `expand_tabs`=False"
            )

        replace_whitespace = kwargs.get("replace_whitespace", True)
        if not replace_whitespace:
            raise NotImplementedError(
                "`replace_whitespace=False` is not supported"
            )

        drop_whitespace = kwargs.get("drop_whitespace", True)
        if not drop_whitespace:
            raise NotImplementedError(
                "`drop_whitespace=False` is not supported"
            )

        break_long_words = kwargs.get("break_long_words", None)
        if break_long_words is True:
            raise NotImplementedError(
                "`break_long_words=True` is not supported"
            )
        elif break_long_words is None:
            warnings.warn(
                "wrap current implementation defaults to \
                    `break_long_words`=False"
            )

        break_on_hyphens = kwargs.get("break_on_hyphens", None)
        if break_long_words is True:
            raise NotImplementedError(
                "`break_on_hyphens=True` is not supported"
            )
        elif break_on_hyphens is None:
            warnings.warn(
                "wrap current implementation defaults to \
                    `break_on_hyphens`=False"
            )

        return self._return_or_inplace(cpp_wrap(self._column, width), **kwargs)

    def count(self, pat, flags=0, **kwargs):
        """
        Count occurrences of pattern in each string of the Series/Index.

        This function is used to count the number of times a particular
        regex pattern is repeated in each of the string elements of the Series.

        Parameters
        ----------
        pat : str
            Valid regular expression.

        Returns
        -------
        Series or Index

        """
        if flags != 0:
            raise NotImplementedError("`flags` parameter is not yet supported")

        return self._return_or_inplace(
            cpp_count_re(self._column, pat), **kwargs
        )

    def findall(self, pat, flags=0, **kwargs):
        """
        Find all occurrences of pattern or regular expression in the
        Series/Index.

        Parameters
        ----------
        pat : str
            Pattern or regular expression.

        Returns
        -------
        DataFrame
            All non-overlapping matches of pattern or
            regular expression in each string of this Series/Index.

        """
        if flags != 0:
            raise NotImplementedError("`flags` parameter is not yet supported")

        kwargs.setdefault("expand", True)
        return self._return_or_inplace(
            cpp_findall(self._column, pat), **kwargs
        )


class StringColumn(column.ColumnBase):
    """Implements operations for Columns of String type
    """

    def __init__(self, mask=None, size=None, offset=0, children=()):
        """
        Parameters
        ----------
        mask : Buffer
            The validity mask
        offset : int
            Data offset
        children : Tuple[Column]
            Two non-null columns containing the string data and offsets
            respectively
        """
        dtype = np.dtype("object")

        if size is None:
            if len(children) == 0:
                size = 0
            elif children[0].size == 0:
                size = 0
            else:
                # one less because the last element of offsets is the number of
                # bytes in the data buffer
                size = children[0].size - 1
            size = size - offset

        super().__init__(
            None, size, dtype, mask=mask, offset=offset, children=children
        )

        # TODO: Remove these once NVStrings is fully deprecated / removed
        self._nvstrings = None
        self._nvcategory = None
        self._indices = None

    @property
    def base_size(self):
        if len(self.base_children) == 0:
            return 0
        else:
            return int(
                (self.base_children[0].size - 1)
                / self.base_children[0].dtype.itemsize
            )

    def set_base_data(self, value):
        if value is not None:
            raise RuntimeError(
                "StringColumns do not use data attribute of Column, use "
                "`set_base_children` instead"
            )
        else:
            super().set_base_data(value)

    def set_base_mask(self, value):
        super().set_base_mask(value)

        # TODO: Remove these once NVStrings is fully deprecated / removed
        self._indices = None
        self._nvcategory = None
        self._nvstrings = None

    def set_base_children(self, value):
        # TODO: Implement dtype validation of the children here somehow
        super().set_base_children(value)

        # TODO: Remove these once NVStrings is fully deprecated / removed
        self._indices = None
        self._nvcategory = None
        self._nvstrings = None

    @property
    def children(self):
        if self._children is None:
            if len(self.base_children) == 0:
                self._children = ()
            elif self.offset == 0 and self.base_children[0].size == (
                self.size + 1
            ):
                self._children = self.base_children
            else:
                # First get the base columns for chars and offsets
                chars_column = self.base_children[1]
                offsets_column = self.base_children[0]

                # Shift offsets column by the parent offset.
                offsets_column = column.build_column(
                    data=offsets_column.base_data,
                    dtype=offsets_column.dtype,
                    mask=offsets_column.base_mask,
                    size=self.size + 1,
                    offset=self.offset,
                )

                # Now run a subtraction binary op to shift all of the offsets
                # by the respective number of characters relative to the
                # parent offset
                chars_offset = offsets_column[0]
                offsets_column = offsets_column.binary_operator(
                    "sub", offsets_column.dtype.type(chars_offset)
                )

                # Shift the chars offset by the new first element of the
                # offsets column
                chars_size = offsets_column[self.size]
                chars_column = column.build_column(
                    data=chars_column.base_data,
                    dtype=chars_column.dtype,
                    mask=chars_column.base_mask,
                    size=chars_size,
                    offset=chars_offset,
                )

                self._children = (offsets_column, chars_column)
        return self._children

    def __contains__(self, item):
        return True in self.str().contains(f"^{item}$")

    def __reduce__(self):
        cpumem = self.to_arrow()
        return column.as_column, (cpumem, False, np.dtype("object"))

    def str(self, parent=None):
        return StringMethods(self, parent=parent)

    def __sizeof__(self):
        n = 0
        if len(self.base_children) == 2:
            n += (
                self.base_children[0].__sizeof__()
                + self.base_children[1].__sizeof__()
            )
        if self.base_mask is not None:
            n += self.base_mask.size
        return n

    def _memory_usage(self, deep=False):
        if deep:
            return self.__sizeof__()
        else:
            return self.str().size() * self.dtype.itemsize

    def __len__(self):
        return self.size

    # TODO: Remove this once NVStrings is fully deprecated / removed
    @property
    def nvstrings(self):
        if self._nvstrings is None:
            if self.nullable:
                mask_ptr = self.mask_ptr
            else:
                mask_ptr = None
            if self.size == 0:
                self._nvstrings = nvstrings.to_device([])
            else:
                self._nvstrings = nvstrings.from_offsets(
                    self.children[1].data_ptr,
                    self.children[0].data_ptr,
                    self.size,
                    mask_ptr,
                    ncount=self.null_count,
                    bdevmem=True,
                )
        return self._nvstrings

    # TODO: Remove these once NVStrings is fully deprecated / removed
    @property
    def nvcategory(self):
        if self._nvcategory is None:
            import nvcategory as nvc

            self._nvcategory = nvc.from_strings(self.nvstrings)
        return self._nvcategory

    # TODO: Remove these once NVStrings is fully deprecated / removed
    @nvcategory.setter
    def nvcategory(self, nvc):
        self._nvcategory = nvc

    def _set_mask(self, value):
        # TODO: Remove these once NVStrings is fully deprecated / removed
        self._nvstrings = None
        self._nvcategory = None
        self._indices = None

        super()._set_mask(value)

    # TODO: Remove these once NVStrings is fully deprecated / removed
    @property
    def indices(self):
        if self._indices is None:
            out_col = column_empty(self.nvcategory.size(), dtype="int32")
            ptr = out_col.data_ptr
            self.nvcategory.values(devptr=ptr)
            self._indices = out_col.data_array_view
        return self._indices

    @property
    def _nbytes(self):
        if self.size == 0:
            return 0
        else:
            return self.children[1].size

    def as_numerical_column(self, dtype, **kwargs):

        mem_dtype = np.dtype(dtype)
        str_dtype = mem_dtype
        out_dtype = mem_dtype

        if mem_dtype.type is np.datetime64:
            if "format" not in kwargs:
                if len(self) > 0:
                    # infer on host from the first not na element
                    fmt = pd.core.tools.datetimes._guess_datetime_format(
                        self[self.notna()][0]
                    )
                    kwargs.update(format=fmt)
        kwargs.update(dtype=out_dtype)

        return _str_to_numeric_typecast_functions[str_dtype](self, **kwargs)

    def as_datetime_column(self, dtype, **kwargs):
        return self.as_numerical_column(dtype, **kwargs)

    def as_string_column(self, dtype, **kwargs):
        return self

    def to_arrow(self):
        if len(self) == 0:
            sbuf = np.empty(0, dtype="int8")
            obuf = np.empty(0, dtype="int32")
            nbuf = None
        else:
            sbuf = self.children[1].data.to_host_array().view("int8")
            obuf = self.children[0].data.to_host_array().view("int32")
            nbuf = None
            if self.null_count > 0:
                nbuf = self.mask.to_host_array().view("int8")
                nbuf = pa.py_buffer(nbuf)

        sbuf = pa.py_buffer(sbuf)
        obuf = pa.py_buffer(obuf)

        if self.null_count == len(self):
            return pa.NullArray.from_buffers(
                pa.null(), len(self), [pa.py_buffer((b""))], self.null_count
            )
        else:
            return pa.StringArray.from_buffers(
                len(self), obuf, sbuf, nbuf, self.null_count
            )

    def to_pandas(self, index=None):
        pd_series = self.to_arrow().to_pandas()
        if index is not None:
            pd_series.index = index
        return pd_series

    def to_array(self, fillna=None):
        """Get a dense numpy array for the data.

        Notes
        -----

        if ``fillna`` is ``None``, null values are skipped.  Therefore, the
        output size could be smaller.

        Raises
        ------
        ``NotImplementedError`` if there are nulls
        """
        if fillna is not None:
            warnings.warn("fillna parameter not supported for string arrays")

        return self.to_arrow().to_pandas().values

    def serialize(self):
        header = {"null_count": self.null_count}
        header["type-serialized"] = pickle.dumps(type(self))
        frames = []
        sub_headers = []

        for item in self.children:
            sheader, sframes = item.serialize()
            sub_headers.append(sheader)
            frames.extend(sframes)

        if self.null_count > 0:
            frames.append(self.mask)

        header["subheaders"] = sub_headers
        header["frame_count"] = len(frames)
        return header, frames

    @classmethod
    def deserialize(cls, header, frames):
        # Deserialize the mask, value, and offset frames
        buffers = [Buffer(each_frame) for each_frame in frames]

        if header["null_count"] > 0:
            nbuf = buffers[2]
        else:
            nbuf = None

        children = []
        for h, b in zip(header["subheaders"], buffers[:2]):
            column_type = pickle.loads(h["type-serialized"])
            children.append(column_type.deserialize(h, [b]))

        col = column.build_column(
            data=None, dtype="str", mask=nbuf, children=tuple(children)
        )
        return col

    def unordered_compare(self, cmpop, rhs):
        return _string_column_binop(self, rhs, op=cmpop)

    def find_and_replace(self, to_replace, replacement, all_nan):
        """
        Return col with *to_replace* replaced with *value*
        """
        to_replace = column.as_column(to_replace, dtype=self.dtype)
        replacement = column.as_column(replacement, dtype=self.dtype)
        return libcudfxx.replace.replace(self, to_replace, replacement)

    def fillna(self, fill_value):
        if not is_scalar(fill_value):
            fill_value = column.as_column(fill_value, dtype=self.dtype)
        return libcudfxx.replace.replace_nulls(self, fill_value)

    def _find_first_and_last(self, value):
        found_indices = self.str().contains(f"^{value}$")
        found_indices = libcudfxx.unary.cast(found_indices, dtype=np.int32)
        first = column.as_column(found_indices).find_first_value(1)
        last = column.as_column(found_indices).find_last_value(1)
        return first, last

    def find_first_value(self, value, closest=False):
        return self._find_first_and_last(value)[0]

    def find_last_value(self, value, closest=False):
        return self._find_first_and_last(value)[1]

    def normalize_binop_value(self, other):
        if isinstance(other, column.Column):
            return other.astype(self.dtype)
        elif isinstance(other, str) or other is None:
            col = utils.scalar_broadcast_to(
                other, size=len(self), dtype="object"
            )
            return col
        else:
            raise TypeError("cannot broadcast {}".format(type(other)))

    def default_na_value(self):
        return None

    def binary_operator(self, binop, rhs, reflect=False):
        lhs = self
        if reflect:
            lhs, rhs = rhs, lhs
        if isinstance(rhs, StringColumn) and binop == "add":
            return lhs.str().cat(others=rhs)
        else:
            msg = "{!r} operator not supported between {} and {}"
            raise TypeError(msg.format(binop, type(self), type(rhs)))

    def sum(self, dtype=None):
        # Should we be raising here? Pandas can't handle the mix of strings and
        # None and throws, but we already have a test that looks to ignore
        # nulls and returns anyway.

        # if self.null_count > 0:
        #     raise ValueError("Cannot get sum of string column with nulls")

        if len(self) == 0:
            return ""
        return decode(self.children[1].data.to_host_array(), encoding="utf-8")

    @property
    def is_unique(self):
        return len(self.unique()) == len(self)

    @property
    def __cuda_array_interface__(self):
        raise NotImplementedError(
            "Strings are not yet supported via `__cuda_array_interface__`"
        )

    def _mimic_inplace(self, other_col, inplace=False):
        out = super()._mimic_inplace(other_col, inplace=inplace)
        if inplace:
            # TODO: Remove these once NVStrings is fully deprecated / removed
            self._nvstrings = other_col._nvstrings
            self._nvcategory = other_col._nvcategory
            self._indices = other_col._indices

        return out


def _string_column_binop(lhs, rhs, op):
    nvtx_range_push("CUDF_BINARY_OP", "orange")
    # Allocate output
    masked = lhs.nullable or rhs.nullable
    out = column.column_empty_like(lhs, dtype="bool", masked=masked)
    # Call and fix null_count
    _ = libcudf.binops.apply_op(lhs=lhs, rhs=rhs, out=out, op=op)
    nvtx_range_pop()
    return out


def _get_cols_list(others):
    from cudf.core import Series, Index
    from cudf.core.column import as_column

    if (
        is_list_like(others)
        and len(others) > 0
        and (
            is_list_like(others[0])
            or isinstance(others[0], (Series, Index, pd.Series, pd.Index))
        )
    ):
        """
        If others is a list-like object (in our case lists & tuples)
        just another Series/Index, great go ahead with concatenation.
        """
        cols_list = [as_column(frame, dtype="str") for frame in others]
        return cols_list
    elif others is not None:
        return [as_column(others, dtype="str")]
    else:
        raise TypeError(
            "others must be Series, Index, DataFrame, np.ndarrary "
            "or list-like (either containing only strings or "
            "containing only objects of type Series/Index/"
            "np.ndarray[1-dim])"
        )<|MERGE_RESOLUTION|>--- conflicted
+++ resolved
@@ -168,7 +168,7 @@
 
                 if isinstance(table, Table):
                     return self._parent._constructor_expanddim(
-                        data=table._data, index=self._parent.index,
+                        data=table._data, index=self._parent.index
                     )
                 else:
                     return self._parent._constructor_expanddim(
@@ -520,27 +520,12 @@
         elif na is not np.nan:
             raise NotImplementedError("`na` parameter is not yet supported")
 
-<<<<<<< HEAD
-        out_col = column_empty(len(self._column), dtype="bool")
-        ptr = out_col.data_ptr
-        self._column.nvstrings.contains(pat, regex=regex, devptr=ptr)
-
-        mask = None
-        if self._column.has_nulls:
-            mask = self._column.mask
-
-        return self._return_or_inplace(
-            column.build_column(
-                out_col.data, dtype=np.dtype("bool"), mask=mask
-            ),
-=======
         from cudf._libxx.scalar import Scalar
 
         return self._return_or_inplace(
             cpp_contains_re(self._column, pat)
             if regex is True
             else cpp_contains(self._column, Scalar(pat, "str")),
->>>>>>> ae994cfb
             **kwargs,
         )
 
@@ -637,7 +622,7 @@
         Series/Index of str dtype
         """
         return self._return_or_inplace(
-            cpp_replace_with_backrefs(self._column, pat, repl,), **kwargs
+            cpp_replace_with_backrefs(self._column, pat, repl), **kwargs
         )
 
     # def slice(self, start=None, stop=None, step=None, **kwargs):
@@ -1002,7 +987,7 @@
         from cudf._libxx.scalar import Scalar
 
         return self._return_or_inplace(
-            cpp_split(self._column, Scalar(pat), n), **kwargs,
+            cpp_split(self._column, Scalar(pat), n), **kwargs
         )
 
     def rsplit(self, pat=None, n=-1, expand=True, **kwargs):
@@ -1044,7 +1029,7 @@
         from cudf._libxx.scalar import Scalar
 
         return self._return_or_inplace(
-            cpp_rsplit(self._column, Scalar(pat), n), **kwargs,
+            cpp_rsplit(self._column, Scalar(pat), n), **kwargs
         )
 
     def partition(self, sep=" ", expand=True, **kwargs):
@@ -1085,7 +1070,7 @@
         from cudf._libxx.scalar import Scalar
 
         return self._return_or_inplace(
-            cpp_partition(self._column, Scalar(sep)), **kwargs,
+            cpp_partition(self._column, Scalar(sep)), **kwargs
         )
 
     def rpartition(self, sep=" ", expand=True, **kwargs):
@@ -1126,7 +1111,7 @@
         from cudf._libxx.scalar import Scalar
 
         return self._return_or_inplace(
-            cpp_rpartition(self._column, Scalar(sep)), **kwargs,
+            cpp_rpartition(self._column, Scalar(sep)), **kwargs
         )
 
     def pad(self, width, side="left", fillchar=" ", **kwargs):
