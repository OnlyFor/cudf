# Copyright (c) 2018-2024, NVIDIA CORPORATION.
from __future__ import annotations

from typing import TYPE_CHECKING, Literal

import pandas as pd
import pyarrow as pa

import cudf
from cudf.core.column import StructColumn, as_column
from cudf.core.dtypes import IntervalDtype

if TYPE_CHECKING:
<<<<<<< HEAD
=======
    from typing_extensions import Self

    from cudf._typing import ScalarLike
    from cudf.core.buffer import Buffer
>>>>>>> 949f1719
    from cudf.core.column import ColumnBase


class IntervalColumn(StructColumn):
    def __init__(
        self,
        data: None,
        size: int,
        dtype: IntervalDtype,
        mask: Buffer | None = None,
        offset: int = 0,
        null_count: int | None = None,
        children: tuple[ColumnBase, ColumnBase] = (),  # type: ignore[assignment]
    ):
        if len(children) != 2:
            raise ValueError(
                "children must be a tuple of two columns (left edges, right edges)."
            )
        super().__init__(
            data=data,
            size=size,
            dtype=dtype,
            mask=mask,
            offset=offset,
            null_count=null_count,
            children=children,
        )

    @staticmethod
    def _validate_dtype_instance(dtype: IntervalDtype) -> IntervalDtype:
        if not isinstance(dtype, IntervalDtype):
            raise ValueError("dtype must be a IntervalDtype.")
        return dtype

    @classmethod
    def from_arrow(cls, data: pa.Array) -> Self:
        new_col = super().from_arrow(data.storage)
        size = len(data)
        dtype = IntervalDtype.from_arrow(data.type)
        mask = data.buffers()[0]
        if mask is not None:
            mask = cudf.utils.utils.pa_mask_buffer_to_mask(mask, len(data))

        offset = data.offset
        null_count = data.null_count
        children = new_col.children

        return cls(
            data=None,
            size=size,
            dtype=dtype,
            mask=mask,
            offset=offset,
            null_count=null_count,
            children=children,  # type: ignore[arg-type]
        )

    def to_arrow(self) -> pa.Array:
        typ = self.dtype.to_arrow()
        struct_arrow = super().to_arrow()
        if len(struct_arrow) == 0:
            # struct arrow is pa.struct array with null children types
            # we need to make sure its children have non-null type
            struct_arrow = pa.array([], typ.storage_type)
        return pa.ExtensionArray.from_storage(typ, struct_arrow)

    @classmethod
    def from_struct_column(
        cls,
        struct_column: StructColumn,
        closed: Literal["left", "right", "both", "neither"] = "right",
    ) -> Self:
        first_field_name = next(iter(struct_column.dtype.fields.keys()))
        return cls(
            data=None,
            size=struct_column.size,
            dtype=IntervalDtype(
                struct_column.dtype.fields[first_field_name], closed
            ),
            mask=struct_column.base_mask,
            offset=struct_column.offset,
            null_count=struct_column.null_count,
            children=struct_column.base_children,  # type: ignore[arg-type]
        )

    def copy(self, deep: bool = True) -> Self:
        struct_copy = super().copy(deep=deep)
        return IntervalColumn(  # type: ignore[return-value]
            data=None,
            size=struct_copy.size,
            dtype=IntervalDtype(
                struct_copy.dtype.fields["left"], self.dtype.closed
            ),
            mask=struct_copy.base_mask,
            offset=struct_copy.offset,
            null_count=struct_copy.null_count,
            children=struct_copy.base_children,  # type: ignore[arg-type]
        )

    @property
    def is_empty(self) -> ColumnBase:
        left_equals_right = (self.right == self.left).fillna(False)
        not_closed_both = as_column(
            self.dtype.closed != "both", length=len(self)
        )
        return left_equals_right & not_closed_both

    @property
<<<<<<< HEAD
    def is_empty(self) -> ColumnBase:
        left_equals_right = (self.right == self.left).fillna(False)
        not_closed_both = as_column(
            self.dtype.closed != "both", length=len(self)
        )
        return left_equals_right & not_closed_both

    @property
=======
>>>>>>> 949f1719
    def is_non_overlapping_monotonic(self) -> bool:
        raise NotImplementedError(
            "is_overlapping is currently not implemented."
        )

    @property
    def is_overlapping(self) -> bool:
        raise NotImplementedError(
            "is_overlapping is currently not implemented."
        )

    @property
    def length(self) -> ColumnBase:
        return self.right - self.left

    @property
    def left(self) -> ColumnBase:
        return self.children[0]

    @property
    def mid(self) -> ColumnBase:
        try:
            return 0.5 * (self.left + self.right)
        except TypeError:
            # datetime safe version
            return self.left + 0.5 * self.length

    @property
    def right(self) -> ColumnBase:
        return self.children[1]

    def overlaps(other) -> ColumnBase:
        raise NotImplementedError("overlaps is not currently implemented.")

    def set_closed(
        self, closed: Literal["left", "right", "both", "neither"]
<<<<<<< HEAD
    ) -> IntervalColumn:
        return IntervalColumn(
=======
    ) -> Self:
        return IntervalColumn(  # type: ignore[return-value]
            data=None,
>>>>>>> 949f1719
            size=self.size,
            dtype=IntervalDtype(self.dtype.fields["left"], closed),
            mask=self.base_mask,
            offset=self.offset,
            null_count=self.null_count,
<<<<<<< HEAD
            children=self.base_children,
        )

    def as_interval_column(self, dtype):
=======
            children=self.base_children,  # type: ignore[arg-type]
        )

    def as_interval_column(self, dtype: IntervalDtype) -> Self:  # type: ignore[override]
>>>>>>> 949f1719
        if isinstance(dtype, IntervalDtype):
            return IntervalColumn(  # type: ignore[return-value]
                data=None,
                size=self.size,
                dtype=dtype,
                mask=self.mask,
                offset=self.offset,
                null_count=self.null_count,
                children=tuple(  # type: ignore[arg-type]
                    child.astype(dtype.subtype) for child in self.children
                ),
            )
        else:
            raise ValueError("dtype must be IntervalDtype")

    def to_pandas(
        self,
        *,
        nullable: bool = False,
        arrow_type: bool = False,
    ) -> pd.Index:
        # Note: This does not handle null values in the interval column.
        # However, this exact sequence (calling __from_arrow__ on the output of
        # self.to_arrow) is currently the best known way to convert interval
        # types into pandas (trying to convert the underlying numerical columns
        # directly is problematic), so we're stuck with this for now.
        if nullable:
            return super().to_pandas(nullable=nullable, arrow_type=arrow_type)
        elif arrow_type:
            raise NotImplementedError(f"{arrow_type=} is not implemented.")

        pd_type = self.dtype.to_pandas()
        return pd.Index(pd_type.__from_arrow__(self.to_arrow()), dtype=pd_type)

    def element_indexing(self, index: int):
        result = super().element_indexing(index)
        if cudf.get_option("mode.pandas_compatible"):
            return pd.Interval(**result, closed=self.dtype.closed)
        return result

    def _reduce(
        self,
        op: str,
        skipna: bool | None = None,
        min_count: int = 0,
        *args,
        **kwargs,
    ) -> ScalarLike:
        result = super()._reduce(op, skipna, min_count, *args, **kwargs)
        if cudf.get_option("mode.pandas_compatible"):
            return pd.Interval(**result, closed=self.dtype.closed)
        return result<|MERGE_RESOLUTION|>--- conflicted
+++ resolved
@@ -11,13 +11,10 @@
 from cudf.core.dtypes import IntervalDtype
 
 if TYPE_CHECKING:
-<<<<<<< HEAD
-=======
     from typing_extensions import Self
 
     from cudf._typing import ScalarLike
     from cudf.core.buffer import Buffer
->>>>>>> 949f1719
     from cudf.core.column import ColumnBase
 
 
@@ -126,17 +123,6 @@
         return left_equals_right & not_closed_both
 
     @property
-<<<<<<< HEAD
-    def is_empty(self) -> ColumnBase:
-        left_equals_right = (self.right == self.left).fillna(False)
-        not_closed_both = as_column(
-            self.dtype.closed != "both", length=len(self)
-        )
-        return left_equals_right & not_closed_both
-
-    @property
-=======
->>>>>>> 949f1719
     def is_non_overlapping_monotonic(self) -> bool:
         raise NotImplementedError(
             "is_overlapping is currently not implemented."
@@ -173,30 +159,18 @@
 
     def set_closed(
         self, closed: Literal["left", "right", "both", "neither"]
-<<<<<<< HEAD
-    ) -> IntervalColumn:
-        return IntervalColumn(
-=======
     ) -> Self:
         return IntervalColumn(  # type: ignore[return-value]
             data=None,
->>>>>>> 949f1719
             size=self.size,
             dtype=IntervalDtype(self.dtype.fields["left"], closed),
             mask=self.base_mask,
             offset=self.offset,
             null_count=self.null_count,
-<<<<<<< HEAD
-            children=self.base_children,
-        )
-
-    def as_interval_column(self, dtype):
-=======
             children=self.base_children,  # type: ignore[arg-type]
         )
 
     def as_interval_column(self, dtype: IntervalDtype) -> Self:  # type: ignore[override]
->>>>>>> 949f1719
         if isinstance(dtype, IntervalDtype):
             return IntervalColumn(  # type: ignore[return-value]
                 data=None,
