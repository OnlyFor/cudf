--- conflicted
+++ resolved
@@ -959,23 +959,13 @@
         raise NotImplementedError()
 
     def astype(self, dtype: Dtype, copy: bool = False) -> ColumnBase:
-<<<<<<< HEAD
-=======
         if len(self) == 0:
             dtype = cudf.dtype(dtype)
             if self.dtype == dtype:
-                if copy:
-                    return self.copy()
-                else:
-                    return self
+                result = self
             else:
-                return column_empty(0, dtype=dtype, masked=self.nullable)
-        if copy:
-            col = self.copy()
-        else:
-            col = self
->>>>>>> 760c15cb
-        if dtype == "category":
+                result = column_empty(0, dtype=dtype, masked=self.nullable)
+        elif dtype == "category":
             # TODO: Figure out why `cudf.dtype("category")`
             # astype's different than just the string
             result = self.as_categorical_column(dtype)
