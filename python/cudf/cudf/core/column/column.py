--- conflicted
+++ resolved
@@ -2084,16 +2084,7 @@
                 col = col.astype(dtype)
             return col
         else:
-<<<<<<< HEAD
-            data = as_column(cupy.asarray(arbitrary), nan_as_null=nan_as_null)
-
-        if delayed_cast:
-            data = data.astype(cudf.dtype(dtype))
-        return data
-
-=======
             raise NotImplementedError(f"{arbitrary.dtype} not supported")
->>>>>>> c5eb3240
     elif (view := as_memoryview(arbitrary)) is not None:
         return as_column(
             np.asarray(view), dtype=dtype, nan_as_null=nan_as_null
