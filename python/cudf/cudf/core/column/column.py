--- conflicted
+++ resolved
@@ -53,6 +53,9 @@
     is_bool_dtype,
     is_categorical_dtype,
     is_datetime64tz_dtype,
+    is_decimal32_dtype,
+    is_decimal64_dtype,
+    is_decimal128_dtype,
     is_decimal_dtype,
     is_dtype_equal,
     is_float_dtype,
@@ -61,6 +64,7 @@
     is_list_dtype,
     is_scalar,
     is_string_dtype,
+    is_struct_dtype,
 )
 from cudf.core._compat import PANDAS_GE_150
 from cudf.core.abc import Serializable
@@ -1019,15 +1023,21 @@
                     "`.astype('str')` instead."
                 )
             return self.as_string_column(dtype, **kwargs)
-        elif isinstance(dtype, (ListDtype, StructDtype)):
+        elif is_list_dtype(dtype):
             if not self.dtype == dtype:
                 raise NotImplementedError(
-                    f"Casting {self.dtype} columns not currently supported"
+                    "Casting list columns not currently supported"
                 )
             return self
-        elif isinstance(dtype, IntervalDtype):
+        elif is_struct_dtype(dtype):
+            if not self.dtype == dtype:
+                raise NotImplementedError(
+                    "Casting struct columns not currently supported"
+                )
+            return self
+        elif is_interval_dtype(self.dtype):
             return self.as_interval_column(dtype, **kwargs)
-        elif isinstance(dtype, cudf.core.dtypes.DecimalDtype):
+        elif is_decimal_dtype(dtype):
             return self.as_decimal_column(dtype, **kwargs)
         elif np.issubdtype(cast(Any, dtype), np.datetime64):
             return self.as_datetime_column(dtype, **kwargs)
@@ -1568,7 +1578,7 @@
         )
         return col
 
-    if isinstance(dtype, CategoricalDtype):
+    if is_categorical_dtype(dtype):
         if not len(children) == 1:
             raise ValueError(
                 "Must specify exactly one child column for CategoricalColumn"
@@ -1594,7 +1604,7 @@
             offset=offset,
             null_count=null_count,
         )
-    elif isinstance(dtype, pd.DatetimeTZDtype):
+    elif is_datetime64tz_dtype(dtype):
         if data is None:
             raise TypeError("Must specify data buffer")
         return cudf.core.column.datetime.DatetimeTZColumn(
@@ -1624,7 +1634,7 @@
             children=children,
             null_count=null_count,
         )
-    elif isinstance(dtype, ListDtype):
+    elif is_list_dtype(dtype):
         return cudf.core.column.ListColumn(
             size=size,
             dtype=dtype,
@@ -1633,7 +1643,7 @@
             null_count=null_count,
             children=children,
         )
-    elif isinstance(dtype, IntervalDtype):
+    elif is_interval_dtype(dtype):
         return cudf.core.column.IntervalColumn(
             dtype=dtype,
             mask=mask,
@@ -1642,7 +1652,7 @@
             children=children,
             null_count=null_count,
         )
-    elif isinstance(dtype, StructDtype):
+    elif is_struct_dtype(dtype):
         if size is None:
             raise TypeError("Must specify size")
         return cudf.core.column.StructColumn(
@@ -1654,7 +1664,7 @@
             null_count=null_count,
             children=children,
         )
-    elif isinstance(dtype, cudf.Decimal64Dtype):
+    elif is_decimal64_dtype(dtype):
         if size is None:
             raise TypeError("Must specify size")
         return cudf.core.column.Decimal64Column(
@@ -1666,7 +1676,7 @@
             null_count=null_count,
             children=children,
         )
-    elif isinstance(dtype, cudf.Decimal32Dtype):
+    elif is_decimal32_dtype(dtype):
         if size is None:
             raise TypeError("Must specify size")
         return cudf.core.column.Decimal32Column(
@@ -1678,7 +1688,7 @@
             null_count=null_count,
             children=children,
         )
-    elif isinstance(dtype, cudf.Decimal128Dtype):
+    elif is_decimal128_dtype(dtype):
         if size is None:
             raise TypeError("Must specify size")
         return cudf.core.column.Decimal128Column(
@@ -1687,6 +1697,15 @@
             offset=offset,
             dtype=dtype,
             mask=mask,
+            null_count=null_count,
+            children=children,
+        )
+    elif is_interval_dtype(dtype):
+        return cudf.core.column.IntervalColumn(
+            dtype=dtype,
+            mask=mask,
+            size=size,
+            offset=offset,
             null_count=null_count,
             children=children,
         )
@@ -1892,19 +1911,11 @@
     return out_col
 
 
-<<<<<<< HEAD
-def as_memoryview(arbitrary: Any) -> memoryview | None:
-    try:
-        return memoryview(arbitrary)
-    except TypeError:
-        return False
-=======
 def as_memoryview(arbitrary: Any) -> Optional[memoryview]:
     try:
         return memoryview(arbitrary)
     except TypeError:
         return None
->>>>>>> bb047a23
 
 
 def as_column(
@@ -2314,329 +2325,69 @@
 
         if delayed_cast:
             data = data.astype(cudf.dtype(dtype))
-<<<<<<< HEAD
-=======
 
     elif (view := as_memoryview(arbitrary)) is not None:
         return as_column(
             np.asarray(view), dtype=dtype, nan_as_null=nan_as_null
         )
->>>>>>> bb047a23
     elif isinstance(arbitrary, cudf.Scalar):
         data = ColumnBase.from_scalar(arbitrary, length if length else 1)
-    elif isinstance((view := as_memoryview(arbitrary)), memoryview):
-        data = as_column(
-            np.asarray(view), dtype=dtype, nan_as_null=nan_as_null
-        )
     else:
-<<<<<<< HEAD
-        from_pandas = nan_as_null is None or nan_as_null
-        arbitrary = list(arbitrary)
-        if any(is_column_like(val) for val in arbitrary):
-            # TODO: OK to ignore dtype and nan_as_null here?
-            return cudf.core.column.ListColumn.from_sequences(arbitrary)
-        elif any(isinstance(value, dict) for value in arbitrary):
-            return as_column(
-                pa.array(arbitrary), dtype=dtype, nan_as_null=nan_as_null
-            )
-        elif pd.isna(arbitrary).any():
-            return as_column(
-                pa.array(arbitrary, from_pandas=from_pandas),
-                dtype=dtype,
-                nan_as_null=nan_as_null,
-=======
+        from_pandas = True if nan_as_null is None else nan_as_null
         if dtype is not None:
-            # Arrow throws a type error if the input is of
-            # mixed-precision and cannot fit into the provided
-            # decimal type properly, see:
-            # https://github.com/apache/arrow/pull/9948
-            # Hence we should let the exception propagate to
-            # the user.
-            if isinstance(dtype, cudf.core.dtypes.Decimal128Dtype):
-                data = pa.array(
-                    arbitrary,
-                    type=pa.decimal128(
-                        precision=dtype.precision, scale=dtype.scale
-                    ),
-                )
-                return cudf.core.column.Decimal128Column.from_arrow(data)
-            elif isinstance(dtype, cudf.core.dtypes.Decimal64Dtype):
-                data = pa.array(
-                    arbitrary,
-                    type=pa.decimal128(
-                        precision=dtype.precision, scale=dtype.scale
-                    ),
-                )
-                return cudf.core.column.Decimal64Column.from_arrow(data)
-            elif isinstance(dtype, cudf.core.dtypes.Decimal32Dtype):
-                data = pa.array(
-                    arbitrary,
-                    type=pa.decimal128(
-                        precision=dtype.precision, scale=dtype.scale
-                    ),
-                )
-                return cudf.core.column.Decimal32Column.from_arrow(data)
-
-        pa_type = None
-        np_type = None
-        try:
-            if dtype is not None:
-                if is_categorical_dtype(dtype) or is_interval_dtype(dtype):
-                    raise TypeError
-                if is_datetime64tz_dtype(dtype):
-                    raise NotImplementedError(
-                        "Use `tz_localize()` to construct "
-                        "timezone aware data."
+            if (
+                isinstance(dtype, (cudf.CategoricalDtype, cudf.IntervalDtype))
+                or dtype == object
+            ):
+                if dtype == object:
+                    pd_dtype = "str"
+                else:
+                    pd_dtype = dtype.to_pandas()
+                arbitrary = pd.Series(arbitrary, dtype=pd_dtype)
+            else:
+                if isinstance(dtype, np.dtype):
+                    typ = np_to_pa_dtype(dtype)
+                else:
+                    typ = dtype.to_arrow()
+                try:
+                    arbitrary = pa.array(
+                        arbitrary, type=typ, from_pandas=from_pandas
                     )
-                elif is_datetime64_dtype(dtype):
-                    # Error checking only, actual construction happens
-                    # below.
-                    pa_array = pa.array(arbitrary)
-                    if (
-                        isinstance(pa_array.type, pa.TimestampType)
-                        and pa_array.type.tz is not None
-                    ):
-                        raise NotImplementedError(
-                            "cuDF does not yet support timezone-aware "
-                            "datetimes"
-                        )
-                if is_list_dtype(dtype):
-                    data = pa.array(arbitrary)
-                    if type(data) not in (pa.ListArray, pa.NullArray):
-                        raise ValueError(
-                            "Cannot create list column from given data"
-                        )
-                    return as_column(data, nan_as_null=nan_as_null)
-                elif isinstance(dtype, cudf.StructDtype) and not isinstance(
-                    dtype, cudf.IntervalDtype
-                ):
-                    data = pa.array(arbitrary, type=dtype.to_arrow())
-                    return as_column(data, nan_as_null=nan_as_null)
-                elif isinstance(dtype, cudf.core.dtypes.Decimal128Dtype):
-                    data = pa.array(
-                        arbitrary,
-                        type=pa.decimal128(
-                            precision=dtype.precision, scale=dtype.scale
-                        ),
-                    )
-                    return cudf.core.column.Decimal128Column.from_arrow(data)
-                elif isinstance(dtype, cudf.core.dtypes.Decimal64Dtype):
-                    data = pa.array(
-                        arbitrary,
-                        type=pa.decimal128(
-                            precision=dtype.precision, scale=dtype.scale
-                        ),
-                    )
-                    return cudf.core.column.Decimal64Column.from_arrow(data)
-                elif isinstance(dtype, cudf.core.dtypes.Decimal32Dtype):
-                    data = pa.array(
-                        arbitrary,
-                        type=pa.decimal128(
-                            precision=dtype.precision, scale=dtype.scale
-                        ),
-                    )
-                    return cudf.core.column.Decimal32Column.from_arrow(data)
-                if is_bool_dtype(dtype):
-                    # Need this special case handling for bool dtypes,
-                    # since 'boolean' & 'pd.BooleanDtype' are not
-                    # understood by np.dtype below.
-                    dtype = "bool"
-                np_dtype = np.dtype(dtype)
-                if np_dtype.kind in {"m", "M"}:
-                    unit = np.datetime_data(np_dtype)[0]
-                    if unit not in {"ns", "us", "ms", "s", "D"}:
-                        raise NotImplementedError(
-                            f"{dtype=} is not supported."
-                        )
-                np_type = np_dtype.type
-                pa_type = np_to_pa_dtype(np_dtype)
-            else:
-                # By default cudf constructs a 64-bit column. Setting
-                # the `default_*_bitwidth` to 32 will result in a 32-bit
-                # column being created.
-                if (
-                    cudf.get_option("default_integer_bitwidth")
-                    and infer_dtype(arbitrary) == "integer"
-                ):
-                    pa_type = np_to_pa_dtype(
-                        _maybe_convert_to_default_type("int")
-                    )
-                if cudf.get_option("default_float_bitwidth") and infer_dtype(
-                    arbitrary
-                ) in (
-                    "floating",
-                    "mixed-integer-float",
-                ):
-                    pa_type = np_to_pa_dtype(
+                except (pa.ArrowInvalid, pa.ArrowTypeError):
+                    if not isinstance(dtype, np.dtype):
+                        dtype = dtype.to_pandas()
+                    arbitrary = pd.Series(arbitrary, dtype=dtype)
+            data = as_column(arbitrary, nan_as_null=nan_as_null)
+        else:
+            try:
+                arbitrary = pa.array(arbitrary, from_pandas=from_pandas)
+                if cudf.get_option(
+                    "default_integer_bitwidth"
+                ) and pa.types.is_integer(arbitrary.type):
+                    typ = np_to_pa_dtype(_maybe_convert_to_default_type("int"))
+                    arbitrary = arbitrary.cast(typ)
+                elif cudf.get_option(
+                    "default_float_bitwidth"
+                ) and pa.types.is_floating(arbitrary.type):
+                    typ = np_to_pa_dtype(
                         _maybe_convert_to_default_type("float")
                     )
-
-            if (
-                cudf.get_option("mode.pandas_compatible")
-                and isinstance(
-                    arbitrary, (pd.Index, pd.api.extensions.ExtensionArray)
-                )
-                and _is_pandas_nullable_extension_dtype(arbitrary.dtype)
-            ):
-                raise NotImplementedError("not supported")
-
-            pyarrow_array = pa.array(
-                arbitrary,
-                type=pa_type,
-                from_pandas=True if nan_as_null is None else nan_as_null,
-            )
-
-            if (
-                isinstance(pyarrow_array, pa.NullArray)
-                and pa_type is None
-                and dtype is None
-                and getattr(arbitrary, "dtype", None) == cudf.dtype("object")
-            ):
-                # pa.array constructor returns a NullArray
-                # for empty arrays, instead of a StringArray.
-                # This issue is only specific to this dtype,
-                # all other dtypes, result in their corresponding
-                # arrow array creation.
-                dtype = cudf.dtype("str")
-                pyarrow_array = pyarrow_array.cast(np_to_pa_dtype(dtype))
-
-            if (
-                isinstance(arbitrary, pd.Index)
-                and arbitrary.dtype == cudf.dtype("object")
-                and (
-                    cudf.dtype(pyarrow_array.type.to_pandas_dtype())
-                    != cudf.dtype(arbitrary.dtype)
-                )
-            ):
-                raise MixedTypeError("Cannot create column with mixed types")
-
-            if (
-                cudf.get_option("mode.pandas_compatible")
-                and pa.types.is_integer(pyarrow_array.type)
-                and pyarrow_array.null_count
-            ):
-                pyarrow_array = pyarrow_array.cast("float64").fill_null(np.nan)
-
-            data = as_column(
-                pyarrow_array,
-                dtype=dtype,
-                nan_as_null=nan_as_null,
-            )
-        except (pa.ArrowInvalid, pa.ArrowTypeError, TypeError) as e:
-            if isinstance(e, MixedTypeError):
-                raise TypeError(str(e))
-            if is_categorical_dtype(dtype):
-                sr = pd.Series(arbitrary, dtype="category")
-                data = as_column(sr, nan_as_null=nan_as_null, dtype=dtype)
-            elif np_type == np.str_:
-                sr = pd.Series(arbitrary, dtype="str")
-                data = as_column(sr, nan_as_null=nan_as_null)
-            elif is_interval_dtype(dtype):
-                sr = pd.Series(arbitrary, dtype="interval")
-                data = as_column(sr, nan_as_null=nan_as_null, dtype=dtype)
-            elif (
-                isinstance(arbitrary, Sequence)
-                and len(arbitrary) > 0
-                and any(
-                    cudf.utils.dtypes.is_column_like(arb) for arb in arbitrary
-                )
-            ):
-                return cudf.core.column.ListColumn.from_sequences(arbitrary)
-            elif isinstance(arbitrary, abc.Iterable) or isinstance(
-                arbitrary, abc.Sequence
-            ):
-                data = as_column(
-                    _construct_array(arbitrary, dtype),
-                    dtype=dtype,
-                    nan_as_null=nan_as_null,
-                )
-            else:
-                raise e
-    return data
-
-
-def _construct_array(
-    arbitrary: Any, dtype: Optional[Dtype]
-) -> Union[np.ndarray, cupy.ndarray, pd.api.extensions.ExtensionArray]:
-    """
-    Construct a CuPy/NumPy/Pandas array from `arbitrary`
-    """
-    try:
-        dtype = dtype if dtype is None else cudf.dtype(dtype)
-        arbitrary = cupy.asarray(arbitrary, dtype=dtype)
-    except (TypeError, ValueError):
-        native_dtype = dtype
-        inferred_dtype = infer_dtype(arbitrary, skipna=False)
-        if (
-            dtype is None
-            and not cudf._lib.scalar._is_null_host_scalar(arbitrary)
-            and inferred_dtype
-            in (
-                "mixed",
-                "mixed-integer",
->>>>>>> bb047a23
-            )
-        else:
-            if dtype == object:
-                ser = pd.Series(arbitrary, dtype="str")
-            else:
-                ser = pd.Series(arbitrary)
-            return as_column(ser, dtype=dtype, nan_as_null=nan_as_null)
-
-        # if dtype is not None:
-        #     if (
-        #         isinstance(dtype, (cudf.CategoricalDtype, cudf.IntervalDtype))
-        #         or dtype == object
-        #     ):
-        #         if dtype == object:
-        #             pd_dtype = "str"
-        #         else:
-        #             pd_dtype = dtype.to_pandas()
-        #         arbitrary = pd.Series(arbitrary, dtype=pd_dtype)
-        #     else:
-        #         if isinstance(dtype, np.dtype):
-        #             typ = np_to_pa_dtype(dtype)
-        #         else:
-        #             typ = dtype.to_arrow()
-        #         try:
-        #             arbitrary = pa.array(
-        #                 arbitrary, type=typ, from_pandas=from_pandas
-        #             )
-        #         except (pa.ArrowInvalid, pa.ArrowTypeError):
-        #             if not isinstance(dtype, np.dtype):
-        #                 dtype = dtype.to_pandas()
-        #             arbitrary = pd.Series(arbitrary, dtype=dtype)
-        #     data = as_column(arbitrary, nan_as_null=nan_as_null)
-        # else:
-        #     try:
-        #         arbitrary = pa.array(arbitrary, from_pandas=from_pandas)
-        #         if cudf.get_option(
-        #             "default_integer_bitwidth"
-        #         ) and pa.types.is_integer(arbitrary.type):
-        #             typ = np_to_pa_dtype(_maybe_convert_to_default_type("int"))
-        #             arbitrary = arbitrary.cast(typ)
-        #         elif cudf.get_option(
-        #             "default_float_bitwidth"
-        #         ) and pa.types.is_floating(arbitrary.type):
-        #             typ = np_to_pa_dtype(
-        #                 _maybe_convert_to_default_type("float")
-        #             )
-        #             arbitrary = arbitrary.cast(typ)
-        #     except (pa.ArrowInvalid, pa.ArrowTypeError):
-        #         if any(is_column_like(val) for val in arbitrary):
-        #             return cudf.core.column.ListColumn.from_sequences(
-        #                 arbitrary
-        #             )
-        #         arbitrary = pd.Series(arbitrary)
-        #         if cudf.get_option(
-        #             "default_integer_bitwidth"
-        #         ) and is_integer_dtype(arbitrary.dtype):
-        #             dtype = _maybe_convert_to_default_type("int")
-        #         elif cudf.get_option(
-        #             "default_float_bitwidth"
-        #         ) and is_float_dtype(arbitrary.dtype):
-        #             dtype = _maybe_convert_to_default_type("float")
-        #     data = as_column(arbitrary, nan_as_null=nan_as_null, dtype=dtype)
+                    arbitrary = arbitrary.cast(typ)
+            except (pa.ArrowInvalid, pa.ArrowTypeError):
+                if any(is_column_like(val) for val in arbitrary):
+                    return cudf.core.column.ListColumn.from_sequences(
+                        arbitrary
+                    )
+                arbitrary = pd.Series(arbitrary)
+                if cudf.get_option(
+                    "default_integer_bitwidth"
+                ) and is_integer_dtype(arbitrary.dtype):
+                    dtype = _maybe_convert_to_default_type("int")
+                elif cudf.get_option(
+                    "default_float_bitwidth"
+                ) and is_float_dtype(arbitrary.dtype):
+                    dtype = _maybe_convert_to_default_type("float")
+            data = as_column(arbitrary, nan_as_null=nan_as_null, dtype=dtype)
     return data
 
 
