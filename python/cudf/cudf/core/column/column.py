--- conflicted
+++ resolved
@@ -712,13 +712,9 @@
             else:
                 fill_value = self._validate_fillna_value(fill_value)
         return libcudf.replace.replace_nulls(
-<<<<<<< HEAD
-            input_col=self.nan_as_null(), replacement=fill_value, method=method
-=======
             input_col=self.nans_to_nulls(),
             replacement=fill_value,
             method=method,
->>>>>>> 139ed6c3
         )._with_type_metadata(self.dtype)
 
     def isnull(self) -> ColumnBase:
