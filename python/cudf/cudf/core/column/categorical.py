# Copyright (c) 2018-2020, NVIDIA CORPORATION.

import pickle

import cupy
import numpy as np
import pandas as pd
import pyarrow as pa

import cudf
import cudf._lib as libcudf
from cudf._lib.transform import bools_to_mask
from cudf.core.buffer import Buffer
from cudf.core.column import column
from cudf.core.dtypes import CategoricalDtype


class CategoricalAccessor(object):
    def __init__(self, column, parent=None):
        """
        Accessor object for categorical properties of the Series values.
        Be aware that assigning to `categories` is a inplace operation,
        while all methods return new categorical data per default.

        Parameters
        ----------
        data : Series or CategoricalIndex

        Examples
        --------
        >>> s = cudf.Series([1,2,3], dtype='category')
        >>> s
        >>> s
        0    1
        1    2
        2    3
        dtype: category
        Categories (3, int64): [1, 2, 3]
        >>> s.cat.categories
        Int64Index([1, 2, 3], dtype='int64')
        >>> s.cat.reorder_categories([3,2,1])
        0    1
        1    2
        2    3
        dtype: category
        Categories (3, int64): [3, 2, 1]
        >>> s.cat.remove_categories([1])
        0   null
        1      2
        2      3
        dtype: category
        Categories (2, int64): [2, 3]
        >>> s.cat.set_categories(list('abcde'))
        0   null
        1   null
        2   null
        dtype: category
        Categories (5, object): [a, b, c, d, e]
        >>> s.cat.as_ordered()
        0    1
        1    2
        2    3
        dtype: category
        Categories (3, int64): [1 < 2 < 3]
        >>> s.cat.as_unordered()
        0    1
        1    2
        2    3
        dtype: category
        Categories (3, int64): [1, 2, 3]
        """
        self._column = column
        self._parent = parent

    @property
    def categories(self):
        """
        The categories of this categorical.
        """
        from cudf.core.index import as_index

        return as_index(self._column.categories)

    @property
    def codes(self):
        """
        Return Series of codes as well as the index.
        """
        return cudf.Series(
            self._column.codes,
            index=self._parent.index if self._parent is not None else None,
        )

    @property
    def ordered(self):
        """
        Whether the categories have an ordered relationship.
        """
        return self._column.ordered

    def as_ordered(self, **kwargs):
        """
        Set the Categorical to be ordered.

        Parameters
        ----------

        inplace : bool, default False
            Whether or not to add the categories inplace
            or return a copy of this categorical with
            added categories.

        Returns
        -------
        Categorical
            Ordered Categorical or None if inplace.

        Examples
        --------
        >>> import cudf
        >>> s = cudf.Series([10, 1, 1, 2, 10, 2, 10], dtype="category")
        >>> s
        0    10
        1     1
        2     1
        3     2
        4    10
        5     2
        6    10
        dtype: category
        Categories (3, int64): [1, 2, 10]
        >>> s.cat.as_ordered()
        0    10
        1     1
        2     1
        3     2
        4    10
        5     2
        6    10
        dtype: category
        Categories (3, int64): [1 < 2 < 10]
        >>> s.cat.as_ordered(inplace=True)
        >>> s
        0    10
        1     1
        2     1
        3     2
        4    10
        5     2
        6    10
        dtype: category
        Categories (3, int64): [1 < 2 < 10]
        """
        out_col = self._column
        if not out_col.ordered:
            kwargs["ordered"] = True
            out_col = self._set_categories(self._column.categories, **kwargs)

        return self._return_or_inplace(out_col, **kwargs)

    def as_unordered(self, **kwargs):
        """
        Set the Categorical to be unordered.

        Parameters
        ----------

        inplace : bool, default False
            Whether or not to set the ordered attribute
            in-place or return a copy of this
            categorical with ordered set to False.

        Returns
        -------
        Categorical
            Unordered Categorical or None if inplace.

        Examples
        --------
        >>> import cudf
        >>> s = cudf.Series([10, 1, 1, 2, 10, 2, 10], dtype="category")
        >>> s
        0    10
        1     1
        2     1
        3     2
        4    10
        5     2
        6    10
        dtype: category
        Categories (3, int64): [1, 2, 10]
        >>> s = s.cat.as_ordered()
        >>> s
        0    10
        1     1
        2     1
        3     2
        4    10
        5     2
        6    10
        dtype: category
        Categories (3, int64): [1 < 2 < 10]
        >>> s.cat.as_unordered()
        0    10
        1     1
        2     1
        3     2
        4    10
        5     2
        6    10
        dtype: category
        Categories (3, int64): [1, 2, 10]
        >>> s.cat.as_unordered(inplace=True)
        >>> s
        0    10
        1     1
        2     1
        3     2
        4    10
        5     2
        6    10
        dtype: category
        Categories (3, int64): [1, 2, 10]
        """
        out_col = self._column
        if out_col.ordered:
            kwargs["ordered"] = False
            out_col = self._set_categories(self.categories, **kwargs)

        return self._return_or_inplace(out_col, **kwargs)

    def add_categories(self, new_categories, **kwargs):
        """
        Add new categories.

        `new_categories` will be included at the last/highest
        place in the categories and will be unused directly
        after this call.

        Parameters
        ----------

        new_categories : category or list-like of category
            The new categories to be included.

        inplace : bool, default False
            Whether or not to add the categories inplace
            or return a copy of this categorical with
            added categories.

        Returns
        -------
        cat
            Categorical with new categories added or
            None if inplace.

        Examples
        --------
        >>> import cudf
        >>> s = cudf.Series([1, 2], dtype="category")
        >>> s
        0    1
        1    2
        dtype: category
        Categories (2, int64): [1, 2]
        >>> s.cat.add_categories([0, 3, 4])
        0    1
        1    2
        dtype: category
        Categories (5, int64): [1, 2, 0, 3, 4]
        >>> s
        0    1
        1    2
        dtype: category
        Categories (2, int64): [1, 2]
        >>> s.cat.add_categories([0, 3, 4], inplace=True)
        >>> s
        0    1
        1    2
        dtype: category
        Categories (5, int64): [1, 2, 0, 3, 4]
        """
        new_categories = column.as_column(new_categories)
        old_categories = self._column.categories

        if (
            old_categories.dtype == "object"
            and new_categories.dtype != "object"
        ) or (
            old_categories.dtype != "object"
            and new_categories.dtype == "object"
        ):
            raise TypeError(
                "cudf doesnot support mixed types, please type-cast \
                    new_categories to the same type as existing categories."
            )
        common_dtype = np.find_common_type(
            [old_categories.dtype, new_categories.dtype], []
        )

        if new_categories.dtype != common_dtype:
            new_categories = new_categories.astype(common_dtype)
        elif old_categories.dtype != common_dtype:
            old_categories = old_categories.astype(common_dtype)

        if old_categories.isin(new_categories).any():
            raise ValueError("new categories must not include old categories")

        new_categories = old_categories.append(new_categories)
        out_col = self._column
        if not self._categories_equal(new_categories, **kwargs):
            kwargs["current_cats"] = old_categories
            out_col = self._set_categories(new_categories, **kwargs)

        return self._return_or_inplace(out_col, **kwargs)

    def remove_categories(self, removals, **kwargs):
<<<<<<< HEAD
=======
        """
        Remove the specified categories.

        `removals` must be included in the
        old categories. Values which were in the
        removed categories will be set to null.

        Parameters
        ----------

        removals : category or list-like of category
            The categories which should be removed.

        inplace : bool, default False
            Whether or not to remove the categories
            inplace or return a copy of this categorical
            with removed categories.

        Returns
        -------
        cat
            Categorical with removed categories or None
            if inplace.

        Examples
        --------
        >>> import cudf
        >>> s = cudf.Series([10, 1, 1, 2, 10, 2, 10], dtype="category")
        >>> s
        0    10
        1     1
        2     1
        3     2
        4    10
        5     2
        6    10
        dtype: category
        Categories (3, int64): [1, 2, 10]
        >>> s.cat.remove_categories([1])
        0     10
        1   null
        2   null
        3      2
        4     10
        5      2
        6     10
        dtype: category
        Categories (2, int64): [2, 10]
        >>> s
        0    10
        1     1
        2     1
        3     2
        4    10
        5     2
        6    10
        dtype: category
        Categories (3, int64): [1, 2, 10]
        >>> s.cat.remove_categories([10], inplace=True)
        >>> s
        0   null
        1      1
        2      1
        3      2
        4   null
        5      2
        6   null
        dtype: category
        Categories (2, int64): [1, 2]
        """
        from cudf import Series

>>>>>>> a332ab6c
        cats = self.categories.to_series()
        removals = cudf.Series(removals, dtype=cats.dtype)
        removals_mask = removals.isin(cats)

        # ensure all the removals are in the current categories
        # list. If not, raise an error to match Pandas behavior
        if not removals_mask.all():
            vals = removals[~removals_mask].to_array()
            msg = "removals must all be in old categories: {}".format(vals)
            raise ValueError(msg)

        new_categories = cats[~cats.isin(removals)]._column
        out_col = self._column
        if not self._categories_equal(new_categories, **kwargs):
            out_col = self._set_categories(new_categories, **kwargs)

        return self._return_or_inplace(out_col, **kwargs)

    def set_categories(self, new_categories, **kwargs):
        """
        Set the categories to the specified new_categories.


        `new_categories` can include new categories (which
        will result in unused categories) or remove old categories
        (which results in values set to null). If `rename==True`,
        the categories will simple be renamed (less or more items
        than in old categories will result in values set to null or
        in unused categories respectively).

        This method can be used to perform more than one action
        of adding, removing, and reordering simultaneously and
        is therefore faster than performing the individual steps
        via the more specialised methods.

        On the other hand this methods does not do checks
        (e.g., whether the old categories are included in the
        new categories on a reorder), which can result in
        surprising changes.

        Parameters
        ----------

        new_categories : list-like
            The categories in new order.

        ordered : bool, default False
            Whether or not the categorical is treated as
            a ordered categorical. If not given, do
            not change the ordered information.

        rename : bool, default False
            Whether or not the `new_categories` should be
            considered as a rename of the old categories
            or as reordered categories.

        inplace : bool, default False
            Whether or not to reorder the categories in-place
            or return a copy of this categorical with
            reordered categories.

        Returns
        -------
        cat
            Categorical with reordered categories
            or None if inplace.

        Examples
        --------
        >>> import cudf
        >>> s = cudf.Series([1, 1, 2, 10, 2, 10], dtype='category')
        >>> s
        0     1
        1     1
        2     2
        3    10
        4     2
        5    10
        dtype: category
        Categories (3, int64): [1, 2, 10]
        >>> s.cat.set_categories([1, 10])
        0      1
        1      1
        2   null
        3     10
        4   null
        5     10
        dtype: category
        Categories (2, int64): [1, 10]
        >>> s.cat.set_categories([1, 10], inplace=True)
        >>> s
        0      1
        1      1
        2   null
        3     10
        4   null
        5     10
        dtype: category
        Categories (2, int64): [1, 10]
        """
        ordered = kwargs.get("ordered", self.ordered)
        rename = kwargs.pop("rename", False)
        new_categories = column.as_column(new_categories)

        if isinstance(new_categories, CategoricalColumn):
            new_categories = new_categories.categories

        # when called with rename=True, the pandas behavior is
        # to replace the current category values with the new
        # categories.
        if rename:
            # enforce same length
            if len(new_categories) != len(self._column.categories):
                raise ValueError(
                    "new_categories must have the same "
                    "number of items as old categories"
                )

            out_col = column.build_categorical_column(
                categories=new_categories,
                codes=self._column.base_children[0],
                mask=self._column.base_mask,
                size=self._column.size,
                offset=self._column.offset,
                ordered=ordered,
            )
        else:
            out_col = self._column
            if not (type(out_col.categories) is type(new_categories)):
                # If both categories are of different Column types,
                # return a column full of Nulls.
                out_col = _create_empty_categorical_column(
                    self._column,
                    CategoricalDtype(
                        categories=new_categories, ordered=ordered
                    ),
                )
            elif not self._categories_equal(new_categories, **kwargs):
                out_col = self._set_categories(new_categories, **kwargs)

        return self._return_or_inplace(out_col, **kwargs)

    def reorder_categories(self, new_categories, **kwargs):
        """
        Reorder categories as specified in new_categories.

        `new_categories` need to include all old categories
        and no new category items.

        Parameters
        ----------

        new_categories : Index-like
            The categories in new order.

        ordered : bool, optional
            Whether or not the categorical is treated
            as a ordered categorical. If not given, do
            not change the ordered information.


        inplace : bool, default False
            Whether or not to reorder the categories
            inplace or return a copy of this categorical
            with reordered categories.


        Returns
        -------
        cat
            Categorical with reordered categories or
            None if inplace.

        Raises
        ------
        ValueError
            If the new categories do not contain all old
            category items or any new ones.


        Examples
        --------
        >>> import cudf
        >>> s = cudf.Series([10, 1, 1, 2, 10, 2, 10], dtype="category")
        >>> s
        0    10
        1     1
        2     1
        3     2
        4    10
        5     2
        6    10
        dtype: category
        Categories (3, int64): [1, 2, 10]
        >>> s.cat.reorder_categories([10, 1, 2])
        0    10
        1     1
        2     1
        3     2
        4    10
        5     2
        6    10
        dtype: category
        Categories (3, int64): [10, 1, 2]
        >>> s.cat.reorder_categories([10, 1])
        ValueError: items in new_categories are not the same as in
        old categories
        """
        new_categories = column.as_column(new_categories)
        # Compare new_categories against current categories.
        # Ignore order for comparison because we're only interested
        # in whether new_categories has all the same values as the
        # current set of categories.
        if not self._categories_equal(new_categories, ordered=False):
            raise ValueError(
                "items in new_categories are not the same as in "
                "old categories"
            )
        out_col = self._set_categories(new_categories, **kwargs)

        return self._return_or_inplace(out_col, **kwargs)

    def _categories_equal(self, new_categories, **kwargs):
        cur_categories = self._column.categories
        if len(new_categories) != len(cur_categories):
            return False
        # if order doesn't matter, sort before the equals call below
        if not kwargs.get("ordered", self.ordered):
            cur_categories = cudf.Series(cur_categories).sort_values()
            new_categories = cudf.Series(new_categories).sort_values()
        return cur_categories._column.equals(new_categories._column)

    def _set_categories(self, new_categories, **kwargs):
        """Returns a new CategoricalColumn with the categories set to the
        specified *new_categories*.

        Notes
        -----
        Assumes ``new_categories`` is the same dtype as the current categories
        """

        cur_cats = kwargs.get("current_cats", self._column.categories)
        new_cats = column.as_column(new_categories)

        # Join the old and new categories to build a map from
        # old to new codes, inserting na_sentinel for any old
        # categories that don't exist in the new categories

        # Ensure new_categories is unique first
        if not (kwargs.get("is_unique", False) or new_cats.is_unique):
            # drop_duplicates() instead of unique() to preserve order
            new_cats = (
                cudf.Series(new_cats)
                .drop_duplicates(ignore_index=True)
                ._column
            )

        cur_codes = self.codes
        cur_order = cupy.arange(len(cur_codes))
        old_codes = cupy.arange(len(cur_cats), dtype=cur_codes.dtype)
        new_codes = cupy.arange(len(new_cats), dtype=cur_codes.dtype)

        new_df = cudf.DataFrame({"new_codes": new_codes, "cats": new_cats})
        old_df = cudf.DataFrame({"old_codes": old_codes, "cats": cur_cats})
        cur_df = cudf.DataFrame({"old_codes": cur_codes, "order": cur_order})

        # Join the old and new categories and line up their codes
        df = old_df.merge(new_df, on="cats", how="left")
        # Join the old and new codes to "recode" the codes data buffer
        df = cur_df.merge(df, on="old_codes", how="left")
        df = df.sort_values(by="order")
        df.reset_index(drop=True, inplace=True)

        ordered = kwargs.get("ordered", self.ordered)
        new_codes = df["new_codes"]._column

        # codes can't have masks, so take mask out before moving in
        return column.build_categorical_column(
            categories=new_cats,
            codes=column.as_column(new_codes.base_data, dtype=new_codes.dtype),
            mask=new_codes.base_mask,
            size=new_codes.size,
            offset=new_codes.offset,
            ordered=ordered,
        )

    def _return_or_inplace(self, new_col, **kwargs):
        """
        Returns an object of the type of the column owner or updates the column
        of the owner (Series or Index) to mimic an inplace operation
        """
        from cudf.core.index import CategoricalIndex

        owner = self._parent
        inplace = kwargs.get("inplace", False)
        if inplace:
            self._column._mimic_inplace(new_col, inplace=True)
        else:
            if owner is None:
                return new_col
            elif isinstance(owner, CategoricalIndex):
                return CategoricalIndex(new_col, name=owner.name)
            elif isinstance(owner, cudf.Series):
                return cudf.Series(new_col, index=owner.index, name=owner.name)


class CategoricalColumn(column.ColumnBase):
    """Implements operations for Columns of Categorical type
    """

    def __init__(
        self,
        dtype,
        mask=None,
        size=None,
        offset=0,
        null_count=None,
        children=(),
    ):
        """
        Parameters
        ----------
        dtype : CategoricalDtype
        mask : Buffer
            The validity mask
        offset : int
            Data offset
        children : Tuple[Column]
            Two non-null columns containing the categories and codes
            respectively
        """
        if size is None:
            for child in children:
                assert child.offset == 0
                assert child.base_mask is None
            size = children[0].size
            size = size - offset
        if isinstance(dtype, pd.api.types.CategoricalDtype):
            dtype = CategoricalDtype.from_pandas(dtype)
        if not isinstance(dtype, CategoricalDtype):
            raise ValueError("dtype must be instance of CategoricalDtype")
        super().__init__(
            data=None,
            size=size,
            dtype=dtype,
            mask=mask,
            offset=offset,
            null_count=null_count,
            children=children,
        )

        self._codes = None

    @property
    def base_size(self):
        return int(
            (self.base_children[0].size) / self.base_children[0].dtype.itemsize
        )

    def __contains__(self, item):
        try:
            self._encode(item)
        except ValueError:
            return False
        return self._encode(item) in self.as_numerical

    def serialize(self):
        header = {}
        frames = []
        header["type-serialized"] = pickle.dumps(type(self))
        header["dtype"], dtype_frames = self.dtype.serialize()
        header["dtype_frames_count"] = len(dtype_frames)
        frames.extend(dtype_frames)
        header["data"], data_frames = self.codes.serialize()
        header["data_frames_count"] = len(data_frames)
        frames.extend(data_frames)
        if self.nullable:
            mask_header, mask_frames = self.mask.serialize()
            header["mask"] = mask_header
            frames.extend(mask_frames)
        header["frame_count"] = len(frames)
        return header, frames

    @classmethod
    def deserialize(cls, header, frames):
        n_dtype_frames = header["dtype_frames_count"]
        dtype = CategoricalDtype.deserialize(
            header["dtype"], frames[:n_dtype_frames]
        )
        n_data_frames = header["data_frames_count"]

        column_type = pickle.loads(header["data"]["type-serialized"])
        data = column_type.deserialize(
            header["data"],
            frames[n_dtype_frames : n_dtype_frames + n_data_frames],
        )
        mask = None
        if "mask" in header:
            mask = Buffer.deserialize(
                header["mask"], [frames[n_dtype_frames + n_data_frames]]
            )
        return column.build_column(
            data=None,
            dtype=dtype,
            mask=mask,
            children=(column.as_column(data.base_data, dtype=data.dtype),),
        )

    def set_base_data(self, value):
        if value is not None:
            raise RuntimeError(
                "CategoricalColumns do not use data attribute of Column, use "
                "`set_base_children` instead"
            )
        else:
            super().set_base_data(value)

    def set_base_mask(self, value):
        super().set_base_mask(value)
        self._codes = None

    def set_base_children(self, value):
        super().set_base_children(value)
        self._codes = None

    @property
    def children(self):
        if self._children is None:
            codes_column = self.base_children[0]

            buf = Buffer(codes_column.base_data)
            buf.ptr = buf.ptr + (self.offset * codes_column.dtype.itemsize)
            buf.size = self.size * codes_column.dtype.itemsize

            codes_column = column.build_column(
                data=buf, dtype=codes_column.dtype, size=self.size,
            )
            self._children = (codes_column,)
        return self._children

    @property
    def as_numerical(self):
        return column.build_column(
            data=self.codes.data, dtype=self.codes.dtype, mask=self.mask
        )

    @property
    def categories(self):
        return self.dtype.categories._values

    @categories.setter
    def categories(self, value):
        self.dtype = CategoricalDtype(
            categories=value, ordered=self.dtype.ordered
        )

    @property
    def codes(self):
        if self._codes is None:
            self._codes = self.children[0].set_mask(self.mask)
        return self._codes

    @property
    def ordered(self):
        return self.dtype.ordered

    @ordered.setter
    def ordered(self, value):
        self.dtype.ordered = value

    def cat(self, parent=None):
        return CategoricalAccessor(self, parent=parent)

    def unary_operator(self, unaryop):
        msg = (
            "Series of dtype `category` cannot perform the operation: "
            "{}".format(unaryop)
        )
        raise TypeError(msg)

    def binary_operator(self, op, rhs, reflect=False):

        if not (self.ordered and rhs.ordered) and op not in ("eq", "ne"):
            if op in ("lt", "gt", "le", "ge"):
                raise TypeError(
                    "Unordered Categoricals can only compare equality or not"
                )
            raise TypeError(
                f"Series of dtype `{self.dtype}` cannot perform the "
                f"operation: {op}"
            )
        if self.dtype != rhs.dtype:
            raise TypeError("Categoricals can only compare with the same type")
        return self.as_numerical.binary_operator(op, rhs.as_numerical)

    def normalize_binop_value(self, other):
        from cudf.utils import utils

        ary = utils.scalar_broadcast_to(
            self._encode(other), size=len(self), dtype=self.codes.dtype
        )
        col = column.build_categorical_column(
            categories=self.dtype.categories,
            codes=column.as_column(ary),
            mask=self.base_mask,
            ordered=self.dtype.ordered,
        )
        return col

    def sort_by_values(self, ascending=True, na_position="last"):
        codes, inds = self.as_numerical.sort_by_values(ascending, na_position)
        col = column.build_categorical_column(
            categories=self.dtype.categories,
            codes=column.as_column(codes.base_data, dtype=codes.dtype),
            mask=codes.base_mask,
            size=codes.size,
            ordered=self.dtype.ordered,
        )
        return col, inds

    def element_indexing(self, index):
        val = self.as_numerical.element_indexing(index)
        return self._decode(val) if val is not None else val

    @property
    def __cuda_array_interface__(self):
        raise TypeError(
            "Categorical does not support `__cuda_array_interface__`."
            " Please consider using `.codes` or `.categories`"
            " if you need this functionality."
        )

    def to_pandas(self, index=None):
        codes = self.cat().codes.fillna(-1).to_array()
        categories = self.categories.to_pandas()
        data = pd.Categorical.from_codes(
            codes, categories=categories, ordered=self.ordered
        )
        return pd.Series(data, index=index)

    def to_arrow(self):
        return pa.DictionaryArray.from_arrays(
            from_pandas=True,
            ordered=self.ordered,
            indices=self.as_numerical.to_arrow(),
            dictionary=self.categories.to_arrow(),
        )

    def unique(self):
        codes = self.as_numerical.unique()
        return column.build_categorical_column(
            categories=self.categories,
            codes=column.as_column(codes.base_data, dtype=codes.dtype),
            mask=codes.base_mask,
            offset=codes.offset,
            size=codes.size,
            ordered=self.ordered,
        )

    def _encode(self, value):
        return self.categories.find_first_value(value)

    def _decode(self, value):
        if value == self.default_na_value():
            return None
        return self.categories.element_indexing(value)

    def default_na_value(self):
        return -1

    def find_and_replace(self, to_replace, replacement, all_nan):
        """
        Return col with *to_replace* replaced with *replacement*.
        """
        replaced = column.as_column(self.cat().codes)

        to_replace_col = column.as_column(
            np.asarray(
                [self._encode(val) for val in to_replace], dtype=replaced.dtype
            )
        )
        replacement_col = column.as_column(
            np.asarray(
                [self._encode(val) for val in replacement],
                dtype=replaced.dtype,
            )
        )

        output = libcudf.replace.replace(
            replaced, to_replace_col, replacement_col
        )

        return column.build_categorical_column(
            categories=self.dtype.categories,
            codes=column.as_column(output.base_data, dtype=output.dtype),
            mask=output.base_mask,
            offset=output.offset,
            size=output.size,
            ordered=self.dtype.ordered,
        )

    def fillna(self, fill_value):
        """
        Fill null values with *fill_value*
        """
        if not self.nullable:
            return self

        fill_is_scalar = np.isscalar(fill_value)

        if fill_is_scalar:
            if fill_value == self.default_na_value():
                fill_value = self.codes.dtype.type(fill_value)
            else:
                try:
                    fill_value = self._encode(fill_value)
                    fill_value = self.codes.dtype.type(fill_value)
                except (ValueError) as err:
                    err_msg = "fill value must be in categories"
                    raise ValueError(err_msg) from err
        else:
            fill_value = column.as_column(fill_value, nan_as_null=False)
            # TODO: only required if fill_value has a subset of the categories:
            fill_value = fill_value.cat()._set_categories(
                self.categories, is_unique=True
            )
            fill_value = column.as_column(fill_value.codes).astype(
                self.codes.dtype
            )

        result = libcudf.replace.replace_nulls(self, fill_value)

        result = column.build_categorical_column(
            categories=self.dtype.categories,
            codes=column.as_column(result.base_data, dtype=result.dtype),
            offset=result.offset,
            size=result.size,
            mask=None,
            ordered=self.dtype.ordered,
        )

        return result

    def find_first_value(self, value, closest=False):
        """
        Returns offset of first value that matches
        """
        return self.as_numerical.find_first_value(self._encode(value))

    def find_last_value(self, value, closest=False):
        """
        Returns offset of last value that matches
        """
        return self.as_numerical.find_last_value(self._encode(value))

    @property
    def is_monotonic_increasing(self):
        if not hasattr(self, "_is_monotonic_increasing"):
            self._is_monotonic_increasing = (
                self.ordered and self.as_numerical.is_monotonic_increasing
            )
        return self._is_monotonic_increasing

    @property
    def is_monotonic_decreasing(self):
        if not hasattr(self, "_is_monotonic_decreasing"):
            self._is_monotonic_decreasing = (
                self.ordered and self.as_numerical.is_monotonic_decreasing
            )
        return self._is_monotonic_decreasing

    def as_categorical_column(self, dtype, **kwargs):
        if isinstance(dtype, str) and dtype == "category":
            return self
        if (
            isinstance(
                dtype, (cudf.core.dtypes.CategoricalDtype, pd.CategoricalDtype)
            )
            and (dtype.categories is None)
            and (dtype.ordered is None)
        ):
            return self

        if isinstance(dtype, pd.CategoricalDtype):
            dtype = CategoricalDtype(
                categories=dtype.categories, ordered=dtype.ordered
            )

        if not isinstance(self.categories, type(dtype.categories._values)):
            # If both categories are of different Column types,
            # return a column full of Nulls.
            return _create_empty_categorical_column(self, dtype)

        return self.cat().set_categories(
            new_categories=dtype.categories, ordered=dtype.ordered
        )

    def as_numerical_column(self, dtype, **kwargs):
        return self._get_decategorized_column().as_numerical_column(
            dtype, **kwargs
        )

    def as_string_column(self, dtype, **kwargs):
        return self._get_decategorized_column().as_string_column(
            dtype, **kwargs
        )

    def as_datetime_column(self, dtype, **kwargs):
        return self._get_decategorized_column().as_datetime_column(
            dtype, **kwargs
        )

    def _get_decategorized_column(self):
        if self.null_count == len(self):
            # self.categories is empty; just return codes
            return self.cat().codes._column
        gather_map = self.cat().codes.astype("int32").fillna(0)._column
        out = self.categories.take(gather_map)
        out = out.set_mask(self.mask)
        return out

    def copy(self, deep=True):
        if deep:
            copied_col = libcudf.copying.copy_column(self)

            return column.build_categorical_column(
                categories=self.dtype.categories,
                codes=column.as_column(
                    copied_col.base_data, dtype=copied_col.dtype
                ),
                offset=copied_col.offset,
                size=copied_col.size,
                mask=copied_col.base_mask,
                ordered=self.dtype.ordered,
            )
        else:
            return column.build_categorical_column(
                categories=self.dtype.categories,
                codes=column.as_column(
                    self.codes.base_data, dtype=self.codes.dtype
                ),
                mask=self.base_mask,
                ordered=self.dtype.ordered,
                offset=self.offset,
                size=self.size,
            )

    def __sizeof__(self):
        return (
            self.cat().categories.__sizeof__() + self.cat().codes.__sizeof__()
        )

    def _memory_usage(self, deep=False):
        if deep:
            return self.__sizeof__()
        else:
            return (
                self.categories._memory_usage()
                + self.cat().codes.memory_usage()
            )

    def _mimic_inplace(self, other_col, inplace=False):
        out = super()._mimic_inplace(other_col, inplace=inplace)
        if inplace:
            self._codes = other_col._codes

        return out


def _create_empty_categorical_column(categorical_column, dtype):

    return column.build_categorical_column(
        categories=dtype.categories,
        codes=column.as_column(
            cudf.utils.utils.scalar_broadcast_to(
                categorical_column.default_na_value(),
                categorical_column.size,
                np.dtype(categorical_column.cat().codes),
            )
        ),
        offset=categorical_column.offset,
        size=categorical_column.size,
        mask=categorical_column.base_mask,
        ordered=dtype.ordered,
    )


def pandas_categorical_as_column(categorical, codes=None):

    """Creates a CategoricalColumn from a pandas.Categorical

    If ``codes`` is defined, use it instead of ``categorical.codes``
    """
    codes = categorical.codes if codes is None else codes
    codes = column.as_column(codes)

    valid_codes = codes.binary_operator("ne", codes.dtype.type(-1))

    mask = None
    if not valid_codes.all():
        mask = bools_to_mask(valid_codes)

    return column.build_categorical_column(
        categories=categorical.categories,
        codes=column.as_column(codes.base_data, dtype=codes.dtype),
        size=codes.size,
        mask=mask,
        ordered=categorical.ordered,
    )<|MERGE_RESOLUTION|>--- conflicted
+++ resolved
@@ -315,8 +315,6 @@
         return self._return_or_inplace(out_col, **kwargs)
 
     def remove_categories(self, removals, **kwargs):
-<<<<<<< HEAD
-=======
         """
         Remove the specified categories.
 
@@ -387,9 +385,6 @@
         dtype: category
         Categories (2, int64): [1, 2]
         """
-        from cudf import Series
-
->>>>>>> a332ab6c
         cats = self.categories.to_series()
         removals = cudf.Series(removals, dtype=cats.dtype)
         removals_mask = removals.isin(cats)
