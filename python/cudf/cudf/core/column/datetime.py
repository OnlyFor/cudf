--- conflicted
+++ resolved
@@ -8,11 +8,7 @@
 import locale
 import re
 from locale import nl_langinfo
-<<<<<<< HEAD
-from typing import TYPE_CHECKING, Literal, Optional, Sequence, Tuple, cast
-=======
-from typing import TYPE_CHECKING, Any, Literal, Sequence, cast
->>>>>>> 87f6a7e1
+from typing import TYPE_CHECKING, Literal, Sequence, cast
 
 import numpy as np
 import pandas as pd
@@ -631,25 +627,6 @@
         else:
             return result_col
 
-<<<<<<< HEAD
-=======
-    def fillna(
-        self,
-        fill_value: Any = None,
-        method: str | None = None,
-    ) -> Self:
-        if fill_value is not None:
-            if cudf.utils.utils._isnat(fill_value):
-                return self.copy(deep=True)
-            if is_scalar(fill_value):
-                if not isinstance(fill_value, cudf.Scalar):
-                    fill_value = cudf.Scalar(fill_value, dtype=self.dtype)
-            else:
-                fill_value = column.as_column(fill_value, nan_as_null=False)
-
-        return super().fillna(fill_value, method)
-
->>>>>>> 87f6a7e1
     def indices_of(
         self, value: ScalarLike
     ) -> cudf.core.column.NumericalColumn:
