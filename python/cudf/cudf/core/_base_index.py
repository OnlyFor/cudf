--- conflicted
+++ resolved
@@ -19,18 +19,7 @@
 )
 from cudf._lib.types import size_type_dtype
 from cudf.api.extensions import no_default
-<<<<<<< HEAD
-from cudf.api.types import is_bool_dtype, is_integer, is_list_like, is_scalar
-=======
-from cudf.api.types import (
-    is_integer,
-    is_integer_dtype,
-    is_list_like,
-    is_scalar,
-    is_signed_integer_dtype,
-    is_unsigned_integer_dtype,
-)
->>>>>>> a6de6cc2
+from cudf.api.types import is_integer, is_list_like, is_scalar
 from cudf.core.abc import Serializable
 from cudf.core.column import ColumnBase, column
 from cudf.errors import MixedTypeError
