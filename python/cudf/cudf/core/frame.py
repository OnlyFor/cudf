# Copyright (c) 2020-2023, NVIDIA CORPORATION.

from __future__ import annotations

import copy
import itertools
import operator
import pickle
import warnings
from collections import abc
from typing import (
    Any,
    Callable,
    Dict,
    List,
    MutableMapping,
    Optional,
    Tuple,
    Union,
)

import cupy
import numpy as np
import pandas as pd
import pyarrow as pa
from typing_extensions import Self

import cudf
from cudf import _lib as libcudf
from cudf._typing import Dtype
from cudf.api.types import is_dtype_equal, is_scalar
from cudf.core.buffer import acquire_spill_lock
from cudf.core.column import (
    ColumnBase,
    as_column,
    build_categorical_column,
    deserialize_columns,
    serialize_columns,
)
from cudf.core.column_accessor import ColumnAccessor
from cudf.core.mixins import BinaryOperand, Scannable
from cudf.core.window import Rolling
from cudf.utils import ioutils
from cudf.utils.docutils import copy_docstring
from cudf.utils.dtypes import find_common_type
from cudf.utils.utils import (
    _array_ufunc,
    _cudf_nvtx_annotate,
    _warn_no_dask_cudf,
)


# TODO: It looks like Frame is missing a declaration of `copy`, need to add
class Frame(BinaryOperand, Scannable):
    """A collection of Column objects with an optional index.

    Parameters
    ----------
    data : dict
        An dict mapping column names to Columns
    index : Table
        A Frame representing the (optional) index columns.
    """

    _data: "ColumnAccessor"

    _VALID_BINARY_OPERATIONS = BinaryOperand._SUPPORTED_BINARY_OPERATIONS

    def __init__(self, data=None):
        if data is None:
            data = {}
        self._data = cudf.core.column_accessor.ColumnAccessor(data)

    @property
    def _num_columns(self) -> int:
        return len(self._data)

    @property
    def _num_rows(self) -> int:
        return 0 if self._num_columns == 0 else len(self._data.columns[0])

    @property
    def _column_names(self) -> Tuple[Any, ...]:  # TODO: Tuple[str]?
        return tuple(self._data.names)

    @property
    def _columns(self) -> Tuple[Any, ...]:  # TODO: Tuple[Column]?
        return tuple(self._data.columns)

    @property
    def _dtypes(self):
        return dict(
            zip(self._data.names, (col.dtype for col in self._data.columns))
        )

    @property
    def _has_nulls(self):
        return any(col.has_nulls() for col in self._data.values())

    def serialize(self):
        header = {
            "type-serialized": pickle.dumps(type(self)),
            "column_names": pickle.dumps(tuple(self._data.names)),
        }
        header["columns"], frames = serialize_columns(self._columns)
        return header, frames

    @classmethod
    def deserialize(cls, header, frames):
        cls_deserialize = pickle.loads(header["type-serialized"])
        column_names = pickle.loads(header["column_names"])
        columns = deserialize_columns(header["columns"], frames)
        return cls_deserialize._from_data(dict(zip(column_names, columns)))

    @classmethod
    @_cudf_nvtx_annotate
    def _from_data(cls, data: MutableMapping):
        obj = cls.__new__(cls)
        Frame.__init__(obj, data)
        return obj

    @_cudf_nvtx_annotate
    def _from_data_like_self(self, data: MutableMapping):
        return self._from_data(data)

    @classmethod
    @_cudf_nvtx_annotate
    def _from_columns(
        cls,
        columns: List[ColumnBase],
        column_names: abc.Iterable[str],
    ):
        """Construct a `Frame` object from a list of columns."""
        data = {name: columns[i] for i, name in enumerate(column_names)}
        return cls._from_data(data)

    @_cudf_nvtx_annotate
    def _from_columns_like_self(
        self,
        columns: List[ColumnBase],
        column_names: Optional[abc.Iterable[str]] = None,
        *,
        override_dtypes: Optional[abc.Iterable[Optional[Dtype]]] = None,
    ):
        """Construct a Frame from a list of columns with metadata from self.

        If `column_names` is None, use column names from self.
        """
        if column_names is None:
            column_names = self._column_names
        frame = self.__class__._from_columns(columns, column_names)
        return frame._copy_type_metadata(self, override_dtypes=override_dtypes)

    def _mimic_inplace(
        self, result: Self, inplace: bool = False
    ) -> Optional[Self]:
        if inplace:
            for col in self._data:
                if col in result._data:
                    self._data[col]._mimic_inplace(
                        result._data[col], inplace=True
                    )
            self._data = result._data
            return None
        else:
            return result

    @property
    def size(self):
        """
        Return the number of elements in the underlying data.

        Returns
        -------
        size : Size of the DataFrame / Index / Series / MultiIndex

        Examples
        --------
        Size of an empty dataframe is 0.

        >>> import cudf
        >>> df = cudf.DataFrame()
        >>> df
        Empty DataFrame
        Columns: []
        Index: []
        >>> df.size
        0
        >>> df = cudf.DataFrame(index=[1, 2, 3])
        >>> df
        Empty DataFrame
        Columns: []
        Index: [1, 2, 3]
        >>> df.size
        0

        DataFrame with values

        >>> df = cudf.DataFrame({'a': [10, 11, 12],
        ...         'b': ['hello', 'rapids', 'ai']})
        >>> df
            a       b
        0  10   hello
        1  11  rapids
        2  12      ai
        >>> df.size
        6
        >>> df.index
        RangeIndex(start=0, stop=3)
        >>> df.index.size
        3

        Size of an Index

        >>> index = cudf.Index([])
        >>> index
        Index([], dtype='float64')
        >>> index.size
        0
        >>> index = cudf.Index([1, 2, 3, 10])
        >>> index
        Index([1, 2, 3, 10], dtype='int64')
        >>> index.size
        4

        Size of a MultiIndex

        >>> midx = cudf.MultiIndex(
        ...                 levels=[["a", "b", "c", None], ["1", None, "5"]],
        ...                 codes=[[0, 0, 1, 2, 3], [0, 2, 1, 1, 0]],
        ...                 names=["x", "y"],
        ...             )
        >>> midx
        MultiIndex([( 'a',  '1'),
                    ( 'a',  '5'),
                    ( 'b', <NA>),
                    ( 'c', <NA>),
                    (<NA>,  '1')],
                   names=['x', 'y'])
        >>> midx.size
        5
        """
        return self._num_columns * self._num_rows

    @property
    def shape(self):
        """Returns a tuple representing the dimensionality of the DataFrame."""
        return self._num_rows, self._num_columns

    @property
    def empty(self):
        """
        Indicator whether DataFrame or Series is empty.

        True if DataFrame/Series is entirely empty (no items),
        meaning any of the axes are of length 0.

        Returns
        -------
        out : bool
            If DataFrame/Series is empty, return True, if not return False.

        Notes
        -----
        If DataFrame/Series contains only `null` values, it is still not
        considered empty. See the example below.

        Examples
        --------
        >>> import cudf
        >>> df = cudf.DataFrame({'A' : []})
        >>> df
        Empty DataFrame
        Columns: [A]
        Index: []
        >>> df.empty
        True

        If we only have `null` values in our DataFrame, it is
        not considered empty! We will need to drop
        the `null`'s to make the DataFrame empty:

        >>> df = cudf.DataFrame({'A' : [None, None]})
        >>> df
              A
        0  <NA>
        1  <NA>
        >>> df.empty
        False
        >>> df.dropna().empty
        True

        Non-empty and empty Series example:

        >>> s = cudf.Series([1, 2, None])
        >>> s
        0       1
        1       2
        2    <NA>
        dtype: int64
        >>> s.empty
        False
        >>> s = cudf.Series([])
        >>> s
        Series([], dtype: float64)
        >>> s.empty
        True
        """
        return self.size == 0

    def memory_usage(self, deep=False):
        """Return the memory usage of an object.

        Parameters
        ----------
        deep : bool
            The deep parameter is ignored and is only included for pandas
            compatibility.

        Returns
        -------
        The total bytes used.
        """
        raise NotImplementedError

    def __len__(self):
        return self._num_rows

    @_cudf_nvtx_annotate
    def astype(self, dtype, copy=False, **kwargs):
        result_data = {}
        for col_name, col in self._data.items():
            dt = dtype.get(col_name, col.dtype)
            if not is_dtype_equal(dt, col.dtype):
                result_data[col_name] = col.astype(dt, copy=copy, **kwargs)
            else:
                result_data[col_name] = col.copy() if copy else col

        return ColumnAccessor._create_unsafe(
            data=result_data,
            multiindex=self._data.multiindex,
            level_names=self._data.level_names,
        )

    @_cudf_nvtx_annotate
    def equals(self, other):
        """
        Test whether two objects contain the same elements.
        This function allows two Series or DataFrames to be compared against
        each other to see if they have the same shape and elements. NaNs in
        the same location are considered equal. The column headers do not
        need to have the same type.

        Parameters
        ----------
        other : Series or DataFrame
            The other Series or DataFrame to be compared with the first.

        Returns
        -------
        bool
            True if all elements are the same in both objects, False
            otherwise.

        Examples
        --------
        >>> import cudf

        Comparing Series with `equals`:

        >>> s = cudf.Series([1, 2, 3])
        >>> other = cudf.Series([1, 2, 3])
        >>> s.equals(other)
        True
        >>> different = cudf.Series([1.5, 2, 3])
        >>> s.equals(different)
        False

        Comparing DataFrames with `equals`:

        >>> df = cudf.DataFrame({1: [10], 2: [20]})
        >>> df
            1   2
        0  10  20
        >>> exactly_equal = cudf.DataFrame({1: [10], 2: [20]})
        >>> exactly_equal
            1   2
        0  10  20
        >>> df.equals(exactly_equal)
        True

        For two DataFrames to compare equal, the types of column
        values must be equal, but the types of column labels
        need not:

        >>> different_column_type = cudf.DataFrame({1.0: [10], 2.0: [20]})
        >>> different_column_type
           1.0  2.0
        0   10   20
        >>> df.equals(different_column_type)
        True
        """
        if self is other:
            return True
        if (
            other is None
            or not isinstance(other, type(self))
            or len(self) != len(other)
        ):
            return False

        return all(
            self_col.equals(other_col, check_dtypes=True)
            for self_col, other_col in zip(
                self._data.values(), other._data.values()
            )
        )

    @_cudf_nvtx_annotate
    def _get_columns_by_label(self, labels, downcast=False):
        """
        Returns columns of the Frame specified by `labels`

        """
        return self._data.select_by_label(labels)

    @property
    def values(self):
        """
        Return a CuPy representation of the DataFrame.

        Only the values in the DataFrame will be returned, the axes labels will
        be removed.

        Returns
        -------
        cupy.ndarray
            The values of the DataFrame.
        """
        return self.to_cupy()

    @property
    def values_host(self):
        """
        Return a NumPy representation of the data.

        Only the values in the DataFrame will be returned, the axes labels will
        be removed.

        Returns
        -------
        numpy.ndarray
            A host representation of the underlying data.
        """
        return self.to_numpy()

    def __array__(self, dtype=None):
        raise TypeError(
            "Implicit conversion to a host NumPy array via __array__ is not "
            "allowed, To explicitly construct a GPU matrix, consider using "
            ".to_cupy()\nTo explicitly construct a host matrix, consider "
            "using .to_numpy()."
        )

    def __arrow_array__(self, type=None):
        raise TypeError(
            "Implicit conversion to a host PyArrow object via __arrow_array__ "
            "is not allowed. Consider using .to_arrow()"
        )

    def _to_array(
        self,
        get_column_values: Callable,
        make_empty_matrix: Callable,
        dtype: Union[Dtype, None] = None,
        na_value=None,
    ) -> Union[cupy.ndarray, np.ndarray]:
        # Internal function to implement to_cupy and to_numpy, which are nearly
        # identical except for the attribute they access to generate values.

        def get_column_values_na(col):
            if na_value is not None:
                col = col.fillna(na_value)
            return get_column_values(col)

        # Early exit for an empty Frame.
        ncol = self._num_columns
        if ncol == 0:
            return make_empty_matrix(
                shape=(0, 0), dtype=np.dtype("float64"), order="F"
            )

        if dtype is None:
            dtypes = [col.dtype for col in self._data.values()]
            for dtype in dtypes:
                if isinstance(
                    dtype,
                    (
                        cudf.ListDtype,
                        cudf.core.dtypes.DecimalDtype,
                        cudf.StructDtype,
                    ),
                ):
                    raise NotImplementedError(
                        f"{dtype} cannot be exposed as a cupy array"
                    )
            dtype = find_common_type(dtypes)

        matrix = make_empty_matrix(
            shape=(len(self), ncol), dtype=dtype, order="F"
        )
        for i, col in enumerate(self._data.values()):
            # TODO: col.values may fail if there is nullable data or an
            # unsupported dtype. We may want to catch and provide a more
            # suitable error.
            matrix[:, i] = get_column_values_na(col)
        return matrix

    # TODO: As of now, calling cupy.asarray is _much_ faster than calling
    # to_cupy. We should investigate the reasons why and whether we can provide
    # a more efficient method here by exploiting __cuda_array_interface__. In
    # particular, we need to benchmark how much of the overhead is coming from
    # (potentially unavoidable) local copies in to_cupy and how much comes from
    # inefficiencies in the implementation.
    @_cudf_nvtx_annotate
    def to_cupy(
        self,
        dtype: Union[Dtype, None] = None,
        copy: bool = False,
        na_value=None,
    ) -> cupy.ndarray:
        """Convert the Frame to a CuPy array.

        Parameters
        ----------
        dtype : str or :class:`numpy.dtype`, optional
            The dtype to pass to :func:`numpy.asarray`.
        copy : bool, default False
            Whether to ensure that the returned value is not a view on
            another array. Note that ``copy=False`` does not *ensure* that
            ``to_cupy()`` is no-copy. Rather, ``copy=True`` ensure that
            a copy is made, even if not strictly necessary.
        na_value : Any, default None
            The value to use for missing values. The default value depends on
            dtype and the dtypes of the DataFrame columns.

        Returns
        -------
        cupy.ndarray
        """
        return self._to_array(
            (lambda col: col.values.copy())
            if copy
            else (lambda col: col.values),
            cupy.empty,
            dtype,
            na_value,
        )

    @_cudf_nvtx_annotate
    def to_numpy(
        self,
        dtype: Union[Dtype, None] = None,
        copy: bool = True,
        na_value=None,
    ) -> np.ndarray:
        """Convert the Frame to a NumPy array.

        Parameters
        ----------
        dtype : str or :class:`numpy.dtype`, optional
            The dtype to pass to :func:`numpy.asarray`.
        copy : bool, default True
            Whether to ensure that the returned value is not a view on
            another array. This parameter must be ``True`` since cuDF must copy
            device memory to host to provide a numpy array.
        na_value : Any, default None
            The value to use for missing values. The default value depends on
            dtype and the dtypes of the DataFrame columns.

        Returns
        -------
        numpy.ndarray
        """
        if not copy:
            raise ValueError(
                "copy=False is not supported because conversion to a numpy "
                "array always copies the data."
            )

        return self._to_array(
            (lambda col: col.values_host), np.empty, dtype, na_value
        )

    @_cudf_nvtx_annotate
    def where(self, cond, other=None, inplace=False):
        """
        Replace values where the condition is False.

        Parameters
        ----------
        cond : bool Series/DataFrame, array-like
            Where cond is True, keep the original value.
            Where False, replace with corresponding value from other.
            Callables are not supported.
        other: scalar, list of scalars, Series/DataFrame
            Entries where cond is False are replaced with
            corresponding value from other. Callables are not
            supported. Default is None.

            DataFrame expects only Scalar or array like with scalars or
            dataframe with same dimension as self.

            Series expects only scalar or series like with same length
        inplace : bool, default False
            Whether to perform the operation in place on the data.

        Returns
        -------
        Same type as caller

        Examples
        --------
        >>> import cudf
        >>> df = cudf.DataFrame({"A":[1, 4, 5], "B":[3, 5, 8]})
        >>> df.where(df % 2 == 0, [-1, -1])
           A  B
        0 -1 -1
        1  4 -1
        2 -1  8

        >>> ser = cudf.Series([4, 3, 2, 1, 0])
        >>> ser.where(ser > 2, 10)
        0     4
        1     3
        2    10
        3    10
        4    10
        dtype: int64
        >>> ser.where(ser > 2)
        0       4
        1       3
        2    <NA>
        3    <NA>
        4    <NA>
        dtype: int64

        .. pandas-compat::
            Note that ``where`` treats missing values as falsy,
            in parallel with pandas treatment of nullable data:

            >>> gsr = cudf.Series([1, 2, 3])
            >>> gsr.where([True, False, cudf.NA])
            0       1
            1    <NA>
            2    <NA>
            dtype: int64
            >>> gsr.where([True, False, False])
            0       1
            1    <NA>
            2    <NA>
            dtype: int64
        """
        raise NotImplementedError

    @_cudf_nvtx_annotate
    def mask(self, cond, other=None, inplace=False):
        """
        Replace values where the condition is True.

        Parameters
        ----------
        cond : bool Series/DataFrame, array-like
            Where cond is False, keep the original value.
            Where True, replace with corresponding value from other.
            Callables are not supported.
        other: scalar, list of scalars, Series/DataFrame
            Entries where cond is True are replaced with
            corresponding value from other. Callables are not
            supported. Default is None.

            DataFrame expects only Scalar or array like with scalars or
            dataframe with same dimension as self.

            Series expects only scalar or series like with same length
        inplace : bool, default False
            Whether to perform the operation in place on the data.

        Returns
        -------
        Same type as caller

        Examples
        --------
        >>> import cudf
        >>> df = cudf.DataFrame({"A":[1, 4, 5], "B":[3, 5, 8]})
        >>> df.mask(df % 2 == 0, [-1, -1])
           A  B
        0  1  3
        1 -1  5
        2  5 -1

        >>> ser = cudf.Series([4, 3, 2, 1, 0])
        >>> ser.mask(ser > 2, 10)
        0    10
        1    10
        2     2
        3     1
        4     0
        dtype: int64
        >>> ser.mask(ser > 2)
        0    <NA>
        1    <NA>
        2       2
        3       1
        4       0
        dtype: int64
        """

        if not hasattr(cond, "__invert__"):
            # We Invert `cond` below and call `where`, so
            # making sure the object supports
            # `~`(inversion) operator or `__invert__` method
            cond = cupy.asarray(cond)

        return self.where(cond=~cond, other=other, inplace=inplace)

    @_cudf_nvtx_annotate
    def pipe(self, func, *args, **kwargs):
        """
        Apply ``func(self, *args, **kwargs)``.

        Parameters
        ----------
        func : function
            Function to apply to the Series/DataFrame/Index.
            ``args``, and ``kwargs`` are passed into ``func``.
            Alternatively a ``(callable, data_keyword)`` tuple where
            ``data_keyword`` is a string indicating the keyword of
            ``callable`` that expects the Series/DataFrame/Index.
        args : iterable, optional
            Positional arguments passed into ``func``.
        kwargs : mapping, optional
            A dictionary of keyword arguments passed into ``func``.

        Returns
        -------
        object : the return type of ``func``.

        Examples
        --------
        Use ``.pipe`` when chaining together functions that expect
        Series, DataFrames or GroupBy objects. Instead of writing

        >>> func(g(h(df), arg1=a), arg2=b, arg3=c)

        You can write

        >>> (df.pipe(h)
        ...    .pipe(g, arg1=a)
        ...    .pipe(func, arg2=b, arg3=c)
        ... )

        If you have a function that takes the data as (say) the second
        argument, pass a tuple indicating which keyword expects the
        data. For example, suppose ``f`` takes its data as ``arg2``:

        >>> (df.pipe(h)
        ...    .pipe(g, arg1=a)
        ...    .pipe((func, 'arg2'), arg1=a, arg3=c)
        ...  )
        """
        return cudf.core.common.pipe(self, func, *args, **kwargs)

    @_cudf_nvtx_annotate
    def fillna(
        self, value=None, method=None, axis=None, inplace=False, limit=None
    ):
        """Fill null values with ``value`` or specified ``method``.

        Parameters
        ----------
        value : scalar, Series-like or dict
            Value to use to fill nulls. If Series-like, null values
            are filled with values in corresponding indices.
            A dict can be used to provide different values to fill nulls
            in different columns. Cannot be used with ``method``.

        method : {'ffill', 'bfill'}, default None
            Method to use for filling null values in the dataframe or series.
            `ffill` propagates the last non-null values forward to the next
            non-null value. `bfill` propagates backward with the next non-null
            value. Cannot be used with ``value``.

        Returns
        -------
        result : DataFrame, Series, or Index
            Copy with nulls filled.

        Examples
        --------
        >>> import cudf
        >>> df = cudf.DataFrame({'a': [1, 2, None], 'b': [3, None, 5]})
        >>> df
              a     b
        0     1     3
        1     2  <NA>
        2  <NA>     5
        >>> df.fillna(4)
           a  b
        0  1  3
        1  2  4
        2  4  5
        >>> df.fillna({'a': 3, 'b': 4})
           a  b
        0  1  3
        1  2  4
        2  3  5

        ``fillna`` on a Series object:

        >>> ser = cudf.Series(['a', 'b', None, 'c'])
        >>> ser
        0       a
        1       b
        2    <NA>
        3       c
        dtype: object
        >>> ser.fillna('z')
        0    a
        1    b
        2    z
        3    c
        dtype: object

        ``fillna`` can also supports inplace operation:

        >>> ser.fillna('z', inplace=True)
        >>> ser
        0    a
        1    b
        2    z
        3    c
        dtype: object
        >>> df.fillna({'a': 3, 'b': 4}, inplace=True)
        >>> df
           a  b
        0  1  3
        1  2  4
        2  3  5

        ``fillna`` specified with fill ``method``

        >>> ser = cudf.Series([1, None, None, 2, 3, None, None])
        >>> ser.fillna(method='ffill')
        0    1
        1    1
        2    1
        3    2
        4    3
        5    3
        6    3
        dtype: int64
        >>> ser.fillna(method='bfill')
        0       1
        1       2
        2       2
        3       2
        4       3
        5    <NA>
        6    <NA>
        dtype: int64
        """
        if limit is not None:
            raise NotImplementedError("The limit keyword is not supported")
        if axis:
            raise NotImplementedError("The axis keyword is not supported")

        if value is not None and method is not None:
            raise ValueError("Cannot specify both 'value' and 'method'.")

        if method:
            if method not in {"ffill", "bfill", "pad", "backfill"}:
                raise NotImplementedError(
                    f"Fill method {method} is not supported"
                )
            if method == "pad":
                method = "ffill"
            elif method == "backfill":
                method = "bfill"

        # TODO: This logic should be handled in different subclasses since
        # different Frames support different types of values.
        if isinstance(value, cudf.Series):
            value = value.reindex(self._data.names)
        elif isinstance(value, cudf.DataFrame):
            if not self.index.equals(value.index):
                value = value.reindex(self.index)
            else:
                value = value
        elif not isinstance(value, abc.Mapping):
            value = {name: copy.deepcopy(value) for name in self._data.names}
        else:
            value = {
                key: value.reindex(self.index)
                if isinstance(value, cudf.Series)
                else value
                for key, value in value.items()
            }

        filled_data = {}
        for col_name, col in self._data.items():
            if col_name in value and method is None:
                replace_val = value[col_name]
            else:
                replace_val = None
            should_fill = (
                col_name in value
                and col.contains_na_entries
                and not libcudf.scalar._is_null_host_scalar(replace_val)
            ) or method is not None
            if should_fill:
                filled_data[col_name] = col.fillna(replace_val, method)
            else:
                filled_data[col_name] = col.copy(deep=True)

        return self._mimic_inplace(
            self._from_data(
                data=ColumnAccessor._create_unsafe(
                    data=filled_data,
                    multiindex=self._data.multiindex,
                    level_names=self._data.level_names,
                )
            ),
            inplace=inplace,
        )

    @_cudf_nvtx_annotate
    def _drop_column(self, name):
        """Drop a column by *name*"""
        if name not in self._data:
            raise KeyError(f"column '{name}' does not exist")
        del self._data[name]

    @_cudf_nvtx_annotate
    def _drop_na_columns(self, how="any", subset=None, thresh=None):
        """
        Drop columns containing nulls
        """
        out_cols = []

        if subset is None:
            df = self
        else:
            df = self.take(subset)

        if thresh is None:
            if how == "all":
                thresh = 1
            else:
                thresh = len(df)

        for name, col in df._data.items():
            try:
                check_col = col.nans_to_nulls()
            except AttributeError:
                check_col = col
            no_threshold_valid_count = (
                len(col) - check_col.null_count
            ) < thresh
            if no_threshold_valid_count:
                continue
            out_cols.append(name)

        return self[out_cols]

    @_cudf_nvtx_annotate
    def _quantile_table(
        self,
        q,
        interpolation="LINEAR",
        is_sorted=False,
        column_order=(),
        null_precedence=(),
    ):
        interpolation = libcudf.types.Interpolation[interpolation]

        is_sorted = libcudf.types.Sorted["YES" if is_sorted else "NO"]

        column_order = [libcudf.types.Order[key] for key in column_order]

        null_precedence = [
            libcudf.types.NullOrder[key] for key in null_precedence
        ]

        return self._from_columns_like_self(
            libcudf.quantiles.quantile_table(
                [*self._columns],
                q,
                interpolation,
                is_sorted,
                column_order,
                null_precedence,
            ),
            column_names=self._column_names,
        )

    @classmethod
    @_cudf_nvtx_annotate
    def from_arrow(cls, data):
        """Convert from PyArrow Table to Frame

        Parameters
        ----------
        data : PyArrow Table

        Raises
        ------
        TypeError for invalid input type.

        Examples
        --------
        >>> import cudf
        >>> import pyarrow as pa
        >>> data = pa.table({"a":[1, 2, 3], "b":[4, 5, 6]})
        >>> cudf.core.frame.Frame.from_arrow(data)
           a  b
        0  1  4
        1  2  5
        2  3  6
        """

        if not isinstance(data, (pa.Table)):
            raise TypeError(
                "To create a multicolumn cudf data, "
                "the data should be an arrow Table"
            )

        column_names = data.column_names
        pandas_dtypes = {}
        np_dtypes = {}
        if isinstance(data.schema.pandas_metadata, dict):
            metadata = data.schema.pandas_metadata
            pandas_dtypes = {
                col["field_name"]: col["pandas_type"]
                for col in metadata["columns"]
                if "field_name" in col
            }
            np_dtypes = {
                col["field_name"]: col["numpy_type"]
                for col in metadata["columns"]
                if "field_name" in col
            }

        # Currently we don't have support for
        # pyarrow.DictionaryArray -> cudf Categorical column,
        # so handling indices and dictionary as two different columns.
        # This needs be removed once we have hooked libcudf dictionary32
        # with categorical.
        dict_indices = {}
        dict_dictionaries = {}
        dict_ordered = {}
        for field in data.schema:
            if isinstance(field.type, pa.DictionaryType):
                dict_ordered[field.name] = field.type.ordered
                dict_indices[field.name] = pa.chunked_array(
                    [chunk.indices for chunk in data[field.name].chunks],
                    type=field.type.index_type,
                )
                dict_dictionaries[field.name] = pa.chunked_array(
                    [chunk.dictionary for chunk in data[field.name].chunks],
                    type=field.type.value_type,
                )

        # Handle dict arrays
        cudf_category_frame = {}
        if len(dict_indices):
            dict_indices_table = pa.table(dict_indices)
            data = data.drop(dict_indices_table.column_names)
            indices_columns = libcudf.interop.from_arrow(dict_indices_table)
            # as dictionary size can vary, it can't be a single table
            cudf_dictionaries_columns = {
                name: ColumnBase.from_arrow(dict_dictionaries[name])
                for name in dict_dictionaries.keys()
            }

            cudf_category_frame = {
                name: build_categorical_column(
                    cudf_dictionaries_columns[name],
                    codes,
                    mask=codes.base_mask,
                    size=codes.size,
                    ordered=dict_ordered[name],
                )
                for name, codes in zip(
                    dict_indices_table.column_names, indices_columns
                )
            }

        # Handle non-dict arrays
        cudf_non_category_frame = {
            name: col
            for name, col in zip(
                data.column_names, libcudf.interop.from_arrow(data)
            )
        }

        result = {**cudf_non_category_frame, **cudf_category_frame}

        # There are some special cases that need to be handled
        # based on metadata.
        for name in result:
            if (
                len(result[name]) == 0
                and pandas_dtypes.get(name) == "categorical"
            ):
                # When pandas_dtype is a categorical column and the size
                # of column is 0 (i.e., empty) then we will have an
                # int8 column in result._data[name] returned by libcudf,
                # which needs to be type-casted to 'category' dtype.
                result[name] = result[name].as_categorical_column("category")
            elif (
                pandas_dtypes.get(name) == "empty"
                and np_dtypes.get(name) == "object"
            ):
                # When a string column has all null values, pandas_dtype is
                # is specified as 'empty' and np_dtypes as 'object',
                # hence handling this special case to type-cast the empty
                # float column to str column.
                result[name] = result[name].as_string_column(cudf.dtype("str"))
            elif name in data.column_names and isinstance(
                data[name].type,
                (
                    pa.StructType,
                    pa.ListType,
                    pa.Decimal128Type,
                    pa.TimestampType,
                ),
            ):
                # In case of struct column, libcudf is not aware of names of
                # struct fields, hence renaming the struct fields is
                # necessary by extracting the field names from arrow
                # struct types.

                # In case of decimal column, libcudf is not aware of the
                # decimal precision.

                # In case of list column, there is a possibility of nested
                # list columns to have struct or decimal columns inside them.

                # Datetimes ("timestamps") may need timezone metadata
                # attached to them, as libcudf is timezone-unaware

                # All of these cases are handled by calling the
                # _with_type_metadata method on the column.
                result[name] = result[name]._with_type_metadata(
                    cudf.utils.dtypes.cudf_dtype_from_pa_type(data[name].type)
                )

        return cls._from_data({name: result[name] for name in column_names})

    @_cudf_nvtx_annotate
    def to_arrow(self):
        """
        Convert to arrow Table

        Examples
        --------
        >>> import cudf
        >>> df = cudf.DataFrame(
        ...     {"a":[1, 2, 3], "b":[4, 5, 6]}, index=[1, 2, 3])
        >>> df.to_arrow()
        pyarrow.Table
        a: int64
        b: int64
        index: int64
        ----
        a: [[1,2,3]]
        b: [[4,5,6]]
        index: [[1,2,3]]
        """
        return pa.Table.from_pydict(
            {str(name): col.to_arrow() for name, col in self._data.items()}
        )

    def _positions_from_column_names(self, column_names):
        """Map each column name into their positions in the frame.

        The order of indices returned corresponds to the column order in this
        Frame.
        """
        return [
            i
            for i, name in enumerate(self._column_names)
            if name in set(column_names)
        ]

    def _copy_type_metadata(
        self,
        other: Self,
        *,
        override_dtypes: Optional[abc.Iterable[Optional[Dtype]]] = None,
    ) -> Self:
        """
        Copy type metadata from each column of `other` to the corresponding
        column of `self`.

        If override_dtypes is provided, any non-None entry
        will be used in preference to the relevant column of other to
        provide the new dtype.

        See `ColumnBase._with_type_metadata` for more information.
        """
        if override_dtypes is None:
            override_dtypes = itertools.repeat(None)
        dtypes = (
            dtype if dtype is not None else col.dtype
            for (dtype, col) in zip(override_dtypes, other._data.values())
        )
        for (name, col), dtype in zip(self._data.items(), dtypes):
            self._data.set_by_label(
                name, col._with_type_metadata(dtype), validate=False
            )

        return self

    @_cudf_nvtx_annotate
    def isna(self):
        """
        Identify missing values.

        Return a boolean same-sized object indicating if
        the values are ``<NA>``. ``<NA>`` values gets mapped to
        ``True`` values. Everything else gets mapped to
        ``False`` values. ``<NA>`` values include:

        * Values where null mask is set.
        * ``NaN`` in float dtype.
        * ``NaT`` in datetime64 and timedelta64 types.

        Characters such as empty strings ``''`` or
        ``inf`` in case of float are not
        considered ``<NA>`` values.

        Returns
        -------
        DataFrame/Series/Index
            Mask of bool values for each element in
            the object that indicates whether an element is an NA value.

        Examples
        --------
        Show which entries in a DataFrame are NA.

        >>> import cudf
        >>> import numpy as np
        >>> import pandas as pd
        >>> df = cudf.DataFrame({'age': [5, 6, np.NaN],
        ...                    'born': [pd.NaT, pd.Timestamp('1939-05-27'),
        ...                             pd.Timestamp('1940-04-25')],
        ...                    'name': ['Alfred', 'Batman', ''],
        ...                    'toy': [None, 'Batmobile', 'Joker']})
        >>> df
            age                        born    name        toy
        0     5                        <NA>  Alfred       <NA>
        1     6  1939-05-27 00:00:00.000000  Batman  Batmobile
        2  <NA>  1940-04-25 00:00:00.000000              Joker
        >>> df.isna()
             age   born   name    toy
        0  False   True  False   True
        1  False  False  False  False
        2   True  False  False  False

        Show which entries in a Series are NA.

        >>> ser = cudf.Series([5, 6, np.NaN, np.inf, -np.inf])
        >>> ser
        0     5.0
        1     6.0
        2    <NA>
        3     Inf
        4    -Inf
        dtype: float64
        >>> ser.isna()
        0    False
        1    False
        2     True
        3    False
        4    False
        dtype: bool

        Show which entries in an Index are NA.

        >>> idx = cudf.Index([1, 2, None, np.NaN, 0.32, np.inf])
        >>> idx
        Index([1.0, 2.0, <NA>, <NA>, 0.32, Inf], dtype='float64')
        >>> idx.isna()
        array([False, False,  True,  True, False, False])
        """
        data_columns = (col.isnull() for col in self._columns)
        return self._from_data_like_self(zip(self._column_names, data_columns))

    # Alias for isna
    isnull = isna

    @_cudf_nvtx_annotate
    def notna(self):
        """
        Identify non-missing values.

        Return a boolean same-sized object indicating if
        the values are not ``<NA>``. Non-missing values get
        mapped to ``True``. ``<NA>`` values get mapped to
        ``False`` values. ``<NA>`` values include:

        * Values where null mask is set.
        * ``NaN`` in float dtype.
        * ``NaT`` in datetime64 and timedelta64 types.

        Characters such as empty strings ``''`` or
        ``inf`` in case of float are not
        considered ``<NA>`` values.

        Returns
        -------
        DataFrame/Series/Index
            Mask of bool values for each element in
            the object that indicates whether an element is not an NA value.

        Examples
        --------
        Show which entries in a DataFrame are NA.

        >>> import cudf
        >>> import numpy as np
        >>> import pandas as pd
        >>> df = cudf.DataFrame({'age': [5, 6, np.NaN],
        ...                    'born': [pd.NaT, pd.Timestamp('1939-05-27'),
        ...                             pd.Timestamp('1940-04-25')],
        ...                    'name': ['Alfred', 'Batman', ''],
        ...                    'toy': [None, 'Batmobile', 'Joker']})
        >>> df
            age                        born    name        toy
        0     5                        <NA>  Alfred       <NA>
        1     6  1939-05-27 00:00:00.000000  Batman  Batmobile
        2  <NA>  1940-04-25 00:00:00.000000              Joker
        >>> df.notna()
             age   born  name    toy
        0   True  False  True  False
        1   True   True  True   True
        2  False   True  True   True

        Show which entries in a Series are NA.

        >>> ser = cudf.Series([5, 6, np.NaN, np.inf, -np.inf])
        >>> ser
        0     5.0
        1     6.0
        2    <NA>
        3     Inf
        4    -Inf
        dtype: float64
        >>> ser.notna()
        0     True
        1     True
        2    False
        3     True
        4     True
        dtype: bool

        Show which entries in an Index are NA.

        >>> idx = cudf.Index([1, 2, None, np.NaN, 0.32, np.inf])
        >>> idx
        Index([1.0, 2.0, <NA>, <NA>, 0.32, Inf], dtype='float64')
        >>> idx.notna()
        array([ True,  True, False, False,  True,  True])
        """
        data_columns = (col.notnull() for col in self._columns)
        return self._from_data_like_self(zip(self._column_names, data_columns))

    # Alias for notna
    notnull = notna

    @_cudf_nvtx_annotate
    def searchsorted(
        self, values, side="left", ascending=True, na_position="last"
    ):
        """Find indices where elements should be inserted to maintain order

        Parameters
        ----------
        value : Frame (Shape must be consistent with self)
            Values to be hypothetically inserted into Self
        side : str {'left', 'right'} optional, default 'left'
            If 'left', the index of the first suitable location found is given
            If 'right', return the last such index
        ascending : bool optional, default True
            Sorted Frame is in ascending order (otherwise descending)
        na_position : str {'last', 'first'} optional, default 'last'
            Position of null values in sorted order

        Returns
        -------
        1-D cupy array of insertion points

        Examples
        --------
        >>> s = cudf.Series([1, 2, 3])
        >>> s.searchsorted(4)
        3
        >>> s.searchsorted([0, 4])
        array([0, 3], dtype=int32)
        >>> s.searchsorted([1, 3], side='left')
        array([0, 2], dtype=int32)
        >>> s.searchsorted([1, 3], side='right')
        array([1, 3], dtype=int32)

        If the values are not monotonically sorted, wrong
        locations may be returned:

        >>> s = cudf.Series([2, 1, 3])
        >>> s.searchsorted(1)
        0   # wrong result, correct would be 1

        >>> df = cudf.DataFrame({'a': [1, 3, 5, 7], 'b': [10, 12, 14, 16]})
        >>> df
           a   b
        0  1  10
        1  3  12
        2  5  14
        3  7  16
        >>> values_df = cudf.DataFrame({'a': [0, 2, 5, 6],
        ... 'b': [10, 11, 13, 15]})
        >>> values_df
           a   b
        0  0  10
        1  2  17
        2  5  13
        3  6  15
        >>> df.searchsorted(values_df, ascending=False)
        array([4, 4, 4, 0], dtype=int32)
        """
        # Call libcudf search_sorted primitive

        if na_position not in {"first", "last"}:
            raise ValueError(f"invalid na_position: {na_position}")

        scalar_flag = None
        if is_scalar(values):
            scalar_flag = True

        if not isinstance(values, Frame):
            values = [as_column(values)]
        else:
            values = [*values._columns]
        if len(values) != len(self._data):
            raise ValueError("Mismatch number of columns to search for.")

        sources = [
            col
            if is_dtype_equal(col.dtype, val.dtype)
            else col.astype(val.dtype)
            for col, val in zip(self._columns, values)
        ]
        outcol = libcudf.search.search_sorted(
            sources,
            values,
            side,
            ascending=ascending,
            na_position=na_position,
        )

        # Return result as cupy array if the values is non-scalar
        # If values is scalar, result is expected to be scalar.
        result = cupy.asarray(outcol.data_array_view(mode="read"))
        if scalar_flag:
            return result[0].item()
        else:
            return result

    @_cudf_nvtx_annotate
    def argsort(
        self,
        by=None,
        axis=0,
        kind="quicksort",
        order=None,
        ascending=True,
        na_position="last",
    ):
        """Return the integer indices that would sort the Series values.

        Parameters
        ----------
        by : str or list of str, default None
            Name or list of names to sort by. If None, sort by all columns.
        axis : {0 or "index"}
            Has no effect but is accepted for compatibility with numpy.
        kind : {'mergesort', 'quicksort', 'heapsort', 'stable'}, default 'quicksort'
            Choice of sorting algorithm. See :func:`numpy.sort` for more
            information. 'mergesort' and 'stable' are the only stable
            algorithms. Only quicksort is supported in cuDF.
        order : None
            Has no effect but is accepted for compatibility with numpy.
        ascending : bool or list of bool, default True
            If True, sort values in ascending order, otherwise descending.
        na_position : {'first' or 'last'}, default 'last'
            Argument 'first' puts NaNs at the beginning, 'last' puts NaNs
            at the end.

        Returns
        -------
        cupy.ndarray: The indices sorted based on input.

        Examples
        --------
        **Series**

        >>> import cudf
        >>> s = cudf.Series([3, 1, 2])
        >>> s
        0    3
        1    1
        2    2
        dtype: int64
        >>> s.argsort()
        0    1
        1    2
        2    0
        dtype: int32
        >>> s[s.argsort()]
        1    1
        2    2
        0    3
        dtype: int64

        **DataFrame**
        >>> import cudf
        >>> df = cudf.DataFrame({'foo': [3, 1, 2]})
        >>> df.argsort()
        array([1, 2, 0], dtype=int32)

        **Index**
        >>> import cudf
        >>> idx = cudf.Index([3, 1, 2])
        >>> idx.argsort()
        array([1, 2, 0], dtype=int32)
        """  # noqa: E501
        if na_position not in {"first", "last"}:
            raise ValueError(f"invalid na_position: {na_position}")
        if kind != "quicksort":
            if kind not in {"mergesort", "heapsort", "stable"}:
                raise AttributeError(
                    f"{kind} is not a valid sorting algorithm for "
                    f"'DataFrame' object"
                )
            warnings.warn(
                f"GPU-accelerated {kind} is currently not supported, "
                "defaulting to quicksort."
            )

        if isinstance(by, str):
            by = [by]
        return self._get_sorted_inds(
            by=by, ascending=ascending, na_position=na_position
        ).values

    def _get_sorted_inds(self, by=None, ascending=True, na_position="last"):
        """
        Get the indices required to sort self according to the columns
        specified in by.
        """

        to_sort = [
            *(
                self
                if by is None
                else self._get_columns_by_label(list(by), downcast=False)
            )._columns
        ]

        # If given a scalar need to construct a sequence of length # of columns
        if np.isscalar(ascending):
            ascending = [ascending] * len(to_sort)

        return libcudf.sort.order_by(
            to_sort,
            ascending,
            na_position,
            stable=True,
        )

    @_cudf_nvtx_annotate
    def abs(self):
        """
        Return a Series/DataFrame with absolute numeric value of each element.

        This function only applies to elements that are all numeric.

        Returns
        -------
        DataFrame/Series
            Absolute value of each element.

        Examples
        --------
        Absolute numeric values in a Series

        >>> s = cudf.Series([-1.10, 2, -3.33, 4])
        >>> s.abs()
        0    1.10
        1    2.00
        2    3.33
        3    4.00
        dtype: float64
        """
        return self._unaryop("abs")

    @_cudf_nvtx_annotate
    def _is_sorted(self, ascending=None, null_position=None):
        """
        Returns a boolean indicating whether the data of the Frame are sorted
        based on the parameters given. Does not account for the index.

        Parameters
        ----------
        self : Frame
            Frame whose columns are to be checked for sort order
        ascending : None or list-like of booleans
            None or list-like of boolean values indicating expected sort order
            of each column. If list-like, size of list-like must be
            len(columns). If None, all columns expected sort order is set to
            ascending. False (0) - ascending, True (1) - descending.
        null_position : None or list-like of booleans
            None or list-like of boolean values indicating desired order of
            nulls compared to other elements. If list-like, size of list-like
            must be len(columns). If None, null order is set to before. False
            (0) - before, True (1) - after.

        Returns
        -------
        returns : boolean
            Returns True, if sorted as expected by ``ascending`` and
            ``null_position``, False otherwise.
        """
        if ascending is not None and not cudf.api.types.is_list_like(
            ascending
        ):
            raise TypeError(
                f"Expected a list-like or None for `ascending`, got "
                f"{type(ascending)}"
            )
        if null_position is not None and not cudf.api.types.is_list_like(
            null_position
        ):
            raise TypeError(
                f"Expected a list-like or None for `null_position`, got "
                f"{type(null_position)}"
            )
        return libcudf.sort.is_sorted(
            [*self._columns], ascending=ascending, null_position=null_position
        )

    @_cudf_nvtx_annotate
    def _split(self, splits):
        """Split a frame with split points in ``splits``. Returns a list of
        Frames of length `len(splits) + 1`.
        """
        return [
            self._from_columns_like_self(
                libcudf.copying.columns_split([*self._data.columns], splits)[
                    split_idx
                ],
                self._column_names,
            )
            for split_idx in range(len(splits) + 1)
        ]

    @_cudf_nvtx_annotate
    def _encode(self):
        columns, indices = libcudf.transform.table_encode([*self._columns])
        keys = self._from_columns_like_self(columns)
        return keys, indices

    @_cudf_nvtx_annotate
    def _unaryop(self, op):
        data_columns = (col.unary_operator(op) for col in self._columns)
        return self._from_data_like_self(zip(self._column_names, data_columns))

    @classmethod
    @_cudf_nvtx_annotate
    def _colwise_binop(
        cls,
        operands: Dict[Optional[str], Tuple[ColumnBase, Any, bool, Any]],
        fn: str,
    ):
        """Implement binary ops between two frame-like objects.

        Binary operations for Frames can be reduced to a sequence of binary
        operations between column-like objects. Different types of frames need
        to preprocess different inputs, so subclasses should implement binary
        operations as a preprocessing step that calls this method.

        Parameters
        ----------
        operands : Dict[Optional[str], Tuple[ColumnBase, Any, bool, Any]]
            A mapping from column names to a tuple containing left and right
            operands as well as a boolean indicating whether or not to reflect
            an operation and fill value for nulls.
        fn : str
            The operation to perform.

        Returns
        -------
        Dict[ColumnBase]
            A dict of columns constructed from the result of performing the
            requested operation on the operands.
        """
        # Now actually perform the binop on the columns in left and right.
        output = {}
        for (
            col,
            (left_column, right_column, reflect, fill_value),
        ) in operands.items():
            output_mask = None
            if fill_value is not None:
                left_is_column = isinstance(left_column, ColumnBase)
                right_is_column = isinstance(right_column, ColumnBase)

                if left_is_column and right_is_column:
                    # If both columns are nullable, pandas semantics dictate
                    # that nulls that are present in both left_column and
                    # right_column are not filled.
                    if left_column.nullable and right_column.nullable:
                        with acquire_spill_lock():
                            lmask = as_column(left_column.nullmask)
                            rmask = as_column(right_column.nullmask)
                            output_mask = (lmask | rmask).data
                        left_column = left_column.fillna(fill_value)
                        right_column = right_column.fillna(fill_value)
                    elif left_column.nullable:
                        left_column = left_column.fillna(fill_value)
                    elif right_column.nullable:
                        right_column = right_column.fillna(fill_value)
                elif left_is_column:
                    if left_column.nullable:
                        left_column = left_column.fillna(fill_value)
                elif right_is_column:
                    if right_column.nullable:
                        right_column = right_column.fillna(fill_value)
                else:
                    assert False, "At least one operand must be a column."

            # TODO: Disable logical and binary operators between columns that
            # are not numerical using the new binops mixin.

            outcol = (
                getattr(operator, fn)(right_column, left_column)
                if reflect
                else getattr(operator, fn)(left_column, right_column)
            )

            if output_mask is not None:
                outcol = outcol.set_mask(output_mask)

            output[col] = outcol

        return output

    def __array_ufunc__(self, ufunc, method, *inputs, **kwargs):
        return _array_ufunc(self, ufunc, method, inputs, kwargs)

    @acquire_spill_lock()
    def _apply_cupy_ufunc_to_operands(
        self, ufunc, cupy_func, operands, **kwargs
    ):
        # Note: There are some operations that may be supported by libcudf but
        # are not supported by pandas APIs. In particular, libcudf binary
        # operations support logical and/or operations as well as
        # trigonometric, but those operations are not defined on
        # pd.Series/DataFrame. For now those operations will dispatch to cupy,
        # but if ufuncs are ever a bottleneck we could add special handling to
        # dispatch those (or any other) functions that we could implement
        # without cupy.

        mask = None
        data = [{} for _ in range(ufunc.nout)]
        for name, (left, right, _, _) in operands.items():
            cupy_inputs = []
            for inp in (left, right) if ufunc.nin == 2 else (left,):
                if isinstance(inp, ColumnBase) and inp.has_nulls():
                    new_mask = as_column(inp.nullmask)

                    # TODO: This is a hackish way to perform a bitwise and
                    # of bitmasks. Once we expose
                    # cudf::detail::bitwise_and, then we can use that
                    # instead.
                    mask = new_mask if mask is None else (mask & new_mask)

                    # Arbitrarily fill with zeros. For ufuncs, we assume
                    # that the end result propagates nulls via a bitwise
                    # and, so these elements are irrelevant.
                    inp = inp.fillna(0)
                cupy_inputs.append(cupy.asarray(inp))

            cp_output = cupy_func(*cupy_inputs, **kwargs)
            if ufunc.nout == 1:
                cp_output = (cp_output,)
            for i, out in enumerate(cp_output):
                data[i][name] = as_column(out).set_mask(mask)
        return data

    @_cudf_nvtx_annotate
    def dot(self, other, reflect=False):
        """
        Get dot product of frame and other, (binary operator `dot`).

        Among flexible wrappers (`add`, `sub`, `mul`, `div`, `mod`, `pow`,
        `dot`) to arithmetic operators: `+`, `-`, `*`, `/`, `//`, `%`, `**`,
        `@`.

        Parameters
        ----------
        other : Sequence, Series, or DataFrame
            Any multiple element data structure, or list-like object.
        reflect : bool, default False
            If ``True``, swap the order of the operands. See
            https://docs.python.org/3/reference/datamodel.html#object.__ror__
            for more information on when this is necessary.

        Returns
        -------
        scalar, Series, or DataFrame
            The result of the operation.

        Examples
        --------
        >>> import cudf
        >>> df = cudf.DataFrame([[1, 2, 3, 4],
        ...                      [5, 6, 7, 8]])
        >>> df @ df.T
            0    1
        0  30   70
        1  70  174
        >>> s = cudf.Series([1, 1, 1, 1])
        >>> df @ s
        0    10
        1    26
        dtype: int64
        >>> [1, 2, 3, 4] @ s
        10
        """
        # TODO: This function does not currently support nulls.
        # TODO: This function does not properly support misaligned indexes.
        lhs = self.values
        if isinstance(other, Frame):
            rhs = other.values
        elif isinstance(other, cupy.ndarray):
            rhs = other
        elif isinstance(
            other, (abc.Sequence, np.ndarray, pd.DataFrame, pd.Series)
        ):
            rhs = cupy.asarray(other)
        else:
            # TODO: This should raise an exception, not return NotImplemented,
            # but __matmul__ relies on the current behavior. We should either
            # move this implementation to __matmul__ and call it from here
            # (checking for NotImplemented and raising NotImplementedError if
            # that's what's returned), or __matmul__ should catch a
            # NotImplementedError from here and return NotImplemented. The
            # latter feels cleaner (putting the implementation in this method
            # rather than in the operator) but will be slower in the (highly
            # unlikely) case that we're multiplying a cudf object with another
            # type of object that somehow supports this behavior.
            return NotImplemented
        if reflect:
            lhs, rhs = rhs, lhs

        result = lhs.dot(rhs)
        if len(result.shape) == 1:
            return cudf.Series(result)
        if len(result.shape) == 2:
            return cudf.DataFrame(result)
        return result.item()

    def __matmul__(self, other):
        return self.dot(other)

    def __rmatmul__(self, other):
        return self.dot(other, reflect=True)

    # Unary logical operators
    def __neg__(self):
        return -1 * self

    def __pos__(self):
        return self.copy(deep=True)

    def __abs__(self):
        return self._unaryop("abs")

    # Reductions
    @classmethod
    def _get_axis_from_axis_arg(cls, axis):
        try:
            return cls._SUPPORT_AXIS_LOOKUP[axis]
        except KeyError:
            raise ValueError(f"No axis named {axis} for object type {cls}")

    def _reduce(self, *args, **kwargs):
        raise NotImplementedError(
            f"Reductions are not supported for objects of type {type(self)}."
        )

    @_cudf_nvtx_annotate
    def min(
        self,
        axis=0,
        skipna=True,
        numeric_only=False,
        **kwargs,
    ):
        """
        Return the minimum of the values in the DataFrame.

        Parameters
        ----------
        axis: {index (0), columns(1)}
            Axis for the function to be applied on.
        skipna: bool, default True
            Exclude NA/null values when computing the result.
        numeric_only: bool, default False
            If True, includes only float, int, boolean columns.
            If False, will raise error in-case there are
            non-numeric columns.

        Returns
        -------
        Series

        Examples
        --------
        >>> import cudf
        >>> df = cudf.DataFrame({'a': [1, 2, 3, 4], 'b': [7, 8, 9, 10]})
        >>> min_series = df.min()
        >>> min_series
        a    1
        b    7
        dtype: int64

        >>> min_series.min()
        1
        """
        return self._reduce(
            "min",
            axis=axis,
            skipna=skipna,
            numeric_only=numeric_only,
            **kwargs,
        )

    @_cudf_nvtx_annotate
    def max(
        self,
        axis=0,
        skipna=True,
        numeric_only=False,
        **kwargs,
    ):
        """
        Return the maximum of the values in the DataFrame.

        Parameters
        ----------
        axis: {index (0), columns(1)}
            Axis for the function to be applied on.
        skipna: bool, default True
            Exclude NA/null values when computing the result.
        numeric_only: bool, default False
            If True, includes only float, int, boolean columns.
            If False, will raise error in-case there are
            non-numeric columns.

        Returns
        -------
        Series

        Notes
        -----
        Parameters currently not supported are `level`, `numeric_only`.

        Examples
        --------
        >>> import cudf
        >>> df = cudf.DataFrame({'a': [1, 2, 3, 4], 'b': [7, 8, 9, 10]})
        >>> df.max()
        a     4
        b    10
        dtype: int64
        """
        return self._reduce(
            "max",
            axis=axis,
            skipna=skipna,
            numeric_only=numeric_only,
            **kwargs,
        )

    @_cudf_nvtx_annotate
    def sum(
        self,
        axis=None,
        skipna=True,
        dtype=None,
        numeric_only=False,
        min_count=0,
        **kwargs,
    ):
        """
        Return sum of the values in the DataFrame.

        Parameters
        ----------
        axis: {index (0), columns(1)}
            Axis for the function to be applied on.
        skipna: bool, default True
            Exclude NA/null values when computing the result.
        dtype: data type
            Data type to cast the result to.
        numeric_only : bool, default False
            If True, includes only float, int, boolean columns.
            If False, will raise error in-case there are
            non-numeric columns.
        min_count: int, default 0
            The required number of valid values to perform the operation.
            If fewer than min_count non-NA values are present the result
            will be NA.

            The default being 0. This means the sum of an all-NA or empty
            Series is 0, and the product of an all-NA or empty Series is 1.

        Returns
        -------
        Series

        Examples
        --------
        >>> import cudf
        >>> df = cudf.DataFrame({'a': [1, 2, 3, 4], 'b': [7, 8, 9, 10]})
        >>> df.sum()
        a    10
        b    34
        dtype: int64
        """
        return self._reduce(
            "sum",
            axis=axis,
            skipna=skipna,
            dtype=dtype,
            numeric_only=numeric_only,
            min_count=min_count,
            **kwargs,
        )

    @_cudf_nvtx_annotate
    def product(
        self,
        axis=None,
        skipna=True,
        dtype=None,
        numeric_only=False,
        min_count=0,
        **kwargs,
    ):
        """
        Return product of the values in the DataFrame.

        Parameters
        ----------
        axis: {index (0), columns(1)}
            Axis for the function to be applied on.
        skipna: bool, default True
            Exclude NA/null values when computing the result.
        dtype: data type
            Data type to cast the result to.
        numeric_only : bool, default False
            If True, includes only float, int, boolean columns.
            If False, will raise error in-case there are
            non-numeric columns.
        min_count: int, default 0
            The required number of valid values to perform the operation.
            If fewer than min_count non-NA values are present the result
            will be NA.

            The default being 0. This means the sum of an all-NA or empty
            Series is 0, and the product of an all-NA or empty Series is 1.

        Returns
        -------
        Series

        Examples
        --------
        >>> import cudf
        >>> df = cudf.DataFrame({'a': [1, 2, 3, 4], 'b': [7, 8, 9, 10]})
        >>> df.product()
        a      24
        b    5040
        dtype: int64
        """
        axis = self._get_axis_from_axis_arg(axis)
        return self._reduce(
            # cuDF columns use "product" as the op name, but cupy uses "prod"
            # and we need cupy if axis == 1.
            "product" if axis == 0 else "prod",
            axis=axis,
            skipna=skipna,
            dtype=dtype,
            numeric_only=numeric_only,
            min_count=min_count,
            **kwargs,
        )

    # Alias for pandas compatibility.
    prod = product

    @_cudf_nvtx_annotate
    def mean(self, axis=0, skipna=True, numeric_only=False, **kwargs):
        """
        Return the mean of the values for the requested axis.

        Parameters
        ----------
        axis : {0 or 'index', 1 or 'columns'}
            Axis for the function to be applied on.
        skipna : bool, default True
            Exclude NA/null values when computing the result.
        numeric_only : bool, default False
            If True, includes only float, int, boolean columns.
            If False, will raise error in-case there are
            non-numeric columns.
        **kwargs
            Additional keyword arguments to be passed to the function.

        Returns
        -------
        mean : Series or DataFrame (if level specified)

        Examples
        --------
        >>> import cudf
        >>> df = cudf.DataFrame({'a': [1, 2, 3, 4], 'b': [7, 8, 9, 10]})
        >>> df.mean()
        a    2.5
        b    8.5
        dtype: float64
        """
        return self._reduce(
            "mean",
            axis=axis,
            skipna=skipna,
            numeric_only=numeric_only,
            **kwargs,
        )

    @_cudf_nvtx_annotate
    def std(
        self,
        axis=None,
        skipna=True,
        ddof=1,
        numeric_only=False,
        **kwargs,
    ):
        """
        Return sample standard deviation of the DataFrame.

        Normalized by N-1 by default. This can be changed using
        the `ddof` argument

        Parameters
        ----------
        axis: {index (0), columns(1)}
            Axis for the function to be applied on.
        skipna: bool, default True
            Exclude NA/null values. If an entire row/column is NA, the result
            will be NA.
        ddof: int, default 1
            Delta Degrees of Freedom. The divisor used in calculations
            is N - ddof, where N represents the number of elements.
        numeric_only : bool, default False
            If True, includes only float, int, boolean columns.
            If False, will raise error in-case there are
            non-numeric columns.

        Returns
        -------
        Series

        Examples
        --------
        >>> import cudf
        >>> df = cudf.DataFrame({'a': [1, 2, 3, 4], 'b': [7, 8, 9, 10]})
        >>> df.std()
        a    1.290994
        b    1.290994
        dtype: float64
        """

        return self._reduce(
            "std",
            axis=axis,
            skipna=skipna,
            ddof=ddof,
            numeric_only=numeric_only,
            **kwargs,
        )

    @_cudf_nvtx_annotate
    def var(
        self,
        axis=None,
        skipna=True,
        ddof=1,
        numeric_only=False,
        **kwargs,
    ):
        """
        Return unbiased variance of the DataFrame.

        Normalized by N-1 by default. This can be changed using the
        ddof argument.

        Parameters
        ----------
        axis: {index (0), columns(1)}
            Axis for the function to be applied on.
        skipna: bool, default True
            Exclude NA/null values. If an entire row/column is NA, the result
            will be NA.
        ddof: int, default 1
            Delta Degrees of Freedom. The divisor used in calculations is
            N - ddof, where N represents the number of elements.
        numeric_only : bool, default False
            If True, includes only float, int, boolean columns.
            If False, will raise error in-case there are
            non-numeric columns.

        Returns
        -------
        scalar

        Examples
        --------
        >>> import cudf
        >>> df = cudf.DataFrame({'a': [1, 2, 3, 4], 'b': [7, 8, 9, 10]})
        >>> df.var()
        a    1.666667
        b    1.666667
        dtype: float64
        """
        return self._reduce(
            "var",
            axis=axis,
            skipna=skipna,
            ddof=ddof,
            numeric_only=numeric_only,
            **kwargs,
        )

    @_cudf_nvtx_annotate
    def kurtosis(self, axis=0, skipna=True, numeric_only=False, **kwargs):
        """
        Return Fisher's unbiased kurtosis of a sample.

        Kurtosis obtained using Fisher's definition of
        kurtosis (kurtosis of normal == 0.0). Normalized by N-1.

        Parameters
        ----------
        axis: {index (0), columns(1)}
            Axis for the function to be applied on.
        skipna: bool, default True
            Exclude NA/null values when computing the result.
        numeric_only : bool, default False
            If True, includes only float, int, boolean columns.
            If False, will raise error in-case there are
            non-numeric columns.

        Returns
        -------
        Series or scalar

        Examples
        --------
        **Series**

        >>> import cudf
        >>> series = cudf.Series([1, 2, 3, 4])
        >>> series.kurtosis()
        -1.1999999999999904

        **DataFrame**

        >>> import cudf
        >>> df = cudf.DataFrame({'a': [1, 2, 3, 4], 'b': [7, 8, 9, 10]})
        >>> df.kurt()
        a   -1.2
        b   -1.2
        dtype: float64
        """
        if axis not in (0, "index", None):
            raise NotImplementedError("Only axis=0 is currently supported.")

        return self._reduce(
            "kurtosis",
            axis=axis,
            skipna=skipna,
            numeric_only=numeric_only,
            **kwargs,
        )

    # Alias for kurtosis.
    kurt = kurtosis

    @_cudf_nvtx_annotate
    def skew(self, axis=0, skipna=True, numeric_only=False, **kwargs):
        """
        Return unbiased Fisher-Pearson skew of a sample.

        Parameters
        ----------
        skipna: bool, default True
            Exclude NA/null values when computing the result.
        numeric_only : bool, default False
            If True, includes only float, int, boolean columns.
            If False, will raise error in-case there are
            non-numeric columns.

        Returns
        -------
        Series

        Notes
        -----
        Parameter currently not supported is `axis`

        Examples
        --------
        **Series**

        >>> import cudf
        >>> series = cudf.Series([1, 2, 3, 4, 5, 6, 6])
        >>> series
        0    1
        1    2
        2    3
        3    4
        4    5
        5    6
        6    6
        dtype: int64

        **DataFrame**

        >>> import cudf
        >>> df = cudf.DataFrame({'a': [3, 2, 3, 4], 'b': [7, 8, 10, 10]})
        >>> df.skew()
        a    0.00000
        b   -0.37037
        dtype: float64
        """
        if axis not in (0, "index", None):
            raise NotImplementedError("Only axis=0 is currently supported.")

        return self._reduce(
            "skew",
            axis=axis,
            skipna=skipna,
            numeric_only=numeric_only,
            **kwargs,
        )

    @_cudf_nvtx_annotate
    def all(self, axis=0, skipna=True, **kwargs):
        """
        Return whether all elements are True in DataFrame.

        Parameters
        ----------
        skipna: bool, default True
            Exclude NA/null values. If the entire row/column is NA and
            skipna is True, then the result will be True, as for an
            empty row/column.
            If skipna is False, then NA are treated as True, because
            these are not equal to zero.

        Returns
        -------
        Series

        Notes
        -----
        Parameters currently not supported are `axis`, `bool_only`.

        Examples
        --------
        >>> import cudf
        >>> df = cudf.DataFrame({'a': [3, 2, 3, 4], 'b': [7, 0, 10, 10]})
        >>> df.all()
        a     True
        b    False
        dtype: bool
        """
        return self._reduce(
            "all",
            axis=axis,
            skipna=skipna,
            **kwargs,
        )

    @_cudf_nvtx_annotate
    def any(self, axis=0, skipna=True, **kwargs):
        """
        Return whether any elements is True in DataFrame.

        Parameters
        ----------
        skipna: bool, default True
            Exclude NA/null values. If the entire row/column is NA and
            skipna is True, then the result will be False, as for an
            empty row/column.
            If skipna is False, then NA are treated as True, because
            these are not equal to zero.

        Returns
        -------
        Series

        Notes
        -----
        Parameters currently not supported are `axis`, `bool_only`.

        Examples
        --------
        >>> import cudf
        >>> df = cudf.DataFrame({'a': [3, 2, 3, 4], 'b': [7, 0, 10, 10]})
        >>> df.any()
        a    True
        b    True
        dtype: bool
        """
        return self._reduce(
            "any",
            axis=axis,
            skipna=skipna,
            **kwargs,
        )

    @_cudf_nvtx_annotate
<<<<<<< HEAD
    def sum_of_squares(self, dtype=None):
        """Return the sum of squares of values.

        Parameters
        ----------
        dtype: data type
            Data type to cast the result to.

        Returns
        -------
        Series

        Examples
        --------
        >>> import cudf
        >>> df = cudf.DataFrame({'a': [3, 2, 3, 4], 'b': [7, 0, 10, 10]})
        >>> df.sum_of_squares()
        a     38
        b    249
        dtype: int64
        """
        warnings.warn(
            f"Support for {self.__class__}.sum_of_squares is deprecated and "
            "will be removed",
            FutureWarning,
        )
        return self._reduce("sum_of_squares", dtype=dtype)

    @_cudf_nvtx_annotate
    def median(self, axis=0, skipna=True, numeric_only=False, **kwargs):
=======
    def median(
        self, axis=None, skipna=True, level=None, numeric_only=None, **kwargs
    ):
>>>>>>> 2aa0babd
        """
        Return the median of the values for the requested axis.

        Parameters
        ----------
        axis : {index (0), columns (1)}
            Axis for the function to be applied on. For Series this
            parameter is unused and defaults to 0.
        skipna : bool, default True
            Exclude NA/null values when computing the result.
        numeric_only : bool, default False
            If True, includes only float, int, boolean columns.
            If False, will raise error in-case there are
            non-numeric columns.

        Returns
        -------
        scalar

        Examples
        --------
        >>> import cudf
        >>> ser = cudf.Series([10, 25, 3, 25, 24, 6])
        >>> ser
        0    10
        1    25
        2     3
        3    25
        4    24
        5     6
        dtype: int64
        >>> ser.median()
        17.0
        """
        return self._reduce(
            "median",
            axis=axis,
            skipna=skipna,
            numeric_only=numeric_only,
            **kwargs,
        )

    @_cudf_nvtx_annotate
    @ioutils.doc_to_json()
    def to_json(self, path_or_buf=None, *args, **kwargs):
        """{docstring}"""

        return cudf.io.json.to_json(
            self, path_or_buf=path_or_buf, *args, **kwargs
        )

    @_cudf_nvtx_annotate
    @ioutils.doc_to_hdf()
    def to_hdf(self, path_or_buf, key, *args, **kwargs):
        """{docstring}"""

        cudf.io.hdf.to_hdf(path_or_buf, key, self, *args, **kwargs)

    @_cudf_nvtx_annotate
    @ioutils.doc_to_dlpack()
    def to_dlpack(self):
        """{docstring}"""

        return cudf.io.dlpack.to_dlpack(self)

    @_cudf_nvtx_annotate
    def to_string(self):
        r"""
        Convert to string

        cuDF uses Pandas internals for efficient string formatting.
        Set formatting options using pandas string formatting options and
        cuDF objects will print identically to Pandas objects.

        cuDF supports `null/None` as a value in any column type, which
        is transparently supported during this output process.

        Examples
        --------
        >>> import cudf
        >>> df = cudf.DataFrame()
        >>> df['key'] = [0, 1, 2]
        >>> df['val'] = [float(i + 10) for i in range(3)]
        >>> df.to_string()
        '   key   val\n0    0  10.0\n1    1  11.0\n2    2  12.0'
        """
        return repr(self)

    def __str__(self):
        return self.to_string()

    @_cudf_nvtx_annotate
    def __deepcopy__(self, memo):
        return self.copy(deep=True)

    @_cudf_nvtx_annotate
    def __copy__(self):
        return self.copy(deep=False)

    @_cudf_nvtx_annotate
    def head(self, n=5):
        """
        Return the first `n` rows.
        This function returns the first `n` rows for the object based
        on position. It is useful for quickly testing if your object
        has the right type of data in it.
        For negative values of `n`, this function returns all rows except
        the last `n` rows, equivalent to ``df[:-n]``.

        Parameters
        ----------
        n : int, default 5
            Number of rows to select.

        Returns
        -------
        DataFrame or Series
            The first `n` rows of the caller object.

        See Also
        --------
        Frame.tail: Returns the last `n` rows.

        Examples
        --------
        **Series**

        >>> ser = cudf.Series(['alligator', 'bee', 'falcon',
        ... 'lion', 'monkey', 'parrot', 'shark', 'whale', 'zebra'])
        >>> ser
        0    alligator
        1          bee
        2       falcon
        3         lion
        4       monkey
        5       parrot
        6        shark
        7        whale
        8        zebra
        dtype: object

        Viewing the first 5 lines

        >>> ser.head()
        0    alligator
        1          bee
        2       falcon
        3         lion
        4       monkey
        dtype: object

        Viewing the first `n` lines (three in this case)

        >>> ser.head(3)
        0    alligator
        1          bee
        2       falcon
        dtype: object

        For negative values of `n`

        >>> ser.head(-3)
        0    alligator
        1          bee
        2       falcon
        3         lion
        4       monkey
        5       parrot
        dtype: object

        **DataFrame**

        >>> df = cudf.DataFrame()
        >>> df['key'] = [0, 1, 2, 3, 4]
        >>> df['val'] = [float(i + 10) for i in range(5)]  # insert column
        >>> df.head(2)
           key   val
        0    0  10.0
        1    1  11.0
        """
        return self.iloc[:n]

    @_cudf_nvtx_annotate
    def tail(self, n=5):
        """
        Returns the last n rows as a new DataFrame or Series

        Examples
        --------
        **DataFrame**

        >>> import cudf
        >>> df = cudf.DataFrame()
        >>> df['key'] = [0, 1, 2, 3, 4]
        >>> df['val'] = [float(i + 10) for i in range(5)]  # insert column
        >>> df.tail(2)
           key   val
        3    3  13.0
        4    4  14.0

        **Series**

        >>> import cudf
        >>> ser = cudf.Series([4, 3, 2, 1, 0])
        >>> ser.tail(2)
        3    1
        4    0
        """
        if n == 0:
            return self.iloc[0:0]

        return self.iloc[-n:]

    @_cudf_nvtx_annotate
    @copy_docstring(Rolling)
    def rolling(
        self, window, min_periods=None, center=False, axis=0, win_type=None
    ):
        return Rolling(
            self,
            window,
            min_periods=min_periods,
            center=center,
            axis=axis,
            win_type=win_type,
        )

    @_cudf_nvtx_annotate
    def nans_to_nulls(self):
        """
        Convert nans (if any) to nulls

        Returns
        -------
        DataFrame or Series

        Examples
        --------
        **Series**

        >>> import cudf, numpy as np
        >>> series = cudf.Series([1, 2, np.nan, None, 10], nan_as_null=False)
        >>> series
        0     1.0
        1     2.0
        2     NaN
        3    <NA>
        4    10.0
        dtype: float64
        >>> series.nans_to_nulls()
        0     1.0
        1     2.0
        2    <NA>
        3    <NA>
        4    10.0
        dtype: float64

        **DataFrame**

        >>> df = cudf.DataFrame()
        >>> df['a'] = cudf.Series([1, None, np.nan], nan_as_null=False)
        >>> df['b'] = cudf.Series([None, 3.14, np.nan], nan_as_null=False)
        >>> df
              a     b
        0   1.0  <NA>
        1  <NA>  3.14
        2   NaN   NaN
        >>> df.nans_to_nulls()
              a     b
        0   1.0  <NA>
        1  <NA>  3.14
        2  <NA>  <NA>
        """
        result_data = {}
        for name, col in self._data.items():
            try:
                result_data[name] = col.nans_to_nulls()
            except AttributeError:
                result_data[name] = col.copy()
        return self._from_data_like_self(result_data)

    @_cudf_nvtx_annotate
    def __invert__(self):
        """Bitwise invert (~) for integral dtypes, logical NOT for bools."""
        return self._from_data_like_self(
            {
                name: _apply_inverse_column(col)
                for name, col in self._data.items()
            }
        )

    def nunique(self, dropna: bool = True):
        """
        Returns a per column mapping with counts of unique values for
        each column.

        Parameters
        ----------
        dropna : bool, default True
            Don't include NaN in the counts.

        Returns
        -------
        dict
            Name and unique value counts of each column in frame.
        """
        return {
            name: col.distinct_count(dropna=dropna)
            for name, col in self._data.items()
        }

    @staticmethod
    def _repeat(
        columns: List[ColumnBase], repeats, axis=None
    ) -> List[ColumnBase]:
        if axis is not None:
            raise NotImplementedError(
                "Only axis=`None` supported at this time."
            )

        if not is_scalar(repeats):
            repeats = as_column(repeats)

        return libcudf.filling.repeat(columns, repeats)

    @_warn_no_dask_cudf
    def __dask_tokenize__(self):
        return [
            type(self),
            self._dtypes,
            self.to_pandas(),
        ]


def _apply_inverse_column(col: ColumnBase) -> ColumnBase:
    """Bitwise invert (~) for integral dtypes, logical NOT for bools."""
    if np.issubdtype(col.dtype, np.integer):
        return col.unary_operator("invert")
    elif np.issubdtype(col.dtype, np.bool_):
        return col.unary_operator("not")
    else:
        raise TypeError(
            f"Operation `~` not supported on {col.dtype.type.__name__}"
        )<|MERGE_RESOLUTION|>--- conflicted
+++ resolved
@@ -2458,43 +2458,9 @@
             **kwargs,
         )
 
-    @_cudf_nvtx_annotate
-<<<<<<< HEAD
-    def sum_of_squares(self, dtype=None):
-        """Return the sum of squares of values.
-
-        Parameters
-        ----------
-        dtype: data type
-            Data type to cast the result to.
-
-        Returns
-        -------
-        Series
-
-        Examples
-        --------
-        >>> import cudf
-        >>> df = cudf.DataFrame({'a': [3, 2, 3, 4], 'b': [7, 0, 10, 10]})
-        >>> df.sum_of_squares()
-        a     38
-        b    249
-        dtype: int64
-        """
-        warnings.warn(
-            f"Support for {self.__class__}.sum_of_squares is deprecated and "
-            "will be removed",
-            FutureWarning,
-        )
-        return self._reduce("sum_of_squares", dtype=dtype)
-
-    @_cudf_nvtx_annotate
-    def median(self, axis=0, skipna=True, numeric_only=False, **kwargs):
-=======
     def median(
         self, axis=None, skipna=True, level=None, numeric_only=None, **kwargs
     ):
->>>>>>> 2aa0babd
         """
         Return the median of the values for the requested axis.
 
