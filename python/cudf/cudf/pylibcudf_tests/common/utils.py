--- conflicted
+++ resolved
@@ -1,12 +1,10 @@
 # Copyright (c) 2024, NVIDIA CORPORATION.
-<<<<<<< HEAD
+
+from __future__ import annotations
 
 import io
 import os
 from typing import Optional, Union
-=======
-from __future__ import annotations
->>>>>>> 87f6a7e1
 
 import pyarrow as pa
 import pytest
