--- conflicted
+++ resolved
@@ -124,7 +124,6 @@
         lhs_type = _make_fields_nullable(lhs.type)
         lhs = lhs.cast(lhs_type)
 
-<<<<<<< HEAD
     assert lhs.type == rhs.type, f"{lhs.type} != {rhs.type}"
     if _contains_type(lhs.type, pa.types.is_floating) and _contains_type(
         rhs.type, pa.types.is_floating
@@ -155,10 +154,6 @@
 
         for lh_arr, rh_arr in zip(lhs, rhs):
             np.testing.assert_array_almost_equal(lh_arr, rh_arr)
-=======
-    if pa.types.is_floating(lhs.type) and pa.types.is_floating(rhs.type):
-        np.testing.assert_array_almost_equal(lhs, rhs)
->>>>>>> c6c21d7f
     else:
         assert lhs.equals(rhs)
 
