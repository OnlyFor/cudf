# Copyright (c) 2024, NVIDIA CORPORATION.
from __future__ import annotations

import io
import os

import pyarrow as pa
import pytest

from cudf._lib import pylibcudf as plc
from cudf._lib.pylibcudf.io.types import CompressionType


def metadata_from_arrow_type(
    pa_type: pa.Array,
    name: str = "",
) -> plc.interop.ColumnMetadata | None:
    metadata = plc.interop.ColumnMetadata(name)
    if pa.types.is_list(pa_type):
        child_meta = [plc.interop.ColumnMetadata("offsets")]
        for i in range(pa_type.num_fields):
            field_meta = metadata_from_arrow_type(
                pa_type.field(i).type, pa_type.field(i).name
            )
            child_meta.append(field_meta)
        metadata = plc.interop.ColumnMetadata(name, child_meta)
    elif pa.types.is_struct(pa_type):
        child_meta = []
        for i in range(pa_type.num_fields):
            field_meta = metadata_from_arrow_type(
                pa_type.field(i).type, pa_type.field(i).name
            )
            child_meta.append(field_meta)
        metadata = plc.interop.ColumnMetadata(
            name,
            # libcudf does not store field names, so just match pyarrow's.
            child_meta,
        )
    return metadata


def assert_column_eq(
    lhs: pa.Array | plc.Column,
    rhs: pa.Array | plc.Column,
    check_field_nullability=True,
) -> None:
    """Verify that a pylibcudf array and PyArrow array are equal.

    Parameters
    ----------
    lhs: Union[pa.Array, plc.Column]
        The array with the expected values
    rhs: Union[pa.Array, plc.Column]
        The array to check
    check_field_nullability:
        For list/struct dtypes, whether to check if the nullable attributes
        on child fields are equal.

        Useful for checking roundtripping of lossy formats like JSON that may not
        preserve this information.
    """
    # Nested types require children metadata to be passed to the conversion function.
    if isinstance(lhs, (pa.Array, pa.ChunkedArray)) and isinstance(
        rhs, plc.Column
    ):
        rhs = plc.interop.to_arrow(
            rhs, metadata=metadata_from_arrow_type(lhs.type)
        )
    elif isinstance(lhs, plc.Column) and isinstance(
        rhs, (pa.Array, pa.ChunkedArray)
    ):
        lhs = plc.interop.to_arrow(
            lhs, metadata=metadata_from_arrow_type(rhs.type)
        )
    else:
        raise ValueError(
            "One of the inputs must be a Column and the other an Array"
        )

    if isinstance(lhs, pa.ChunkedArray):
        lhs = lhs.combine_chunks()
    if isinstance(rhs, pa.ChunkedArray):
        rhs = rhs.combine_chunks()
<<<<<<< HEAD
=======

    def _make_fields_nullable(typ):
        new_fields = []
        for i in range(typ.num_fields):
            child_field = typ.field(i)
            if not child_field.nullable:
                child_type = child_field.type
                if isinstance(child_field.type, (pa.StructType, pa.ListType)):
                    child_type = _make_fields_nullable(child_type)
                new_fields.append(
                    pa.field(child_field.name, child_type, nullable=True)
                )
            else:
                new_fields.append(child_field)

        if isinstance(typ, pa.StructType):
            return pa.struct(new_fields)
        elif isinstance(typ, pa.ListType):
            return pa.list_(new_fields[0])
        return typ

    if not check_field_nullability:
        rhs_type = _make_fields_nullable(rhs.type)
        rhs = rhs.cast(rhs_type)

        lhs_type = _make_fields_nullable(lhs.type)
        lhs = rhs.cast(lhs_type)

>>>>>>> b693e79b
    assert lhs.equals(rhs)


def assert_table_eq(pa_table: pa.Table, plc_table: plc.Table) -> None:
    """Verify that a pylibcudf table and PyArrow table are equal."""
    plc_shape = (plc_table.num_rows(), plc_table.num_columns())
    assert plc_shape == pa_table.shape

    for plc_col, pa_col in zip(plc_table.columns(), pa_table.columns):
        assert_column_eq(pa_col, plc_col)


def assert_table_and_meta_eq(
    pa_table: pa.Table,
    plc_table_w_meta: plc.io.types.TableWithMetadata,
    check_field_nullability=True,
) -> None:
    """Verify that the pylibcudf TableWithMetadata and PyArrow table are equal"""

    plc_table = plc_table_w_meta.tbl

    plc_shape = (plc_table.num_rows(), plc_table.num_columns())
    assert (
        plc_shape == pa_table.shape
    ), f"{plc_shape} is not equal to {pa_table.shape}"

    for plc_col, pa_col in zip(plc_table.columns(), pa_table.columns):
        assert_column_eq(pa_col, plc_col, check_field_nullability)

    # Check column name equality
    assert plc_table_w_meta.column_names() == pa_table.column_names


def cudf_raises(expected_exception: BaseException, *args, **kwargs):
    # A simple wrapper around pytest.raises that defaults to looking for cudf exceptions
    match = kwargs.get("match", None)
    if match is None:
        kwargs["match"] = "CUDF failure at"
    return pytest.raises(expected_exception, *args, **kwargs)


def is_string(plc_dtype: plc.DataType):
    return plc_dtype.id() == plc.TypeId.STRING


def nesting_level(typ) -> tuple[int, int]:
    """Return list and struct nesting of a pyarrow type."""
    if isinstance(typ, pa.ListType):
        list_, struct = nesting_level(typ.value_type)
        return list_ + 1, struct
    elif isinstance(typ, pa.StructType):
        lists, structs = map(max, zip(*(nesting_level(t.type) for t in typ)))
        return lists, structs + 1
    else:
        return 0, 0


def is_nested_struct(typ):
    return nesting_level(typ)[1] > 1


def is_nested_list(typ):
    return nesting_level(typ)[0] > 1


def sink_to_str(sink):
    """
    Takes a sink (e.g. StringIO/BytesIO, filepath, etc.)
    and reads in the contents into a string (str not bytes)
    for comparison
    """
    if isinstance(sink, (str, os.PathLike)):
        with open(sink, "r") as f:
            str_result = f.read()
    elif isinstance(sink, io.BytesIO):
        sink.seek(0)
        str_result = sink.read().decode()
    else:
        sink.seek(0)
        str_result = sink.read()
    return str_result


NUMERIC_PA_TYPES = [pa.int64(), pa.float64(), pa.uint64()]
STRING_PA_TYPES = [pa.string()]
BOOL_PA_TYPES = [pa.bool_()]
LIST_PA_TYPES = [
    pa.list_(pa.int64()),
    # Nested case
    pa.list_(pa.list_(pa.int64())),
]

# We must explicitly specify this type via a field to ensure we don't include
# nullability accidentally.
DEFAULT_STRUCT_TESTING_TYPE = pa.struct(
    [pa.field("v", pa.int64(), nullable=False)]
)
NESTED_STRUCT_TESTING_TYPE = pa.struct(
    [
        pa.field("a", pa.int64(), nullable=False),
        pa.field(
            "b_struct",
            pa.struct([pa.field("b", pa.float64(), nullable=False)]),
            nullable=False,
        ),
    ]
)

DEFAULT_PA_STRUCT_TESTING_TYPES = [
    DEFAULT_STRUCT_TESTING_TYPE,
    NESTED_STRUCT_TESTING_TYPE,
]

DEFAULT_PA_TYPES = (
    NUMERIC_PA_TYPES
    + STRING_PA_TYPES
    + BOOL_PA_TYPES
    + LIST_PA_TYPES
    + DEFAULT_PA_STRUCT_TESTING_TYPES
)

# Map pylibcudf compression types to pandas ones
# Not all compression types map cleanly, read the comments to learn more!
# If a compression type is unsupported, it maps to False.

COMPRESSION_TYPE_TO_PANDAS = {
    CompressionType.NONE: None,
    # Users of this dict will have to special case
    # AUTO
    CompressionType.AUTO: None,
    CompressionType.GZIP: "gzip",
    CompressionType.BZIP2: "bz2",
    CompressionType.ZIP: "zip",
    CompressionType.XZ: "xz",
    CompressionType.ZSTD: "zstd",
    # Unsupported
    CompressionType.ZLIB: False,
    CompressionType.LZ4: False,
    CompressionType.LZO: False,
    # These only work for parquet
    CompressionType.SNAPPY: "snappy",
    CompressionType.BROTLI: "brotli",
}
ALL_PA_TYPES = DEFAULT_PA_TYPES<|MERGE_RESOLUTION|>--- conflicted
+++ resolved
@@ -81,8 +81,6 @@
         lhs = lhs.combine_chunks()
     if isinstance(rhs, pa.ChunkedArray):
         rhs = rhs.combine_chunks()
-<<<<<<< HEAD
-=======
 
     def _make_fields_nullable(typ):
         new_fields = []
@@ -111,7 +109,6 @@
         lhs_type = _make_fields_nullable(lhs.type)
         lhs = rhs.cast(lhs_type)
 
->>>>>>> b693e79b
     assert lhs.equals(rhs)
 
 
