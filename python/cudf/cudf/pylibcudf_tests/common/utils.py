--- conflicted
+++ resolved
@@ -40,13 +40,10 @@
 
 
 def assert_column_eq(
-<<<<<<< HEAD
-    lhs: pa.Array | plc.Column, rhs: pa.Array | plc.Column, check_type=True
-=======
     lhs: pa.Array | plc.Column,
     rhs: pa.Array | plc.Column,
     check_field_nullability=True,
->>>>>>> e9cb7dd7
+    check_type=True,
 ) -> None:
     """Verify that a pylibcudf array and PyArrow array are equal.
 
@@ -86,17 +83,6 @@
     if isinstance(rhs, pa.ChunkedArray):
         rhs = rhs.combine_chunks()
 
-<<<<<<< HEAD
-    # print(lhs)
-    # print(rhs)
-    if not check_type:
-        # Useful for lossy formats like CSV
-        import numpy as np
-
-        assert np.array_equal(lhs, rhs)
-    else:
-        assert lhs.equals(rhs)
-=======
     def _make_fields_nullable(typ):
         new_fields = []
         for i in range(typ.num_fields):
@@ -124,8 +110,17 @@
         lhs_type = _make_fields_nullable(lhs.type)
         lhs = rhs.cast(lhs_type)
 
-    assert lhs.equals(rhs)
->>>>>>> e9cb7dd7
+    print(lhs)
+    print(rhs)
+    print(lhs.type)
+    print(rhs.type)
+    if not check_type:
+        # Useful for lossy formats like CSV
+        import numpy as np
+
+        assert np.array_equal(lhs, rhs)
+    else:
+        assert lhs.equals(rhs)
 
 
 def assert_table_eq(pa_table: pa.Table, plc_table: plc.Table) -> None:
@@ -140,11 +135,9 @@
 def assert_table_and_meta_eq(
     pa_table: pa.Table,
     plc_table_w_meta: plc.io.types.TableWithMetadata,
-<<<<<<< HEAD
+    check_field_nullability=True,
     check_types=True,
-=======
-    check_field_nullability=True,
->>>>>>> e9cb7dd7
+    check_names=True,
 ) -> None:
     """Verify that the pylibcudf TableWithMetadata and PyArrow table are equal"""
 
@@ -156,14 +149,15 @@
     ), f"{plc_shape} is not equal to {pa_table.shape}"
 
     for plc_col, pa_col in zip(plc_table.columns(), pa_table.columns):
-<<<<<<< HEAD
-        assert_column_eq(plc_col, pa_col, check_type=check_types)
-=======
-        assert_column_eq(pa_col, plc_col, check_field_nullability)
->>>>>>> e9cb7dd7
+        assert_column_eq(
+            pa_col, plc_col, check_field_nullability, check_type=check_types
+        )
 
     # Check column name equality
-    assert plc_table_w_meta.column_names() == pa_table.column_names
+    if check_names:
+        assert (
+            plc_table_w_meta.column_names() == pa_table.column_names
+        ), f"{plc_table_w_meta.column_names()} != {pa_table.column_names}"
 
 
 def cudf_raises(expected_exception: BaseException, *args, **kwargs):
