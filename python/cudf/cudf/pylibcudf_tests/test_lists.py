--- conflicted
+++ resolved
@@ -136,7 +136,18 @@
     assert_column_eq(expect, res)
 
 
-<<<<<<< HEAD
+def test_reverse(test_data):
+    list_column = test_data[0][0]
+    arr = pa.array(list_column)
+    plc_column = plc.interop.from_arrow(arr)
+
+    res = plc.lists.reverse(plc_column)
+
+    expect = pa.array([lst[::-1] for lst in list_column])
+
+    assert_column_eq(expect, res)
+
+
 def test_extract_list_element_scalar(test_data):
     arr = pa.array(test_data[0][0])
     plc_column = plc.interop.from_arrow(arr)
@@ -153,16 +164,4 @@
     indices = plc.interop.from_arrow(pa.array([0, 1, -4, -1]))
     expect = pa.array([0, None, None, 7])
 
-    res = plc.lists.extract_list_element(plc_column, indices)
-=======
-def test_reverse(test_data):
-    list_column = test_data[0][0]
-    arr = pa.array(list_column)
-    plc_column = plc.interop.from_arrow(arr)
-
-    res = plc.lists.reverse(plc_column)
-
-    expect = pa.array([lst[::-1] for lst in list_column])
->>>>>>> f6b355d7
-
-    assert_column_eq(expect, res)+    res = plc.lists.extract_list_element(plc_column, indices)