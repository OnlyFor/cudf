# Copyright (c) 2024, NVIDIA CORPORATION.

import pyarrow as pa
import pytest
from utils import assert_column_eq

from cudf._lib import pylibcudf as plc


@pytest.fixture
def test_data():
    return [[[[0, 1], [2], [5], [6, 7]], [[8], [9], [], [13, 14, 15]]]]


@pytest.fixture
def scalar():
    return pa.scalar(1)


@pytest.fixture
def column():
    return pa.array([3, 2, 5, 6]), pa.array([-1, 0, 0, 0], type=pa.int32())


@pytest.fixture
def set_lists_column():
    lhs = [[2, 1, 2], [1, 2, 3], None, [4, None, 5]]
    rhs = [[1, 2, 3], [4, 5], [None, 7, 8], [None, None]]
    return lhs, rhs


def test_concatenate_rows(test_data):
    arrow_tbl = pa.Table.from_arrays(test_data[0], names=["a", "b"])
    plc_tbl = plc.interop.from_arrow(arrow_tbl)

    res = plc.lists.concatenate_rows(plc_tbl)

    expect = pa.array([pair[0] + pair[1] for pair in zip(*test_data[0])])

    assert_column_eq(expect, res)


@pytest.mark.parametrize(
    "test_data, dropna, expected",
    [
        (
            [[[1, 2], [3, 4], [5]], [[6], None, [7, 8, 9]]],
            False,
            [[1, 2, 3, 4, 5], None],
        ),
        (
            [[[1, 2], [3, 4], [5, None]], [[6], [None], [7, 8, 9]]],
            True,
            [[1, 2, 3, 4, 5, None], [6, None, 7, 8, 9]],
        ),
    ],
)
def test_concatenate_list_elements(test_data, dropna, expected):
    arr = pa.array(test_data)
    plc_column = plc.interop.from_arrow(arr)

    res = plc.lists.concatenate_list_elements(plc_column, dropna)

    expect = pa.array(expected)

    assert_column_eq(expect, res)


def test_contains_scalar(test_data, scalar):
    list_column = test_data[0][0]
    arr = pa.array(list_column)

    plc_column = plc.interop.from_arrow(arr)
    plc_scalar = plc.interop.from_arrow(scalar)
    res = plc.lists.contains(plc_column, plc_scalar)

    expect = pa.array([True, False, False, False])

    assert_column_eq(expect, res)


def test_contains_list_column(test_data):
    list_column1 = test_data[0][0]
    list_column2 = [1, 3, 5, 1]
    arr1 = pa.array(list_column1)
    arr2 = pa.array(list_column2)

    plc_column1 = plc.interop.from_arrow(arr1)
    plc_column2 = plc.interop.from_arrow(arr2)
    res = plc.lists.contains(plc_column1, plc_column2)

    expect = pa.array([True, False, True, False])

    assert_column_eq(expect, res)


@pytest.mark.parametrize(
    "list_column, expected",
    [
        (
            [[1, None], [1, 3, 4], [5, None]],
            [True, False, True],
        ),
        (
            [[1, None], None, [5]],
            [True, None, False],
        ),
    ],
)
def test_contains_nulls(list_column, expected):
    arr = pa.array(list_column)
    plc_column = plc.interop.from_arrow(arr)
    res = plc.lists.contains_nulls(plc_column)

    expect = pa.array(expected)

    assert_column_eq(expect, res)


def test_index_of_scalar(test_data, scalar):
    list_column = test_data[0][0]
    arr = pa.array(list_column)

    plc_column = plc.interop.from_arrow(arr)
    plc_scalar = plc.interop.from_arrow(scalar)
    res = plc.lists.index_of(plc_column, plc_scalar, True)

    expect = pa.array([1, -1, -1, -1], type=pa.int32())

    assert_column_eq(expect, res)


def test_index_of_list_column(test_data, column):
    list_column = test_data[0][0]
    arr1 = pa.array(list_column)
    arr2, expect = column
    plc_column1 = plc.interop.from_arrow(arr1)
    plc_column2 = plc.interop.from_arrow(arr2)
    res = plc.lists.index_of(plc_column1, plc_column2, True)

    expect = pa.array(column[1], type=pa.int32())

    assert_column_eq(expect, res)


<<<<<<< HEAD
@pytest.mark.parametrize(
    "set_operation,expected",
    [
        (
            plc.lists.difference_distinct,
            [[], [1, 2, 3], None, [4, 5]],
        ),
        (
            plc.lists.have_overlap,
            [True, False, None, True],
        ),
        (
            plc.lists.intersect_distinct,
            [[1, 2], [], None, [None]],
        ),
        (
            plc.lists.union_distinct,
            [[2, 1, 3], [1, 2, 3, 4, 5], None, [4, None, 5]],
        ),
    ],
)
def test_set_operations(set_lists_column, set_operation, expected):
    lhs, rhs = set_lists_column

    res = set_operation(
        plc.interop.from_arrow(pa.array(lhs)),
        plc.interop.from_arrow(pa.array(rhs)),
    )
    expect = pa.array(expected)
=======
def test_reverse(test_data):
    list_column = test_data[0][0]
    arr = pa.array(list_column)
    plc_column = plc.interop.from_arrow(arr)

    res = plc.lists.reverse(plc_column)

    expect = pa.array([lst[::-1] for lst in list_column])

    assert_column_eq(expect, res)


def test_segmented_gather(test_data):
    list_column1 = test_data[0][0]
    list_column2 = test_data[0][1]

    plc_column1 = plc.interop.from_arrow(pa.array(list_column1))
    plc_column2 = plc.interop.from_arrow(pa.array(list_column2))

    res = plc.lists.segmented_gather(plc_column2, plc_column1)

    expect = pa.array([[8, 9], [14], [0], [0, 0]])

    assert_column_eq(expect, res)


def test_extract_list_element_scalar(test_data):
    arr = pa.array(test_data[0][0])
    plc_column = plc.interop.from_arrow(arr)

    res = plc.lists.extract_list_element(plc_column, 0)
    expect = pa.compute.list_element(test_data[0][0], 0)

    assert_column_eq(expect, res)


def test_extract_list_element_column(test_data):
    arr = pa.array(test_data[0][0])
    plc_column = plc.interop.from_arrow(arr)
    indices = plc.interop.from_arrow(pa.array([0, 1, -4, -1]))

    res = plc.lists.extract_list_element(plc_column, indices)
    expect = pa.array([0, None, None, 7])

>>>>>>> c4ee4a7a
    assert_column_eq(expect, res)<|MERGE_RESOLUTION|>--- conflicted
+++ resolved
@@ -143,80 +143,92 @@
     assert_column_eq(expect, res)
 
 
-<<<<<<< HEAD
+def test_reverse(test_data):
+    list_column = test_data[0][0]
+    arr = pa.array(list_column)
+    plc_column = plc.interop.from_arrow(arr)
+
+    res = plc.lists.reverse(plc_column)
+
+    expect = pa.array([lst[::-1] for lst in list_column])
+
+    assert_column_eq(expect, res)
+
+
+def test_segmented_gather(test_data):
+    list_column1 = test_data[0][0]
+    list_column2 = test_data[0][1]
+
+    plc_column1 = plc.interop.from_arrow(pa.array(list_column1))
+    plc_column2 = plc.interop.from_arrow(pa.array(list_column2))
+
+    res = plc.lists.segmented_gather(plc_column2, plc_column1)
+
+    expect = pa.array([[8, 9], [14], [0], [0, 0]])
+
+    assert_column_eq(expect, res)
+
+
+def test_extract_list_element_scalar(test_data):
+    arr = pa.array(test_data[0][0])
+    plc_column = plc.interop.from_arrow(arr)
+
+    res = plc.lists.extract_list_element(plc_column, 0)
+    expect = pa.compute.list_element(test_data[0][0], 0)
+
+    assert_column_eq(expect, res)
+
+
+def test_extract_list_element_column(test_data):
+    arr = pa.array(test_data[0][0])
+    plc_column = plc.interop.from_arrow(arr)
+    indices = plc.interop.from_arrow(pa.array([0, 1, -4, -1]))
+
+    res = plc.lists.extract_list_element(plc_column, indices)
+    expect = pa.array([0, None, None, 7])
+
+    assert_column_eq(expect, res)
+
+
 @pytest.mark.parametrize(
-    "set_operation,expected",
+    "set_operation,nans_equal,nulls_equal,expected",
     [
         (
             plc.lists.difference_distinct,
+            True,
+            True,
             [[], [1, 2, 3], None, [4, 5]],
         ),
         (
             plc.lists.have_overlap,
+            True,
+            True,
             [True, False, None, True],
         ),
         (
             plc.lists.intersect_distinct,
+            True,
+            True,
             [[1, 2], [], None, [None]],
         ),
         (
             plc.lists.union_distinct,
-            [[2, 1, 3], [1, 2, 3, 4, 5], None, [4, None, 5]],
+            False,
+            True,
+            [[2, 1, 3], [1, 2, 3, 4, 5], None, [4, None, 5, None, None]],
         ),
     ],
 )
-def test_set_operations(set_lists_column, set_operation, expected):
+def test_set_operations(
+    set_lists_column, set_operation, nans_equal, nulls_equal, expected
+):
     lhs, rhs = set_lists_column
 
     res = set_operation(
         plc.interop.from_arrow(pa.array(lhs)),
         plc.interop.from_arrow(pa.array(rhs)),
+        nans_equal,
+        nulls_equal,
     )
     expect = pa.array(expected)
-=======
-def test_reverse(test_data):
-    list_column = test_data[0][0]
-    arr = pa.array(list_column)
-    plc_column = plc.interop.from_arrow(arr)
-
-    res = plc.lists.reverse(plc_column)
-
-    expect = pa.array([lst[::-1] for lst in list_column])
-
-    assert_column_eq(expect, res)
-
-
-def test_segmented_gather(test_data):
-    list_column1 = test_data[0][0]
-    list_column2 = test_data[0][1]
-
-    plc_column1 = plc.interop.from_arrow(pa.array(list_column1))
-    plc_column2 = plc.interop.from_arrow(pa.array(list_column2))
-
-    res = plc.lists.segmented_gather(plc_column2, plc_column1)
-
-    expect = pa.array([[8, 9], [14], [0], [0, 0]])
-
-    assert_column_eq(expect, res)
-
-
-def test_extract_list_element_scalar(test_data):
-    arr = pa.array(test_data[0][0])
-    plc_column = plc.interop.from_arrow(arr)
-
-    res = plc.lists.extract_list_element(plc_column, 0)
-    expect = pa.compute.list_element(test_data[0][0], 0)
-
-    assert_column_eq(expect, res)
-
-
-def test_extract_list_element_column(test_data):
-    arr = pa.array(test_data[0][0])
-    plc_column = plc.interop.from_arrow(arr)
-    indices = plc.interop.from_arrow(pa.array([0, 1, -4, -1]))
-
-    res = plc.lists.extract_list_element(plc_column, indices)
-    expect = pa.array([0, None, None, 7])
-
->>>>>>> c4ee4a7a
     assert_column_eq(expect, res)