# Copyright (c) 2024, NVIDIA CORPORATION.

import pyarrow as pa
import pytest
from utils import assert_column_eq

from cudf._lib import pylibcudf as plc


@pytest.fixture
def test_data():
    return [[[[0, 1], [2], [5], [6, 7]], [[8], [9], [], [13, 14, 15]]]]


@pytest.fixture
def scalar():
    return pa.scalar(1)


@pytest.fixture
def column():
    return pa.array([3, 2, 5, 6]), pa.array([-1, 0, 0, 0], type=pa.int32())


@pytest.fixture
def bool_column():
    return pa.array([[False, True], [True], [True], [True, True]])


def test_concatenate_rows(test_data):
    arrow_tbl = pa.Table.from_arrays(test_data[0], names=["a", "b"])
    plc_tbl = plc.interop.from_arrow(arrow_tbl)

    res = plc.lists.concatenate_rows(plc_tbl)

    expect = pa.array([pair[0] + pair[1] for pair in zip(*test_data[0])])

    assert_column_eq(expect, res)


@pytest.mark.parametrize(
    "test_data, dropna, expected",
    [
        (
            [[[1, 2], [3, 4], [5]], [[6], None, [7, 8, 9]]],
            False,
            [[1, 2, 3, 4, 5], None],
        ),
        (
            [[[1, 2], [3, 4], [5, None]], [[6], [None], [7, 8, 9]]],
            True,
            [[1, 2, 3, 4, 5, None], [6, None, 7, 8, 9]],
        ),
    ],
)
def test_concatenate_list_elements(test_data, dropna, expected):
    arr = pa.array(test_data)
    plc_column = plc.interop.from_arrow(arr)

    res = plc.lists.concatenate_list_elements(plc_column, dropna)

    expect = pa.array(expected)

    assert_column_eq(expect, res)


def test_contains_scalar(test_data, scalar):
    list_column = test_data[0][0]
    arr = pa.array(list_column)

    plc_column = plc.interop.from_arrow(arr)
    plc_scalar = plc.interop.from_arrow(scalar)
    res = plc.lists.contains(plc_column, plc_scalar)

    expect = pa.array([True, False, False, False])

    assert_column_eq(expect, res)


def test_contains_list_column(test_data):
    list_column1 = test_data[0][0]
    list_column2 = [1, 3, 5, 1]
    arr1 = pa.array(list_column1)
    arr2 = pa.array(list_column2)

    plc_column1 = plc.interop.from_arrow(arr1)
    plc_column2 = plc.interop.from_arrow(arr2)
    res = plc.lists.contains(plc_column1, plc_column2)

    expect = pa.array([True, False, True, False])

    assert_column_eq(expect, res)


@pytest.mark.parametrize(
    "list_column, expected",
    [
        (
            [[1, None], [1, 3, 4], [5, None]],
            [True, False, True],
        ),
        (
            [[1, None], None, [5]],
            [True, None, False],
        ),
    ],
)
def test_contains_nulls(list_column, expected):
    arr = pa.array(list_column)
    plc_column = plc.interop.from_arrow(arr)
    res = plc.lists.contains_nulls(plc_column)

    expect = pa.array(expected)

    assert_column_eq(expect, res)


def test_index_of_scalar(test_data, scalar):
    list_column = test_data[0][0]
    arr = pa.array(list_column)

    plc_column = plc.interop.from_arrow(arr)
    plc_scalar = plc.interop.from_arrow(scalar)
    res = plc.lists.index_of(plc_column, plc_scalar, True)

    expect = pa.array([1, -1, -1, -1], type=pa.int32())

    assert_column_eq(expect, res)


def test_index_of_list_column(test_data, column):
    list_column = test_data[0][0]
    arr1 = pa.array(list_column)
    arr2, expect = column
    plc_column1 = plc.interop.from_arrow(arr1)
    plc_column2 = plc.interop.from_arrow(arr2)
    res = plc.lists.index_of(plc_column1, plc_column2, True)

    expect = pa.array(column[1], type=pa.int32())

    assert_column_eq(expect, res)


<<<<<<< HEAD
def test_apply_boolean_mask(test_data, bool_column):
    list_column = test_data[0][0]
    arr = pa.array(list_column)
    plc_column = plc.interop.from_arrow(arr)
    plc_bool_column = plc.interop.from_arrow(bool_column)

    res = plc.lists.apply_boolean_mask(plc_column, plc_bool_column)

    expect = pa.array([[1], [2], [5], [6, 7]])
=======
def test_reverse(test_data):
    list_column = test_data[0][0]
    arr = pa.array(list_column)
    plc_column = plc.interop.from_arrow(arr)

    res = plc.lists.reverse(plc_column)

    expect = pa.array([lst[::-1] for lst in list_column])
>>>>>>> c4ee4a7a

    assert_column_eq(expect, res)


<<<<<<< HEAD
def test_distinct():
    list_column = [[0, 1, 2, 3, 2], [3, 1, 2], None, [4, None, None, 5]]
    arr = pa.array(list_column)
    plc_column = plc.interop.from_arrow(arr)

    res = plc.lists.distinct(plc_column, True, True)

    expect = pa.array([[0, 1, 2, 3], [3, 1, 2], None, [4, None, 5]])
=======
def test_segmented_gather(test_data):
    list_column1 = test_data[0][0]
    list_column2 = test_data[0][1]

    plc_column1 = plc.interop.from_arrow(pa.array(list_column1))
    plc_column2 = plc.interop.from_arrow(pa.array(list_column2))

    res = plc.lists.segmented_gather(plc_column2, plc_column1)

    expect = pa.array([[8, 9], [14], [0], [0, 0]])

    assert_column_eq(expect, res)


def test_extract_list_element_scalar(test_data):
    arr = pa.array(test_data[0][0])
    plc_column = plc.interop.from_arrow(arr)

    res = plc.lists.extract_list_element(plc_column, 0)
    expect = pa.compute.list_element(test_data[0][0], 0)

    assert_column_eq(expect, res)


def test_extract_list_element_column(test_data):
    arr = pa.array(test_data[0][0])
    plc_column = plc.interop.from_arrow(arr)
    indices = plc.interop.from_arrow(pa.array([0, 1, -4, -1]))

    res = plc.lists.extract_list_element(plc_column, indices)
    expect = pa.array([0, None, None, 7])
>>>>>>> c4ee4a7a

    assert_column_eq(expect, res)<|MERGE_RESOLUTION|>--- conflicted
+++ resolved
@@ -10,6 +10,11 @@
 @pytest.fixture
 def test_data():
     return [[[[0, 1], [2], [5], [6, 7]], [[8], [9], [], [13, 14, 15]]]]
+
+
+@pytest.fixture
+def list_column():
+    return [[0, 1], [2], [5], [6, 7]]
 
 
 @pytest.fixture
@@ -64,8 +69,7 @@
     assert_column_eq(expect, res)
 
 
-def test_contains_scalar(test_data, scalar):
-    list_column = test_data[0][0]
+def test_contains_scalar(list_column, scalar):
     arr = pa.array(list_column)
 
     plc_column = plc.interop.from_arrow(arr)
@@ -77,9 +81,9 @@
     assert_column_eq(expect, res)
 
 
-def test_contains_list_column(test_data):
-    list_column1 = test_data[0][0]
-    list_column2 = [1, 3, 5, 1]
+def test_contains_list_column(list_column, column):
+    list_column1 = list_column
+    list_column2, _ = column
     arr1 = pa.array(list_column1)
     arr2 = pa.array(list_column2)
 
@@ -87,7 +91,7 @@
     plc_column2 = plc.interop.from_arrow(arr2)
     res = plc.lists.contains(plc_column1, plc_column2)
 
-    expect = pa.array([True, False, True, False])
+    expect = pa.array([False, True, True, True])
 
     assert_column_eq(expect, res)
 
@@ -115,8 +119,7 @@
     assert_column_eq(expect, res)
 
 
-def test_index_of_scalar(test_data, scalar):
-    list_column = test_data[0][0]
+def test_index_of_scalar(list_column, scalar):
     arr = pa.array(list_column)
 
     plc_column = plc.interop.from_arrow(arr)
@@ -128,8 +131,7 @@
     assert_column_eq(expect, res)
 
 
-def test_index_of_list_column(test_data, column):
-    list_column = test_data[0][0]
+def test_index_of_list_column(list_column, column):
     arr1 = pa.array(list_column)
     arr2, expect = column
     plc_column1 = plc.interop.from_arrow(arr1)
@@ -141,9 +143,50 @@
     assert_column_eq(expect, res)
 
 
-<<<<<<< HEAD
-def test_apply_boolean_mask(test_data, bool_column):
-    list_column = test_data[0][0]
+def test_reverse(list_column):
+    arr = pa.array(list_column)
+    plc_column = plc.interop.from_arrow(arr)
+
+    res = plc.lists.reverse(plc_column)
+
+    expect = pa.array([lst[::-1] for lst in list_column])
+
+    assert_column_eq(expect, res)
+
+
+def test_segmented_gather(test_data):
+    list_column1, list_column2 = test_data[0]
+
+    plc_column1 = plc.interop.from_arrow(pa.array(list_column1))
+    plc_column2 = plc.interop.from_arrow(pa.array(list_column2))
+
+    res = plc.lists.segmented_gather(plc_column2, plc_column1)
+
+    expect = pa.array([[8, 9], [14], [0], [0, 0]])
+
+    assert_column_eq(expect, res)
+
+
+def test_extract_list_element_scalar(list_column):
+    plc_column = plc.interop.from_arrow(pa.array(list_column))
+
+    res = plc.lists.extract_list_element(plc_column, 0)
+    expect = pa.compute.list_element(list_column, 0)
+
+    assert_column_eq(expect, res)
+
+
+def test_extract_list_element_column(list_column):
+    plc_column = plc.interop.from_arrow(pa.array(list_column))
+    indices = plc.interop.from_arrow(pa.array([0, 1, -4, -1]))
+
+    res = plc.lists.extract_list_element(plc_column, indices)
+    expect = pa.array([0, None, None, 7])
+
+    assert_column_eq(expect, res)
+
+
+def test_apply_boolean_mask(list_column, bool_column):
     arr = pa.array(list_column)
     plc_column = plc.interop.from_arrow(arr)
     plc_bool_column = plc.interop.from_arrow(bool_column)
@@ -151,21 +194,10 @@
     res = plc.lists.apply_boolean_mask(plc_column, plc_bool_column)
 
     expect = pa.array([[1], [2], [5], [6, 7]])
-=======
-def test_reverse(test_data):
-    list_column = test_data[0][0]
-    arr = pa.array(list_column)
-    plc_column = plc.interop.from_arrow(arr)
-
-    res = plc.lists.reverse(plc_column)
-
-    expect = pa.array([lst[::-1] for lst in list_column])
->>>>>>> c4ee4a7a
-
-    assert_column_eq(expect, res)
-
-
-<<<<<<< HEAD
+
+    assert_column_eq(expect, res)
+
+
 def test_distinct():
     list_column = [[0, 1, 2, 3, 2], [3, 1, 2], None, [4, None, None, 5]]
     arr = pa.array(list_column)
@@ -174,38 +206,5 @@
     res = plc.lists.distinct(plc_column, True, True)
 
     expect = pa.array([[0, 1, 2, 3], [3, 1, 2], None, [4, None, 5]])
-=======
-def test_segmented_gather(test_data):
-    list_column1 = test_data[0][0]
-    list_column2 = test_data[0][1]
-
-    plc_column1 = plc.interop.from_arrow(pa.array(list_column1))
-    plc_column2 = plc.interop.from_arrow(pa.array(list_column2))
-
-    res = plc.lists.segmented_gather(plc_column2, plc_column1)
-
-    expect = pa.array([[8, 9], [14], [0], [0, 0]])
-
-    assert_column_eq(expect, res)
-
-
-def test_extract_list_element_scalar(test_data):
-    arr = pa.array(test_data[0][0])
-    plc_column = plc.interop.from_arrow(arr)
-
-    res = plc.lists.extract_list_element(plc_column, 0)
-    expect = pa.compute.list_element(test_data[0][0], 0)
-
-    assert_column_eq(expect, res)
-
-
-def test_extract_list_element_column(test_data):
-    arr = pa.array(test_data[0][0])
-    plc_column = plc.interop.from_arrow(arr)
-    indices = plc.interop.from_arrow(pa.array([0, 1, -4, -1]))
-
-    res = plc.lists.extract_list_element(plc_column, indices)
-    expect = pa.array([0, None, None, 7])
->>>>>>> c4ee4a7a
 
     assert_column_eq(expect, res)