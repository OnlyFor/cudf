# Copyright (c) 2024, NVIDIA CORPORATION.

import pyarrow as pa
import pytest
from utils import assert_column_eq

from cudf._lib import pylibcudf as plc


@pytest.fixture
def test_data():
    return [[[[0, 1], [2], [5], [6, 7]], [[8], [9], [], [13, 14, 15]]]]


@pytest.fixture
def list_column():
    return [[0, 1], [2], [5], [6, 7]]


@pytest.fixture
def scalar():
    return pa.scalar(1)


@pytest.fixture
def column():
    return pa.array([3, 2, 5, 6]), pa.array([-1, 0, 0, 0], type=pa.int32())


@pytest.fixture
<<<<<<< HEAD
def bool_column():
    return pa.array([[False, True], [True], [True], [True, True]])
=======
def lists_column():
    return [[4, 2, 3, 1], [1, 2, None, 4], [-10, 10, 10, 0]]
>>>>>>> 81e65ee3


def test_concatenate_rows(test_data):
    arrow_tbl = pa.Table.from_arrays(test_data[0], names=["a", "b"])
    plc_tbl = plc.interop.from_arrow(arrow_tbl)

    res = plc.lists.concatenate_rows(plc_tbl)

    expect = pa.array([pair[0] + pair[1] for pair in zip(*test_data[0])])

    assert_column_eq(expect, res)


@pytest.mark.parametrize(
    "test_data, dropna, expected",
    [
        (
            [[[1, 2], [3, 4], [5]], [[6], None, [7, 8, 9]]],
            False,
            [[1, 2, 3, 4, 5], None],
        ),
        (
            [[[1, 2], [3, 4], [5, None]], [[6], [None], [7, 8, 9]]],
            True,
            [[1, 2, 3, 4, 5, None], [6, None, 7, 8, 9]],
        ),
    ],
)
def test_concatenate_list_elements(test_data, dropna, expected):
    arr = pa.array(test_data)
    plc_column = plc.interop.from_arrow(arr)

    res = plc.lists.concatenate_list_elements(plc_column, dropna)

    expect = pa.array(expected)

    assert_column_eq(expect, res)


def test_contains_scalar(list_column, scalar):
    arr = pa.array(list_column)

    plc_column = plc.interop.from_arrow(arr)
    plc_scalar = plc.interop.from_arrow(scalar)
    res = plc.lists.contains(plc_column, plc_scalar)

    expect = pa.array([True, False, False, False])

    assert_column_eq(expect, res)


def test_contains_list_column(list_column, column):
    list_column1 = list_column
    list_column2, _ = column
    arr1 = pa.array(list_column1)
    arr2 = pa.array(list_column2)

    plc_column1 = plc.interop.from_arrow(arr1)
    plc_column2 = plc.interop.from_arrow(arr2)
    res = plc.lists.contains(plc_column1, plc_column2)

    expect = pa.array([False, True, True, True])

    assert_column_eq(expect, res)


@pytest.mark.parametrize(
    "list_column, expected",
    [
        (
            [[1, None], [1, 3, 4], [5, None]],
            [True, False, True],
        ),
        (
            [[1, None], None, [5]],
            [True, None, False],
        ),
    ],
)
def test_contains_nulls(list_column, expected):
    arr = pa.array(list_column)
    plc_column = plc.interop.from_arrow(arr)
    res = plc.lists.contains_nulls(plc_column)

    expect = pa.array(expected)

    assert_column_eq(expect, res)


def test_index_of_scalar(list_column, scalar):
    arr = pa.array(list_column)

    plc_column = plc.interop.from_arrow(arr)
    plc_scalar = plc.interop.from_arrow(scalar)
    res = plc.lists.index_of(plc_column, plc_scalar, True)

    expect = pa.array([1, -1, -1, -1], type=pa.int32())

    assert_column_eq(expect, res)


def test_index_of_list_column(list_column, column):
    arr1 = pa.array(list_column)
    arr2, expect = column
    plc_column1 = plc.interop.from_arrow(arr1)
    plc_column2 = plc.interop.from_arrow(arr2)
    res = plc.lists.index_of(plc_column1, plc_column2, True)

    expect = pa.array(column[1], type=pa.int32())

    assert_column_eq(expect, res)


def test_reverse(list_column):
    arr = pa.array(list_column)
    plc_column = plc.interop.from_arrow(arr)

    res = plc.lists.reverse(plc_column)

    expect = pa.array([lst[::-1] for lst in list_column])

    assert_column_eq(expect, res)


def test_segmented_gather(test_data):
    list_column1, list_column2 = test_data[0]

    plc_column1 = plc.interop.from_arrow(pa.array(list_column1))
    plc_column2 = plc.interop.from_arrow(pa.array(list_column2))

    res = plc.lists.segmented_gather(plc_column2, plc_column1)

    expect = pa.array([[8, 9], [14], [0], [0, 0]])

    assert_column_eq(expect, res)


def test_extract_list_element_scalar(list_column):
    plc_column = plc.interop.from_arrow(pa.array(list_column))

    res = plc.lists.extract_list_element(plc_column, 0)
    expect = pa.compute.list_element(list_column, 0)

    assert_column_eq(expect, res)


def test_extract_list_element_column(list_column):
    plc_column = plc.interop.from_arrow(pa.array(list_column))
    indices = plc.interop.from_arrow(pa.array([0, 1, -4, -1]))

    res = plc.lists.extract_list_element(plc_column, indices)
    expect = pa.array([0, None, None, 7])

    assert_column_eq(expect, res)


def test_count_elements(test_data):
    arr = pa.array(test_data[0][1])
    plc_column = plc.interop.from_arrow(arr)
    res = plc.lists.count_elements(plc_column)

    expect = pa.array([1, 1, 0, 3], type=pa.int32())

    assert_column_eq(expect, res)


<<<<<<< HEAD
def test_apply_boolean_mask(list_column, bool_column):
    arr = pa.array(list_column)
    plc_column = plc.interop.from_arrow(arr)
    plc_bool_column = plc.interop.from_arrow(bool_column)

    res = plc.lists.apply_boolean_mask(plc_column, plc_bool_column)

    expect = pa.array([[1], [2], [5], [6, 7]])

    assert_column_eq(expect, res)


def test_distinct():
    list_column = [[0, 1, 2, 3, 2], [3, 1, 2], None, [4, None, None, 5]]
    arr = pa.array(list_column)
    plc_column = plc.interop.from_arrow(arr)

    res = plc.lists.distinct(plc_column, True, True)

    expect = pa.array([[0, 1, 2, 3], [3, 1, 2], None, [4, None, 5]])

    assert_column_eq(expect, res)
=======
@pytest.mark.parametrize(
    "ascending,na_position,expected",
    [
        (
            True,
            plc.types.NullOrder.BEFORE,
            [[1, 2, 3, 4], [None, 1, 2, 4], [-10, 0, 10, 10]],
        ),
        (
            True,
            plc.types.NullOrder.AFTER,
            [[1, 2, 3, 4], [1, 2, 4, None], [-10, 0, 10, 10]],
        ),
        (
            False,
            plc.types.NullOrder.BEFORE,
            [[4, 3, 2, 1], [4, 2, 1, None], [10, 10, 0, -10]],
        ),
        (
            False,
            plc.types.NullOrder.AFTER,
            [[4, 3, 2, 1], [None, 4, 2, 1], [10, 10, 0, -10]],
        ),
        (
            False,
            plc.types.NullOrder.AFTER,
            [[4, 3, 2, 1], [None, 4, 2, 1], [10, 10, 0, -10]],
        ),
    ],
)
def test_sort_lists(lists_column, ascending, na_position, expected):
    plc_column = plc.interop.from_arrow(pa.array(lists_column))
    res = plc.lists.sort_lists(plc_column, ascending, na_position, False)
    res_stable = plc.lists.sort_lists(plc_column, ascending, na_position, True)

    expect = pa.array(expected)

    assert_column_eq(expect, res)
    assert_column_eq(expect, res_stable)
>>>>>>> 81e65ee3
<|MERGE_RESOLUTION|>--- conflicted
+++ resolved
@@ -28,13 +28,13 @@
 
 
 @pytest.fixture
-<<<<<<< HEAD
 def bool_column():
     return pa.array([[False, True], [True], [True], [True, True]])
-=======
+
+
+@pytest.fixture
 def lists_column():
     return [[4, 2, 3, 1], [1, 2, None, 4], [-10, 10, 10, 0]]
->>>>>>> 81e65ee3
 
 
 def test_concatenate_rows(test_data):
@@ -201,7 +201,6 @@
     assert_column_eq(expect, res)
 
 
-<<<<<<< HEAD
 def test_apply_boolean_mask(list_column, bool_column):
     arr = pa.array(list_column)
     plc_column = plc.interop.from_arrow(arr)
@@ -224,7 +223,8 @@
     expect = pa.array([[0, 1, 2, 3], [3, 1, 2], None, [4, None, 5]])
 
     assert_column_eq(expect, res)
-=======
+
+
 @pytest.mark.parametrize(
     "ascending,na_position,expected",
     [
@@ -263,5 +263,4 @@
     expect = pa.array(expected)
 
     assert_column_eq(expect, res)
-    assert_column_eq(expect, res_stable)
->>>>>>> 81e65ee3
+    assert_column_eq(expect, res_stable)