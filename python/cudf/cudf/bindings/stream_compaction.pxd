--- conflicted
+++ resolved
@@ -30,12 +30,7 @@
     cdef cudf_table drop_nulls(
         const cudf_table &input,
         const cudf_table &keys,
-<<<<<<< HEAD
-        const any_or_all drop_if,
-        const gdf_size_type valid_threshold
-=======
         const gdf_size_type keep_threshold
->>>>>>> 53167c96
     ) except +
 
     cdef cudf_table drop_duplicates(
