--- conflicted
+++ resolved
@@ -8,11 +8,7 @@
 from typing import FrozenSet, Set, Union
 
 import numpy as np
-<<<<<<< HEAD
-=======
 import pandas as pd
-from nvtx import annotate
->>>>>>> b64e8625
 
 import rmm
 
