--- conflicted
+++ resolved
@@ -12,13 +12,7 @@
 import fsspec.implementations.local
 import numpy as np
 import pandas as pd
-<<<<<<< HEAD
 from fsspec.core import expand_paths_if_needed, get_fs_token_paths
-from pyarrow import PythonFile as ArrowPythonFile
-from pyarrow.lib import NativeFile
-=======
-from fsspec.core import get_fs_token_paths
->>>>>>> 79a5a97b
 
 from cudf.core._compat import PANDAS_LT_300
 from cudf.utils.docutils import docfmt_partial
