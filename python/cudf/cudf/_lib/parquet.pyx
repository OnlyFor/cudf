--- conflicted
+++ resolved
@@ -32,8 +32,6 @@
 import pyarrow as pa
 
 from cudf._libxx.table cimport *
-<<<<<<< HEAD
-=======
 
 
 cpdef generate_pandas_metadata(Table table, index):
@@ -86,7 +84,6 @@
     md = metadata[b'pandas']
     json_str = md.decode("utf-8")
     return json_str
->>>>>>> ad36bdd1
 
 cpdef read_parquet(filepath_or_buffer, columns=None, row_group=None,
                    skip_rows=None, num_rows=None,
@@ -158,10 +155,7 @@
 cpdef write_parquet(
         Table table,
         path,
-<<<<<<< HEAD
-=======
         index=None,
->>>>>>> ad36bdd1
         compression=None,
         statistics="ROWGROUP"):
     """
@@ -178,17 +172,6 @@
     cdef unique_ptr[table_metadata] tbl_meta = \
         make_unique[table_metadata]()
 
-<<<<<<< HEAD
-    # Set the column names from the existing Table object
-    cdef vector[string] cols = [str.encode(s) for s in table._data.keys()]
-    tbl_meta.get().column_names = cols
-
-    cdef compression_type comp_type
-    if compression is None:
-        comp_type = compression_type.none
-    elif compression == "snappy":
-        comp_type = compression_type.snappy
-=======
     cdef vector[string] column_names
     cdef map[string, string] user_data
     cdef table_view tv = table.data_view()
@@ -220,7 +203,6 @@
         comp_type = compression_type.NONE
     elif compression == "snappy":
         comp_type = compression_type.SNAPPY
->>>>>>> ad36bdd1
     else:
         raise ValueError("Unsupported `compression` type")
 
@@ -235,10 +217,6 @@
     else:
         raise ValueError("Unsupported `statistics_freq` type")
 
-<<<<<<< HEAD
-    cdef table_view tv = table.view()
-=======
->>>>>>> ad36bdd1
     cdef write_parquet_args args
 
     # Perform write
