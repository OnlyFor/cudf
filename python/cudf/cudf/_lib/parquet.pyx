# Copyright (c) 2019-2024, NVIDIA CORPORATION.

import io

import pyarrow as pa

import cudf
from cudf.core.buffer import acquire_spill_lock

try:
    import ujson as json
except ImportError:
    import json

import numpy as np

from cython.operator cimport dereference

from cudf.api.types import is_list_like

from cudf._lib.utils cimport _data_from_columns, data_from_pylibcudf_io

from cudf._lib.utils import _index_level_name, generate_pandas_metadata

from libc.stdint cimport int64_t, uint8_t
from libcpp cimport bool
from libcpp.map cimport map
from libcpp.memory cimport make_unique, unique_ptr
from libcpp.string cimport string
from libcpp.unordered_map cimport unordered_map
from libcpp.utility cimport move
from libcpp.vector cimport vector

cimport pylibcudf.libcudf.io.data_sink as cudf_io_data_sink
cimport pylibcudf.libcudf.io.types as cudf_io_types
from pylibcudf.expressions cimport Expression
from pylibcudf.io.datasource cimport NativeFileDatasource
from pylibcudf.io.parquet cimport ChunkedParquetReader
from pylibcudf.libcudf.io.parquet cimport (
    chunked_parquet_writer_options,
    merge_row_group_metadata as parquet_merge_metadata,
    parquet_chunked_writer as cpp_parquet_chunked_writer,
    parquet_writer_options,
    write_parquet as parquet_writer,
)
from pylibcudf.libcudf.io.parquet_metadata cimport (
    parquet_metadata,
    read_parquet_metadata as parquet_metadata_reader,
)
from pylibcudf.libcudf.io.types cimport (
    column_in_metadata,
    table_input_metadata,
)
from pylibcudf.libcudf.table.table_view cimport table_view
from pylibcudf.libcudf.types cimport size_type

from cudf._lib.column cimport Column
from cudf._lib.io.utils cimport (
    add_df_col_struct_names,
    make_sinks_info,
    make_source_info,
)
from cudf._lib.utils cimport table_view_from_table

from pyarrow.lib import NativeFile

import pylibcudf as plc

from pylibcudf cimport Table

from cudf.utils.ioutils import _ROW_GROUP_SIZE_BYTES_DEFAULT


cdef class BufferArrayFromVector:
    cdef Py_ssize_t length
    cdef unique_ptr[vector[uint8_t]] in_vec

    # these two things declare part of the buffer interface
    cdef Py_ssize_t shape[1]
    cdef Py_ssize_t strides[1]

    @staticmethod
    cdef BufferArrayFromVector from_unique_ptr(
        unique_ptr[vector[uint8_t]] in_vec
    ):
        cdef BufferArrayFromVector buf = BufferArrayFromVector()
        buf.in_vec = move(in_vec)
        buf.length = dereference(buf.in_vec).size()
        return buf

    def __getbuffer__(self, Py_buffer *buffer, int flags):
        cdef Py_ssize_t itemsize = sizeof(uint8_t)

        self.shape[0] = self.length
        self.strides[0] = 1

        buffer.buf = dereference(self.in_vec).data()

        buffer.format = NULL  # byte
        buffer.internal = NULL
        buffer.itemsize = itemsize
        buffer.len = self.length * itemsize   # product(shape) * itemsize
        buffer.ndim = 1
        buffer.obj = self
        buffer.readonly = 0
        buffer.shape = self.shape
        buffer.strides = self.strides
        buffer.suboffsets = NULL

    def __releasebuffer__(self, Py_buffer *buffer):
        pass


def _parse_metadata(meta):
    file_is_range_index = False
    file_index_cols = None
    file_column_dtype = None

    if 'index_columns' in meta and len(meta['index_columns']) > 0:
        file_index_cols = meta['index_columns']

        if isinstance(file_index_cols[0], dict) and \
                file_index_cols[0]['kind'] == 'range':
            file_is_range_index = True
    if 'column_indexes' in meta and len(meta['column_indexes']) == 1:
        file_column_dtype = meta['column_indexes'][0]["numpy_type"]
    return file_is_range_index, file_index_cols, file_column_dtype


cdef object _process_metadata(object df,
                              list names,
                              dict child_names,
                              list per_file_user_data,
                              object row_groups,
                              object filepaths_or_buffers,
                              list pa_buffers,
                              bool allow_range_index,
                              bool use_pandas_metadata,
                              size_type nrows=-1,
                              int64_t skip_rows=0,
                              ):

    add_df_col_struct_names(df, child_names)
    index_col = None
    is_range_index = True
    column_index_type = None
    index_col_names = None
    meta = None
    for single_file in per_file_user_data:
        if b'pandas' not in single_file:
            continue
        json_str = single_file[b'pandas'].decode('utf-8')
        meta = json.loads(json_str)
        file_is_range_index, index_col, column_index_type = _parse_metadata(meta)
        is_range_index &= file_is_range_index

        if not file_is_range_index and index_col is not None \
                and index_col_names is None:
            index_col_names = {}
            for idx_col in index_col:
                for c in meta['columns']:
                    if c['field_name'] == idx_col:
                        index_col_names[idx_col] = c['name']

    if meta is not None:
        # Book keep each column metadata as the order
        # of `meta["columns"]` and `column_names` are not
        # guaranteed to be deterministic and same always.
        meta_data_per_column = {
            col_meta['name']: col_meta for col_meta in meta["columns"]
        }

        # update the decimal precision of each column
        for col in names:
            if isinstance(df._data[col].dtype, cudf.core.dtypes.DecimalDtype):
                df._data[col].dtype.precision = (
                    meta_data_per_column[col]["metadata"]["precision"]
                )

    # Set the index column
    if index_col is not None and len(index_col) > 0:
        if is_range_index:
            if not allow_range_index:
                return df

            if len(per_file_user_data) > 1:
                range_index_meta = {
                    "kind": "range",
                    "name": None,
                    "start": 0,
                    "stop": len(df),
                    "step": 1
                }
            else:
                range_index_meta = index_col[0]

            if row_groups is not None:
                per_file_metadata = [
                    pa.parquet.read_metadata(
                        # Pyarrow cannot read directly from bytes
                        io.BytesIO(s) if isinstance(s, bytes) else s
                    ) for s in (
                        pa_buffers or filepaths_or_buffers
                    )
                ]

                filtered_idx = []
                for i, file_meta in enumerate(per_file_metadata):
                    row_groups_i = []
                    start = 0
                    for row_group in range(file_meta.num_row_groups):
                        stop = start + file_meta.row_group(row_group).num_rows
                        row_groups_i.append((start, stop))
                        start = stop

                    for rg in row_groups[i]:
                        filtered_idx.append(
                            cudf.RangeIndex(
                                start=row_groups_i[rg][0],
                                stop=row_groups_i[rg][1],
                                step=range_index_meta['step']
                            )
                        )

                if len(filtered_idx) > 0:
                    idx = cudf.concat(filtered_idx)
                else:
                    idx = cudf.Index._from_column(cudf.core.column.column_empty(0))
            else:
                start = range_index_meta["start"] + skip_rows
                stop = range_index_meta["stop"]
                if nrows != -1:
                    stop = start + nrows
                idx = cudf.RangeIndex(
                    start=start,
                    stop=stop,
                    step=range_index_meta['step'],
                    name=range_index_meta['name']
                )

            df._index = idx
        elif set(index_col).issubset(names):
            index_data = df[index_col]
            actual_index_names = list(index_col_names.values())
            if len(index_data._data) == 1:
                idx = cudf.Index._from_column(
                    index_data._data.columns[0],
                    name=actual_index_names[0]
                )
            else:
                idx = cudf.MultiIndex.from_frame(
                    index_data,
                    names=actual_index_names
                )
            df.drop(columns=index_col, inplace=True)
            df._index = idx
        else:
            if use_pandas_metadata:
                df.index.names = index_col

    if len(df._data.names) == 0 and column_index_type is not None:
        df._data.label_dtype = cudf.dtype(column_index_type)

    return df


def read_parquet_chunked(
    filepaths_or_buffers,
    columns=None,
    row_groups=None,
    use_pandas_metadata=True,
    allow_mismatched_pq_schemas=False,
    size_t chunk_read_limit=0,
    size_t pass_read_limit=1024000000,
    size_type nrows=-1,
    int64_t skip_rows=0,
    allow_mismatched_pq_schemas=False
):
    # Convert NativeFile buffers to NativeFileDatasource,
    # but save original buffers in case we need to use
    # pyarrow for metadata processing
    # (See: https://github.com/rapidsai/cudf/issues/9599)

    pa_buffers = []

    new_bufs = []
    for i, datasource in enumerate(filepaths_or_buffers):
        if isinstance(datasource, NativeFile):
            new_bufs.append(NativeFileDatasource(datasource))
        else:
            new_bufs.append(datasource)

    # Note: If this function ever takes accepts filters
    # allow_range_index needs to be False when a filter is passed
    # (see read_parquet)
    allow_range_index = columns is not None and len(columns) != 0

    reader = ChunkedParquetReader(
        source_info=plc.io.SourceInfo(new_bufs),
        columns=columns,
        row_groups=row_groups,
        use_pandas_metadata=use_pandas_metadata,
<<<<<<< HEAD
        allow_mismatched_pq_schemas=allow_mismatched_pq_schemas,
=======
>>>>>>> b94db353
        chunk_read_limit=chunk_read_limit,
        pass_read_limit=pass_read_limit,
        skip_rows=skip_rows,
        nrows=nrows,
        allow_mismatched_pq_schemas=allow_mismatched_pq_schemas,
    )

    tbl_w_meta = reader.read_chunk()
    column_names = tbl_w_meta.column_names(include_children=False)
    child_names = tbl_w_meta.child_names
    per_file_user_data = tbl_w_meta.per_file_user_data
    concatenated_columns = tbl_w_meta.tbl.columns()

    # save memory
    del tbl_w_meta

    cdef Table tbl
    while reader.has_next():
        tbl = reader.read_chunk().tbl

        for i in range(tbl.num_columns()):
            concatenated_columns[i] = plc.concatenate.concatenate(
                [concatenated_columns[i], tbl._columns[i]]
            )
            # Drop residual columns to save memory
            tbl._columns[i] = None

    df = cudf.DataFrame._from_data(
        *_data_from_columns(
            columns=[Column.from_pylibcudf(plc) for plc in concatenated_columns],
            column_names=column_names,
            index_names=None
        )
    )
    df = _process_metadata(df, column_names, child_names,
                           per_file_user_data, row_groups,
                           filepaths_or_buffers, pa_buffers,
                           allow_range_index, use_pandas_metadata,
                           nrows=nrows, skip_rows=skip_rows)
    return df


cpdef read_parquet(filepaths_or_buffers, columns=None, row_groups=None,
                   use_pandas_metadata=True,
                   Expression filters=None,
                   size_type nrows=-1,
                   int64_t skip_rows=0,
                   allow_mismatched_pq_schemas=False):
    """
    Cython function to call into libcudf API, see `read_parquet`.

    filters, if not None, should be an Expression that evaluates to a
    boolean predicate as a function of columns being read.

    See Also
    --------
    cudf.io.parquet.read_parquet
    cudf.io.parquet.to_parquet
    """

    # Convert NativeFile buffers to NativeFileDatasource,
    # but save original buffers in case we need to use
    # pyarrow for metadata processing
    # (See: https://github.com/rapidsai/cudf/issues/9599)
    pa_buffers = []
    for i, datasource in enumerate(filepaths_or_buffers):
        if isinstance(datasource, NativeFile):
            pa_buffers.append(datasource)
            filepaths_or_buffers[i] = NativeFileDatasource(datasource)

    allow_range_index = True
    if columns is not None and len(columns) == 0 or filters:
        allow_range_index = False

    # Read Parquet

    tbl_w_meta = plc.io.parquet.read_parquet(
        plc.io.SourceInfo(filepaths_or_buffers),
        columns,
        row_groups,
        filters,
        convert_strings_to_categories = False,
        use_pandas_metadata = use_pandas_metadata,
        skip_rows = skip_rows,
        nrows = nrows,
        allow_mismatched_pq_schemas=allow_mismatched_pq_schemas,
    )

    df = cudf.DataFrame._from_data(
        *data_from_pylibcudf_io(tbl_w_meta)
    )

    df = _process_metadata(df, tbl_w_meta.column_names(include_children=False),
                           tbl_w_meta.child_names, tbl_w_meta.per_file_user_data,
                           row_groups, filepaths_or_buffers, pa_buffers,
                           allow_range_index, use_pandas_metadata,
                           nrows=nrows, skip_rows=skip_rows)
    return df

cpdef read_parquet_metadata(filepaths_or_buffers):
    """
    Cython function to call into libcudf API, see `read_parquet_metadata`.

    See Also
    --------
    cudf.io.parquet.read_parquet
    cudf.io.parquet.to_parquet
    """
    # Convert NativeFile buffers to NativeFileDatasource
    for i, datasource in enumerate(filepaths_or_buffers):
        if isinstance(datasource, NativeFile):
            filepaths_or_buffers[i] = NativeFileDatasource(datasource)

    cdef cudf_io_types.source_info source = make_source_info(filepaths_or_buffers)

    args = move(source)

    cdef parquet_metadata c_result

    # Read Parquet metadata
    with nogil:
        c_result = move(parquet_metadata_reader(args))

    # access and return results
    num_rows = c_result.num_rows()
    num_rowgroups = c_result.num_rowgroups()

    # extract row group metadata and sanitize keys
    row_group_metadata = [{k.decode(): v for k, v in metadata}
                          for metadata in c_result.rowgroup_metadata()]

    # read all column names including index column, if any
    col_names = [info.name().decode() for info in c_result.schema().root().children()]

    # access the Parquet file_footer to find the index
    index_col = None
    cdef unordered_map[string, string] file_footer = c_result.metadata()

    # get index column name(s)
    index_col_names = None
    json_str = file_footer[b'pandas'].decode('utf-8')
    meta = None
    if json_str != "":
        meta = json.loads(json_str)
        file_is_range_index, index_col, _ = _parse_metadata(meta)
        if not file_is_range_index and index_col is not None \
                and index_col_names is None:
            index_col_names = {}
            for idx_col in index_col:
                for c in meta['columns']:
                    if c['field_name'] == idx_col:
                        index_col_names[idx_col] = c['name']

    # remove the index column from the list of column names
    # only if index_col_names is not None
    if index_col_names is not None:
        col_names = [name for name in col_names if name not in index_col_names]

    # num_columns = length of list(col_names)
    num_columns = len(col_names)

    # return the metadata
    return num_rows, num_rowgroups, col_names, num_columns, row_group_metadata


@acquire_spill_lock()
def write_parquet(
    table,
    object filepaths_or_buffers,
    object index=None,
    object compression="snappy",
    object statistics="ROWGROUP",
    object metadata_file_path=None,
    object int96_timestamps=False,
    object row_group_size_bytes=_ROW_GROUP_SIZE_BYTES_DEFAULT,
    object row_group_size_rows=None,
    object max_page_size_bytes=None,
    object max_page_size_rows=None,
    object max_dictionary_size=None,
    object partitions_info=None,
    object force_nullable_schema=False,
    header_version="1.0",
    use_dictionary=True,
    object skip_compression=None,
    object column_encoding=None,
    object column_type_length=None,
    object output_as_binary=None,
    write_arrow_schema=False,
):
    """
    Cython function to call into libcudf API, see `write_parquet`.

    See Also
    --------
    cudf.io.parquet.write_parquet
    """

    # Create the write options
    cdef table_input_metadata tbl_meta

    cdef vector[map[string, string]] user_data
    cdef table_view tv
    cdef vector[unique_ptr[cudf_io_data_sink.data_sink]] _data_sinks
    cdef cudf_io_types.sink_info sink = make_sinks_info(
        filepaths_or_buffers, _data_sinks
    )

    if index is True or (
        index is None and not isinstance(table._index, cudf.RangeIndex)
    ):
        tv = table_view_from_table(table)
        tbl_meta = table_input_metadata(tv)
        for level, idx_name in enumerate(table._index.names):
            tbl_meta.column_metadata[level].set_name(
                str.encode(
                    _index_level_name(idx_name, level, table._column_names)
                )
            )
        num_index_cols_meta = len(table._index.names)
    else:
        tv = table_view_from_table(table, ignore_index=True)
        tbl_meta = table_input_metadata(tv)
        num_index_cols_meta = 0

    for i, name in enumerate(table._column_names, num_index_cols_meta):
        if not isinstance(name, str):
            if cudf.get_option("mode.pandas_compatible"):
                tbl_meta.column_metadata[i].set_name(str(name).encode())
            else:
                raise ValueError(
                    "Writing a Parquet file requires string column names"
                )
        else:
            tbl_meta.column_metadata[i].set_name(name.encode())

        _set_col_metadata(
            table[name]._column,
            tbl_meta.column_metadata[i],
            force_nullable_schema,
            None,
            skip_compression,
            column_encoding,
            column_type_length,
            output_as_binary
        )

    cdef map[string, string] tmp_user_data
    if partitions_info is not None:
        for start_row, num_row in partitions_info:
            partitioned_df = table.iloc[start_row: start_row + num_row].copy(
                deep=False
            )
            pandas_metadata = generate_pandas_metadata(partitioned_df, index)
            tmp_user_data[str.encode("pandas")] = str.encode(pandas_metadata)
            user_data.push_back(tmp_user_data)
            tmp_user_data.clear()
    else:
        pandas_metadata = generate_pandas_metadata(table, index)
        tmp_user_data[str.encode("pandas")] = str.encode(pandas_metadata)
        user_data.push_back(tmp_user_data)

    if header_version not in ("1.0", "2.0"):
        raise ValueError(
            f"Invalid parquet header version: {header_version}. "
            "Valid values are '1.0' and '2.0'"
        )

    cdef cudf_io_types.dictionary_policy dict_policy = (
        cudf_io_types.dictionary_policy.ADAPTIVE
        if use_dictionary
        else cudf_io_types.dictionary_policy.NEVER
    )

    cdef cudf_io_types.compression_type comp_type = _get_comp_type(compression)
    cdef cudf_io_types.statistics_freq stat_freq = _get_stat_freq(statistics)

    cdef unique_ptr[vector[uint8_t]] out_metadata_c
    cdef vector[string] c_column_chunks_file_paths
    cdef bool _int96_timestamps = int96_timestamps
    cdef vector[cudf_io_types.partition_info] partitions

    # Perform write
    cdef parquet_writer_options args = move(
        parquet_writer_options.builder(sink, tv)
        .metadata(tbl_meta)
        .key_value_metadata(move(user_data))
        .compression(comp_type)
        .stats_level(stat_freq)
        .int96_timestamps(_int96_timestamps)
        .write_v2_headers(header_version == "2.0")
        .dictionary_policy(dict_policy)
        .utc_timestamps(False)
        .write_arrow_schema(write_arrow_schema)
        .build()
    )
    if partitions_info is not None:
        partitions.reserve(len(partitions_info))
        for part in partitions_info:
            partitions.push_back(
                cudf_io_types.partition_info(part[0], part[1])
            )
        args.set_partitions(move(partitions))
    if metadata_file_path is not None:
        if is_list_like(metadata_file_path):
            for path in metadata_file_path:
                c_column_chunks_file_paths.push_back(str.encode(path))
        else:
            c_column_chunks_file_paths.push_back(
                str.encode(metadata_file_path)
            )
        args.set_column_chunks_file_paths(move(c_column_chunks_file_paths))
    if row_group_size_bytes is not None:
        args.set_row_group_size_bytes(row_group_size_bytes)
    if row_group_size_rows is not None:
        args.set_row_group_size_rows(row_group_size_rows)
    if max_page_size_bytes is not None:
        args.set_max_page_size_bytes(max_page_size_bytes)
    if max_page_size_rows is not None:
        args.set_max_page_size_rows(max_page_size_rows)
    if max_dictionary_size is not None:
        args.set_max_dictionary_size(max_dictionary_size)

    with nogil:
        out_metadata_c = move(parquet_writer(args))

    if metadata_file_path is not None:
        out_metadata_py = BufferArrayFromVector.from_unique_ptr(
            move(out_metadata_c)
        )
        return np.asarray(out_metadata_py)
    else:
        return None


cdef class ParquetWriter:
    """
    ParquetWriter lets you incrementally write out a Parquet file from a series
    of cudf tables

    Parameters
    ----------
    filepath_or_buffer : str, io.IOBase, os.PathLike, or list
        File path or buffer to write to. The argument may also correspond
        to a list of file paths or buffers.
    index : bool or None, default None
        If ``True``, include a dataframe's index(es) in the file output.
        If ``False``, they will not be written to the file. If ``None``,
        index(es) other than RangeIndex will be saved as columns.
    compression : {'snappy', None}, default 'snappy'
        Name of the compression to use. Use ``None`` for no compression.
    statistics : {'ROWGROUP', 'PAGE', 'COLUMN', 'NONE'}, default 'ROWGROUP'
        Level at which column statistics should be included in file.
    row_group_size_bytes: int, default 134217728
        Maximum size of each stripe of the output.
        By default, 134217728 (128MB) will be used.
    row_group_size_rows: int, default 1000000
        Maximum number of rows of each stripe of the output.
        By default, 1000000 (10^6 rows) will be used.
    max_page_size_bytes: int, default 524288
        Maximum uncompressed size of each page of the output.
        By default, 524288 (512KB) will be used.
    max_page_size_rows: int, default 20000
        Maximum number of rows of each page of the output.
        By default, 20000 will be used.
    max_dictionary_size: int, default 1048576
        Maximum size of the dictionary page for each output column chunk. Dictionary
        encoding for column chunks that exceeds this limit will be disabled.
        By default, 1048576 (1MB) will be used.
    use_dictionary : bool, default True
        If ``True``, enable dictionary encoding for Parquet page data
        subject to ``max_dictionary_size`` constraints.
        If ``False``, disable dictionary encoding for Parquet page data.
    store_schema : bool, default False
        If ``True``, enable computing and writing arrow schema to Parquet
        file footer's key-value metadata section for faithful round-tripping.
    See Also
    --------
    cudf.io.parquet.write_parquet
    """
    cdef bool initialized
    cdef unique_ptr[cpp_parquet_chunked_writer] writer
    cdef table_input_metadata tbl_meta
    cdef cudf_io_types.sink_info sink
    cdef vector[unique_ptr[cudf_io_data_sink.data_sink]] _data_sink
    cdef cudf_io_types.statistics_freq stat_freq
    cdef cudf_io_types.compression_type comp_type
    cdef object index
    cdef size_t row_group_size_bytes
    cdef size_type row_group_size_rows
    cdef size_t max_page_size_bytes
    cdef size_type max_page_size_rows
    cdef size_t max_dictionary_size
    cdef cudf_io_types.dictionary_policy dict_policy
    cdef bool write_arrow_schema

    def __cinit__(self, object filepath_or_buffer, object index=None,
                  object compression="snappy", str statistics="ROWGROUP",
                  int row_group_size_bytes=_ROW_GROUP_SIZE_BYTES_DEFAULT,
                  int row_group_size_rows=1000000,
                  int max_page_size_bytes=524288,
                  int max_page_size_rows=20000,
                  int max_dictionary_size=1048576,
                  bool use_dictionary=True,
                  bool store_schema=False):
        filepaths_or_buffers = (
            list(filepath_or_buffer)
            if is_list_like(filepath_or_buffer)
            else [filepath_or_buffer]
        )
        self.sink = make_sinks_info(filepaths_or_buffers, self._data_sink)
        self.stat_freq = _get_stat_freq(statistics)
        self.comp_type = _get_comp_type(compression)
        self.index = index
        self.initialized = False
        self.row_group_size_bytes = row_group_size_bytes
        self.row_group_size_rows = row_group_size_rows
        self.max_page_size_bytes = max_page_size_bytes
        self.max_page_size_rows = max_page_size_rows
        self.max_dictionary_size = max_dictionary_size
        self.dict_policy = (
            cudf_io_types.dictionary_policy.ADAPTIVE
            if use_dictionary
            else cudf_io_types.dictionary_policy.NEVER
        )
        self.write_arrow_schema = store_schema

    def write_table(self, table, object partitions_info=None):
        """ Writes a single table to the file """
        if not self.initialized:
            self._initialize_chunked_state(
                table,
                num_partitions=len(partitions_info) if partitions_info else 1
            )

        cdef table_view tv
        if self.index is not False and (
            table._index.name is not None or
                isinstance(table._index, cudf.core.multiindex.MultiIndex)):
            tv = table_view_from_table(table)
        else:
            tv = table_view_from_table(table, ignore_index=True)

        cdef vector[cudf_io_types.partition_info] partitions
        if partitions_info is not None:
            for part in partitions_info:
                partitions.push_back(
                    cudf_io_types.partition_info(part[0], part[1])
                )

        with nogil:
            self.writer.get()[0].write(tv, partitions)

    def close(self, object metadata_file_path=None):
        cdef unique_ptr[vector[uint8_t]] out_metadata_c
        cdef vector[string] column_chunks_file_paths

        if not self.initialized:
            return None

        # Update metadata-collection options
        if metadata_file_path is not None:
            if is_list_like(metadata_file_path):
                for path in metadata_file_path:
                    column_chunks_file_paths.push_back(str.encode(path))
            else:
                column_chunks_file_paths.push_back(
                    str.encode(metadata_file_path)
                )

        with nogil:
            out_metadata_c = move(
                self.writer.get()[0].close(column_chunks_file_paths)
            )

        if metadata_file_path is not None:
            out_metadata_py = BufferArrayFromVector.from_unique_ptr(
                move(out_metadata_c)
            )
            return np.asarray(out_metadata_py)
        return None

    def __enter__(self):
        return self

    def __exit__(self, *args):
        self.close()

    def _initialize_chunked_state(self, table, num_partitions=1):
        """ Prepares all the values required to build the
        chunked_parquet_writer_options and creates a writer"""
        cdef table_view tv

        # Set the table_metadata
        num_index_cols_meta = 0
        self.tbl_meta = table_input_metadata(
            table_view_from_table(table, ignore_index=True))
        if self.index is not False:
            if isinstance(table._index, cudf.core.multiindex.MultiIndex):
                tv = table_view_from_table(table)
                self.tbl_meta = table_input_metadata(tv)
                for level, idx_name in enumerate(table._index.names):
                    self.tbl_meta.column_metadata[level].set_name(
                        (str.encode(idx_name))
                    )
                num_index_cols_meta = len(table._index.names)
            else:
                if table._index.name is not None:
                    tv = table_view_from_table(table)
                    self.tbl_meta = table_input_metadata(tv)
                    self.tbl_meta.column_metadata[0].set_name(
                        str.encode(table._index.name)
                    )
                    num_index_cols_meta = 1

        for i, name in enumerate(table._column_names, num_index_cols_meta):
            self.tbl_meta.column_metadata[i].set_name(name.encode())
            _set_col_metadata(
                table[name]._column,
                self.tbl_meta.column_metadata[i],
            )

        index = (
            False if isinstance(table._index, cudf.RangeIndex) else self.index
        )
        pandas_metadata = generate_pandas_metadata(table, index)
        cdef map[string, string] tmp_user_data
        tmp_user_data[str.encode("pandas")] = str.encode(pandas_metadata)
        cdef vector[map[string, string]] user_data
        user_data = vector[map[string, string]](num_partitions, tmp_user_data)

        cdef chunked_parquet_writer_options args
        with nogil:
            args = move(
                chunked_parquet_writer_options.builder(self.sink)
                .metadata(self.tbl_meta)
                .key_value_metadata(move(user_data))
                .compression(self.comp_type)
                .stats_level(self.stat_freq)
                .row_group_size_bytes(self.row_group_size_bytes)
                .row_group_size_rows(self.row_group_size_rows)
                .max_page_size_bytes(self.max_page_size_bytes)
                .max_page_size_rows(self.max_page_size_rows)
                .max_dictionary_size(self.max_dictionary_size)
                .write_arrow_schema(self.write_arrow_schema)
                .build()
            )
            args.set_dictionary_policy(self.dict_policy)
            self.writer.reset(new cpp_parquet_chunked_writer(args))
        self.initialized = True


cpdef merge_filemetadata(object filemetadata_list):
    """
    Cython function to call into libcudf API, see `merge_row_group_metadata`.

    See Also
    --------
    cudf.io.parquet.merge_row_group_metadata
    """
    cdef vector[unique_ptr[vector[uint8_t]]] list_c
    cdef vector[uint8_t] blob_c
    cdef unique_ptr[vector[uint8_t]] output_c

    for blob_py in filemetadata_list:
        blob_c = blob_py
        list_c.push_back(move(make_unique[vector[uint8_t]](blob_c)))

    with nogil:
        output_c = move(parquet_merge_metadata(list_c))

    out_metadata_py = BufferArrayFromVector.from_unique_ptr(move(output_c))
    return np.asarray(out_metadata_py)


cdef cudf_io_types.statistics_freq _get_stat_freq(object statistics):
    statistics = str(statistics).upper()
    if statistics == "NONE":
        return cudf_io_types.statistics_freq.STATISTICS_NONE
    elif statistics == "ROWGROUP":
        return cudf_io_types.statistics_freq.STATISTICS_ROWGROUP
    elif statistics == "PAGE":
        return cudf_io_types.statistics_freq.STATISTICS_PAGE
    elif statistics == "COLUMN":
        return cudf_io_types.statistics_freq.STATISTICS_COLUMN
    else:
        raise ValueError("Unsupported `statistics_freq` type")


cdef cudf_io_types.compression_type _get_comp_type(object compression):
    if compression is None:
        return cudf_io_types.compression_type.NONE

    compression = str(compression).upper()
    if compression == "SNAPPY":
        return cudf_io_types.compression_type.SNAPPY
    elif compression == "ZSTD":
        return cudf_io_types.compression_type.ZSTD
    elif compression == "LZ4":
        return cudf_io_types.compression_type.LZ4
    else:
        raise ValueError("Unsupported `compression` type")


cdef cudf_io_types.column_encoding _get_encoding_type(object encoding):
    if encoding is None:
        return cudf_io_types.column_encoding.USE_DEFAULT

    enc = str(encoding).upper()
    if enc == "PLAIN":
        return cudf_io_types.column_encoding.PLAIN
    elif enc == "DICTIONARY":
        return cudf_io_types.column_encoding.DICTIONARY
    elif enc == "DELTA_BINARY_PACKED":
        return cudf_io_types.column_encoding.DELTA_BINARY_PACKED
    elif enc == "DELTA_LENGTH_BYTE_ARRAY":
        return cudf_io_types.column_encoding.DELTA_LENGTH_BYTE_ARRAY
    elif enc == "DELTA_BYTE_ARRAY":
        return cudf_io_types.column_encoding.DELTA_BYTE_ARRAY
    elif enc == "BYTE_STREAM_SPLIT":
        return cudf_io_types.column_encoding.BYTE_STREAM_SPLIT
    elif enc == "USE_DEFAULT":
        return cudf_io_types.column_encoding.USE_DEFAULT
    else:
        raise ValueError("Unsupported `column_encoding` type")


cdef _set_col_metadata(
    Column col,
    column_in_metadata& col_meta,
    bool force_nullable_schema=False,
    str path=None,
    object skip_compression=None,
    object column_encoding=None,
    object column_type_length=None,
    object output_as_binary=None,
):
    need_path = (skip_compression is not None or column_encoding is not None or
                 column_type_length is not None or output_as_binary is not None)
    name = col_meta.get_name().decode('UTF-8') if need_path else None
    full_path = path + "." + name if path is not None else name

    if force_nullable_schema:
        # Only set nullability if `force_nullable_schema`
        # is true.
        col_meta.set_nullability(True)

    if skip_compression is not None and full_path in skip_compression:
        col_meta.set_skip_compression(True)

    if column_encoding is not None and full_path in column_encoding:
        col_meta.set_encoding(_get_encoding_type(column_encoding[full_path]))

    if column_type_length is not None and full_path in column_type_length:
        col_meta.set_output_as_binary(True)
        col_meta.set_type_length(column_type_length[full_path])

    if output_as_binary is not None and full_path in output_as_binary:
        col_meta.set_output_as_binary(True)

    if isinstance(col.dtype, cudf.StructDtype):
        for i, (child_col, name) in enumerate(
            zip(col.children, list(col.dtype.fields))
        ):
            col_meta.child(i).set_name(name.encode())
            _set_col_metadata(
                child_col,
                col_meta.child(i),
                force_nullable_schema,
                full_path,
                skip_compression,
                column_encoding,
                column_type_length,
                output_as_binary
            )
    elif isinstance(col.dtype, cudf.ListDtype):
        if full_path is not None:
            full_path = full_path + ".list"
            col_meta.child(1).set_name("element".encode())
        _set_col_metadata(
            col.children[1],
            col_meta.child(1),
            force_nullable_schema,
            full_path,
            skip_compression,
            column_encoding,
            column_type_length,
            output_as_binary
        )
    elif isinstance(col.dtype, cudf.core.dtypes.DecimalDtype):
        col_meta.set_decimal_precision(col.dtype.precision)<|MERGE_RESOLUTION|>--- conflicted
+++ resolved
@@ -269,7 +269,6 @@
     columns=None,
     row_groups=None,
     use_pandas_metadata=True,
-    allow_mismatched_pq_schemas=False,
     size_t chunk_read_limit=0,
     size_t pass_read_limit=1024000000,
     size_type nrows=-1,
@@ -300,10 +299,6 @@
         columns=columns,
         row_groups=row_groups,
         use_pandas_metadata=use_pandas_metadata,
-<<<<<<< HEAD
-        allow_mismatched_pq_schemas=allow_mismatched_pq_schemas,
-=======
->>>>>>> b94db353
         chunk_read_limit=chunk_read_limit,
         pass_read_limit=pass_read_limit,
         skip_rows=skip_rows,
