# Copyright (c) 2024, NVIDIA CORPORATION.

from cpython.buffer cimport PyBUF_READ
from cpython.memoryview cimport PyMemoryView_FromMemory
from libcpp.memory cimport unique_ptr
from libcpp.string cimport string
from libcpp.utility cimport move
from libcpp.vector cimport vector

<<<<<<< HEAD
from cudf._lib.pylibcudf.libcudf.io.data_sink cimport data_sink
=======
from cudf._lib.pylibcudf.io.datasource cimport Datasource
from cudf._lib.pylibcudf.libcudf.io.datasource cimport datasource
>>>>>>> cdfb550f
from cudf._lib.pylibcudf.libcudf.io.types cimport (
    column_name_info,
    host_buffer,
    source_info,
    table_with_metadata,
)

import codecs
import errno
import io
import os


cdef class TableWithMetadata:
    """A container holding a table and its associated metadata
    (e.g. column names)

    For details, see :cpp:class:`cudf::io::table_with_metadata`.

    Parameters
    ----------
    tbl : Table
        The input table.
    column_names : list
        A list of tuples each containing the name of each column
        and the names of its child columns (in the same format).
        e.g.
        [("id", []), ("name", [("first", []), ("last", [])])]

    """
    def __init__(self, Table tbl, list column_names):
        self.tbl = tbl

        self.metadata.schema_info = move(self._make_column_info(column_names))

    cdef vector[column_name_info] _make_column_info(self, list column_names):
        cdef vector[column_name_info] col_name_infos
        cdef column_name_info info

        col_name_infos.reserve(len(column_names))

        for name, child_names in column_names:
            if not isinstance(name, str):
                raise ValueError("Column name must be a string!")

            info.name = move(<string> name.encode())
            info.children = move(self._make_column_info(child_names))

            col_name_infos.push_back(info)

        return col_name_infos

    @property
    def columns(self):
        """
        Return a list containing the columns of the table
        """
        return self.tbl.columns()

    @property
    def column_names(self):
        """
        Return a list containing the column names of the table
        """
        cdef list names = []
        for col_info in self.metadata.schema_info:
            # TODO: Handle nesting (columns with child columns)
            assert col_info.children.size() == 0, "Child column names are not handled!"
            names.append(col_info.name.decode())
        return names

    @staticmethod
    cdef TableWithMetadata from_libcudf(table_with_metadata& tbl_with_meta):
        """Create a Python TableWithMetadata from a libcudf table_with_metadata"""
        cdef TableWithMetadata out = TableWithMetadata.__new__(TableWithMetadata)
        out.tbl = Table.from_libcudf(move(tbl_with_meta.tbl))
        out.metadata = tbl_with_meta.metadata
        return out


cdef class SourceInfo:
    """A class containing details on a source to read from.

    For details, see :cpp:class:`cudf::io::source_info`.

    Parameters
    ----------
    sources : List[Union[str, os.PathLike, bytes, io.BytesIO, DataSource]]
        A homogeneous list of sources to read from.

        Mixing different types of sources will raise a `ValueError`.
    """

    def __init__(self, list sources):
        if not sources:
            raise ValueError("Need to pass at least one source")

        cdef vector[string] c_files
        cdef vector[datasource*] c_datasources

        if isinstance(sources[0], (os.PathLike, str)):
            c_files.reserve(len(sources))

            for src in sources:
                if not isinstance(src, (os.PathLike, str)):
                    raise ValueError("All sources must be of the same type!")
                if not os.path.isfile(src):
                    raise FileNotFoundError(errno.ENOENT,
                                            os.strerror(errno.ENOENT),
                                            src)

                c_files.push_back(<string> str(src).encode())

            self.c_obj = move(source_info(c_files))
            return
        elif isinstance(sources[0], Datasource):
            for csrc in sources:
                if not isinstance(csrc, Datasource):
                    raise ValueError("All sources must be of the same type!")
                c_datasources.push_back((<Datasource>csrc).get_datasource())
            self.c_obj = move(source_info(c_datasources))
            return

        # TODO: host_buffer is deprecated API, use host_span instead
        cdef vector[host_buffer] c_host_buffers
        cdef const unsigned char[::1] c_buffer
        cdef bint empty_buffer = False
        if isinstance(sources[0], bytes):
            empty_buffer = True
            for buffer in sources:
                if not isinstance(buffer, bytes):
                    raise ValueError("All sources must be of the same type!")
                if (len(buffer) > 0):
                    c_buffer = buffer
                    c_host_buffers.push_back(host_buffer(<char*>&c_buffer[0],
                                                         c_buffer.shape[0]))
                    empty_buffer = False
        elif isinstance(sources[0], io.BytesIO):
            for bio in sources:
                if not isinstance(bio, io.BytesIO):
                    raise ValueError("All sources must be of the same type!")
                c_buffer = bio.getbuffer()  # check if empty?
                c_host_buffers.push_back(host_buffer(<char*>&c_buffer[0],
                                                     c_buffer.shape[0]))
        else:
            raise ValueError("Sources must be a list of str/paths, "
                             "bytes, io.BytesIO, or a Datasource")

        if empty_buffer is True:
            c_host_buffers.push_back(host_buffer(<char*>NULL, 0))

<<<<<<< HEAD
        self.c_obj = source_info(c_host_buffers)


# Adapts a python io.IOBase object as a libcudf IO data_sink. This lets you
# write from cudf to any python file-like object (File/BytesIO/SocketIO etc)
cdef cppclass iobase_data_sink(data_sink):
    object buf

    iobase_data_sink(object buf_):
        this.buf = buf_

    void host_write(const void * data, size_t size) with gil:
        if isinstance(buf, io.TextIOBase):
            buf.write(PyMemoryView_FromMemory(<char*>data, size, PyBUF_READ)
                      .tobytes().decode())
        else:
            buf.write(PyMemoryView_FromMemory(<char*>data, size, PyBUF_READ))

    void flush() with gil:
        buf.flush()

    size_t bytes_written() with gil:
        return buf.tell()


cdef class SinkInfo:
    """A class containing details on a source to read from.

    For details, see :cpp:class:`cudf::io::sink_info`.

    Parameters
    ----------
    sinks : list of str, PathLike, BytesIO, StringIO

        A homogeneous list of sinks (this can be a string filename,
        bytes, or one of the Python I/O classes) to read from.

        Mixing different types of sinks will raise a `ValueError`.
    """

    def __init__(self, list sinks):
        cdef vector[data_sink *] data_sinks
        cdef unique_ptr[data_sink] sink

        cdef vector[string] paths

        if not sinks:
            raise ValueError("Need to pass at least one sink")

        if isinstance(sinks[0], io.StringIO):
            data_sinks.reserve(len(sinks))
            for s in sinks:
                if not isinstance(s, io.StringIO):
                    raise ValueError("All sinks must be of the same type!")
                self.sink_storage.push_back(
                    unique_ptr[data_sink](new iobase_data_sink(s))
                )
                data_sinks.push_back(self.sink_storage.back().get())
            self.c_obj = sink_info(data_sinks)
        elif isinstance(sinks[0], io.IOBase):
            data_sinks.reserve(len(sinks))
            for s in sinks:
                # Files opened in text mode expect writes to be str rather than
                # bytes, which requires conversion from utf-8. If the underlying
                # buffer is utf-8, we can bypass this conversion by writing
                # directly to it.
                if isinstance(s, io.TextIOBase):
                    if codecs.lookup(s.encoding).name not in {
                        "utf-8",
                        "ascii",
                    }:
                        raise NotImplementedError(f"Unsupported encoding {s.encoding}")
                    sink = move(unique_ptr[data_sink](new iobase_data_sink(s.buffer)))
                elif isinstance(s, io.BytesIO):
                    sink = move(unique_ptr[data_sink](new iobase_data_sink(s)))
                else:
                    raise ValueError("All sinks must be of the same type!")

                self.sink_storage.push_back(
                    move(sink)
                )
                data_sinks.push_back(self.sink_storage.back().get())
            self.c_obj = sink_info(data_sinks)
        elif isinstance(sinks[0], str):
            paths.reserve(len(sinks))
            for s in sinks:
                if not isinstance(s, str):
                    raise ValueError("All sinks must be of the same type!")
                paths.push_back(<string> s.encode())
            self.c_obj = sink_info(move(paths))
        elif isinstance(sinks[0], os.PathLike):
            paths.reserve(len(sinks))
            for s in sinks:
                if not isinstance(s, os.PathLike):
                    raise ValueError("All sinks must be of the same type!")
                paths.push_back(<string> os.path.expanduser(s).encode())
            self.c_obj = sink_info(move(paths))
        else:
            raise TypeError("Unrecognized input type: {}".format(type(sinks[0])))
=======
        self.c_obj = move(source_info(c_host_buffers))
>>>>>>> cdfb550f
<|MERGE_RESOLUTION|>--- conflicted
+++ resolved
@@ -7,12 +7,9 @@
 from libcpp.utility cimport move
 from libcpp.vector cimport vector
 
-<<<<<<< HEAD
+from cudf._lib.pylibcudf.io.datasource cimport Datasource
 from cudf._lib.pylibcudf.libcudf.io.data_sink cimport data_sink
-=======
-from cudf._lib.pylibcudf.io.datasource cimport Datasource
 from cudf._lib.pylibcudf.libcudf.io.datasource cimport datasource
->>>>>>> cdfb550f
 from cudf._lib.pylibcudf.libcudf.io.types cimport (
     column_name_info,
     host_buffer,
@@ -161,10 +158,6 @@
             raise ValueError("Sources must be a list of str/paths, "
                              "bytes, io.BytesIO, or a Datasource")
 
-        if empty_buffer is True:
-            c_host_buffers.push_back(host_buffer(<char*>NULL, 0))
-
-<<<<<<< HEAD
         self.c_obj = source_info(c_host_buffers)
 
 
@@ -263,7 +256,4 @@
                 paths.push_back(<string> os.path.expanduser(s).encode())
             self.c_obj = sink_info(move(paths))
         else:
-            raise TypeError("Unrecognized input type: {}".format(type(sinks[0])))
-=======
-        self.c_obj = move(source_info(c_host_buffers))
->>>>>>> cdfb550f
+            raise TypeError("Unrecognized input type: {}".format(type(sinks[0])))