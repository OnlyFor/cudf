--- conflicted
+++ resolved
@@ -1,13 +1,8 @@
 # Copyright (c) 2024, NVIDIA CORPORATION.
-<<<<<<< HEAD
-from libcpp.vector cimport vector
-
-=======
 from libcpp.memory cimport unique_ptr
 from libcpp.vector cimport vector
 
 from cudf._lib.pylibcudf.libcudf.io.data_sink cimport data_sink
->>>>>>> dddeb120
 from cudf._lib.pylibcudf.libcudf.io.types cimport (
     column_encoding,
     column_in_metadata,
