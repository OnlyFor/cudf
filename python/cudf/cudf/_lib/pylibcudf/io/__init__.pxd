--- conflicted
+++ resolved
@@ -1,8 +1,4 @@
 # Copyright (c) 2024, NVIDIA CORPORATION.
 
-<<<<<<< HEAD
-from . cimport avro, json, types
-=======
-from . cimport avro, datasource, types
->>>>>>> cdfb550f
+from . cimport avro, datasource, json, types
 from .types cimport SourceInfo, TableWithMetadata