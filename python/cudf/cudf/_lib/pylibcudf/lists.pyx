--- conflicted
+++ resolved
@@ -17,7 +17,9 @@
     concatenate_null_policy,
     concatenate_rows as cpp_concatenate_rows,
 )
-<<<<<<< HEAD
+from cudf._lib.pylibcudf.libcudf.lists.extract cimport (
+    extract_list_element as cpp_extract_list_element,
+)
 from cudf._lib.pylibcudf.libcudf.lists.stream_compaction cimport (
     apply_boolean_mask as cpp_apply_boolean_mask,
     distinct as cpp_distinct,
@@ -28,15 +30,7 @@
     null_equality,
     size_type,
 )
-from cudf._lib.pylibcudf.lists cimport ColumnOrScalar
-=======
-from cudf._lib.pylibcudf.libcudf.lists.extract cimport (
-    extract_list_element as cpp_extract_list_element,
-)
-from cudf._lib.pylibcudf.libcudf.table.table cimport table
-from cudf._lib.pylibcudf.libcudf.types cimport size_type
 from cudf._lib.pylibcudf.lists cimport ColumnOrScalar, ColumnOrSizeType
->>>>>>> c4ee4a7a
 
 from .column cimport Column, ListColumnView
 from .scalar cimport Scalar
@@ -227,32 +221,102 @@
     return Column.from_libcudf(move(c_result))
 
 
-<<<<<<< HEAD
+cpdef Column reverse(Column input):
+    """Reverse the element order within each list of the input column.
+
+    For details, see :cpp:func:`reverse`.
+
+    Parameters
+    ----------
+    input : Column
+        The input column.
+
+    Returns
+    -------
+    Column
+        A new Column with reversed lists.
+    """
+    cdef unique_ptr[column] c_result
+    cdef ListColumnView list_view = input.list_view()
+
+    with nogil:
+        c_result = move(cpp_reverse.reverse(
+            list_view.view(),
+        ))
+    return Column.from_libcudf(move(c_result))
+
+
+cpdef Column segmented_gather(Column input, Column gather_map_list):
+    """Create a column with elements gathered based on the indices in gather_map_list
+
+    For details, see :cpp:func:`segmented_gather`.
+
+    Parameters
+    ----------
+    input : Column
+        The input column.
+    gather_map_list : Column
+        The indices of the lists column to gather.
+
+    Returns
+    -------
+    Column
+        A new Column with elements in list of rows
+        gathered based on gather_map_list
+    """
+
+    cdef unique_ptr[column] c_result
+    cdef ListColumnView list_view1 = input.list_view()
+    cdef ListColumnView list_view2 = gather_map_list.list_view()
+
+    with nogil:
+        c_result = move(cpp_gather.segmented_gather(
+            list_view1.view(),
+            list_view2.view(),
+        ))
+    return Column.from_libcudf(move(c_result))
+
+
+cpdef Column extract_list_element(Column input, ColumnOrSizeType index):
+    """Create a column of extracted list elements.
+
+    Parameters
+    ----------
+    input : Column
+        The input column.
+    index : Union[Column, size_type]
+        The selection index or indices.
+
+    Returns
+    -------
+    Column
+        A new Column with elements extracted.
+    """
+    cdef unique_ptr[column] c_result
+    cdef ListColumnView list_view = input.list_view()
+
+    with nogil:
+        c_result = move(cpp_extract_list_element(
+            list_view.view(),
+            index.view() if ColumnOrSizeType is Column else index,
+        ))
+    return Column.from_libcudf(move(c_result))
+
+
 cpdef Column apply_boolean_mask(Column input, Column boolean_mask):
     """Filters elements in each row of the input lists column using a boolean mask
-
     For details, see :cpp:func:`apply_boolean_mask`.
-=======
-cpdef Column reverse(Column input):
-    """Reverse the element order within each list of the input column.
-
-    For details, see :cpp:func:`reverse`.
->>>>>>> c4ee4a7a
-
-    Parameters
-    ----------
-    input : Column
-        The input column.
-<<<<<<< HEAD
+
+    Parameters
+    ----------
+    input : Column
+        The input column.
     boolean_mask : Column
         The boolean mask.
-=======
->>>>>>> c4ee4a7a
-
-    Returns
-    -------
-    Column
-<<<<<<< HEAD
+
+    Returns
+    -------
+    Column
         A Column of filtered elements based upon the boolean mask.
     """
     cdef unique_ptr[column] c_result
@@ -260,89 +324,34 @@
     cdef ListColumnView list_view2 = boolean_mask.list_view()
     with nogil:
         c_result = move(cpp_apply_boolean_mask(
-=======
-        A new Column with reversed lists.
-    """
-    cdef unique_ptr[column] c_result
-    cdef ListColumnView list_view = input.list_view()
-
-    with nogil:
-        c_result = move(cpp_reverse.reverse(
-            list_view.view(),
-        ))
-    return Column.from_libcudf(move(c_result))
-
-
-cpdef Column segmented_gather(Column input, Column gather_map_list):
-    """Create a column with elements gathered based on the indices in gather_map_list
-
-    For details, see :cpp:func:`segmented_gather`.
-
-    Parameters
-    ----------
-    input : Column
-        The input column.
-    gather_map_list : Column
-        The indices of the lists column to gather.
-
-    Returns
-    -------
-    Column
-        A new Column with elements in list of rows
-        gathered based on gather_map_list
-    """
-
-    cdef unique_ptr[column] c_result
-    cdef ListColumnView list_view1 = input.list_view()
-    cdef ListColumnView list_view2 = gather_map_list.list_view()
-
-    with nogil:
-        c_result = move(cpp_gather.segmented_gather(
->>>>>>> c4ee4a7a
             list_view1.view(),
             list_view2.view(),
         ))
     return Column.from_libcudf(move(c_result))
 
 
-<<<<<<< HEAD
 cpdef Column distinct(Column input, bool nulls_equal, bool nans_equal):
     """Create a new list column without duplicate elements in each list.
-
     For details, see :cpp:func:`distinct`.
-=======
-cpdef Column extract_list_element(Column input, ColumnOrSizeType index):
-    """Create a column of extracted list elements.
->>>>>>> c4ee4a7a
-
-    Parameters
-    ----------
-    input : Column
-        The input column.
-<<<<<<< HEAD
+
+    Parameters
+    ----------
+    input : Column
+        The input column.
     nulls_equal : bool
         If true, null elements are considered equal. Otherwise, unequal.
     nans_equal : bool
         If true, libcudf will treat nan elements from {-nan, +nan}
         as equal. Otherwise, unequal. Otherwise, unequal.
-=======
-    index : Union[Column, size_type]
-        The selection index or indices.
->>>>>>> c4ee4a7a
-
-    Returns
-    -------
-    Column
-<<<<<<< HEAD
+
+    Returns
+    -------
+    Column
         A new list column without duplicate elements in each list.
-=======
-        A new Column with elements extracted.
->>>>>>> c4ee4a7a
-    """
-    cdef unique_ptr[column] c_result
-    cdef ListColumnView list_view = input.list_view()
-
-<<<<<<< HEAD
+    """
+    cdef unique_ptr[column] c_result
+    cdef ListColumnView list_view = input.list_view()
+
     cdef null_equality c_nulls_equal = (
         null_equality.EQUAL if nulls_equal else null_equality.UNEQUAL
     )
@@ -355,11 +364,5 @@
             list_view.view(),
             c_nulls_equal,
             c_nans_equal,
-=======
-    with nogil:
-        c_result = move(cpp_extract_list_element(
-            list_view.view(),
-            index.view() if ColumnOrSizeType is Column else index,
->>>>>>> c4ee4a7a
         ))
     return Column.from_libcudf(move(c_result))