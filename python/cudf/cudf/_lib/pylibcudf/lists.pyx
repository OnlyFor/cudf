--- conflicted
+++ resolved
@@ -2,7 +2,7 @@
 
 from cython.operator cimport dereference
 from libcpp cimport bool
-from libcpp.memory cimport make_shared, shared_ptr, unique_ptr
+from libcpp.memory cimport unique_ptr
 from libcpp.utility cimport move
 
 from cudf._lib.pylibcudf.libcudf.column.column cimport column
@@ -18,12 +18,9 @@
 from cudf._lib.pylibcudf.libcudf.lists.extract cimport (
     extract_list_element as cpp_extract_list_element,
 )
-from cudf._lib.pylibcudf.libcudf.lists.lists_column_view cimport (
-    lists_column_view,
-)
 from cudf._lib.pylibcudf.libcudf.table.table cimport table
 from cudf._lib.pylibcudf.libcudf.types cimport size_type
-from cudf._lib.pylibcudf.lists cimport ColumnOrScalar
+from cudf._lib.pylibcudf.lists cimport ColumnOrScalar, ColumnOrSizeType
 
 from .column cimport Column, ListColumnView
 from .scalar cimport Scalar
@@ -108,10 +105,6 @@
     return Column.from_libcudf(move(c_result))
 
 
-<<<<<<< HEAD
-cpdef Column extract_list_element(Column input, ColumnOrSizeType index):
-    """Create a column of extracted list elements.
-=======
 cpdef Column contains(Column input, ColumnOrScalar search_key):
     """Create a column of bool values indicating whether
     the search_key is contained in the input.
@@ -122,30 +115,10 @@
 
     For details, see :cpp:func:`contains`.
 
->>>>>>> 565c0d1c
     Parameters
     ----------
     input : Column
         The input column.
-<<<<<<< HEAD
-    index : Union[Column, size_type]
-        The selection index or indices.
-    Returns
-    -------
-    Column
-        A new Column of bools
-    """
-    cdef unique_ptr[column] c_result
-    cdef shared_ptr[lists_column_view] list_view = (
-        make_shared[lists_column_view](input.view())
-    )
-    if ColumnOrSizeType is Column:
-        with nogil:
-            c_result = move(cpp_extract_list_element(list_view.get()[0], index.view()))
-    else:
-        with nogil:
-            c_result = move(cpp_extract_list_element(list_view.get()[0], index))
-=======
     search_key : Union[Column, Scalar]
         The search key.
 
@@ -235,5 +208,30 @@
             ),
             find_option,
         ))
->>>>>>> 565c0d1c
+    return Column.from_libcudf(move(c_result))
+
+
+cpdef Column extract_list_element(Column input, ColumnOrSizeType index):
+    """Create a column of extracted list elements.
+
+        Parameters
+        ----------
+        input : Column
+            The input column.
+        index : Union[Column, size_type]
+            The selection index or indices.
+
+        Returns
+        -------
+        Column
+            A new Column with elements extracted.
+    """
+    cdef unique_ptr[column] c_result
+    cdef ListColumnView list_view = input.list_view()
+
+    with nogil:
+        c_result = move(cpp_extract_list_element(
+            list_view.view(),
+            index.view() if ColumnOrSizeType is Column else index,
+        ))
     return Column.from_libcudf(move(c_result))