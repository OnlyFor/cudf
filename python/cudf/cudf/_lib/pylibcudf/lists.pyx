# Copyright (c) 2024, NVIDIA CORPORATION.

from cython.operator cimport dereference
from libcpp cimport bool
from libcpp.memory cimport unique_ptr
from libcpp.utility cimport move

from cudf._lib.pylibcudf.libcudf.column.column cimport column
from cudf._lib.pylibcudf.libcudf.lists cimport (
    contains as cpp_contains,
    explode as cpp_explode,
    reverse as cpp_reverse,
)
from cudf._lib.pylibcudf.libcudf.lists.combine cimport (
    concatenate_list_elements as cpp_concatenate_list_elements,
    concatenate_null_policy,
    concatenate_rows as cpp_concatenate_rows,
)
from cudf._lib.pylibcudf.libcudf.lists.extract cimport (
    extract_list_element as cpp_extract_list_element,
)
from cudf._lib.pylibcudf.libcudf.table.table cimport table
from cudf._lib.pylibcudf.libcudf.types cimport size_type
from cudf._lib.pylibcudf.lists cimport ColumnOrScalar, ColumnOrSizeType

from .column cimport Column, ListColumnView
from .scalar cimport Scalar
from .table cimport Table


cpdef Table explode_outer(Table input, size_type explode_column_idx):
    """Explode a column of lists into rows.

    All other columns will be duplicated for each element in the list.

    Parameters
    ----------
    input : Table
        The input table
    explode_column_idx : int
        The index of the column to explode

    Returns
    -------
    Table
        A new table with the exploded column
    """
    cdef unique_ptr[table] c_result

    with nogil:
        c_result = move(cpp_explode.explode_outer(input.view(), explode_column_idx))

    return Table.from_libcudf(move(c_result))


cpdef Column concatenate_rows(Table input):
    """Concatenate multiple lists columns into a single lists column row-wise.

    Parameters
    ----------
    input : Table
        The input table

    Returns
    -------
    Table
        A new Column of concatenated rows
    """
    cdef unique_ptr[column] c_result

    with nogil:
        c_result = move(cpp_concatenate_rows(input.view()))

    return Column.from_libcudf(move(c_result))


cpdef Column concatenate_list_elements(Column input, bool dropna):
    """Concatenate multiple lists on the same row into a single list.

    Parameters
    ----------
    input : Column
        The input column
    dropna : bool
        If true, null list elements will be ignored
        from concatenation. Otherwise any input null values will result in
        the corresponding output row being set to null.

    Returns
    -------
    Column
        A new Column of concatenated list elements
    """
    cdef concatenate_null_policy null_policy = (
        concatenate_null_policy.IGNORE if dropna
        else concatenate_null_policy.NULLIFY_OUTPUT_ROW
    )
    cdef unique_ptr[column] c_result

    with nogil:
        c_result = move(cpp_concatenate_list_elements(
            input.view(),
            null_policy,
        ))

    return Column.from_libcudf(move(c_result))


cpdef Column contains(Column input, ColumnOrScalar search_key):
    """Create a column of bool values indicating whether
    the search_key is contained in the input.

    ``search_key`` may be a
    :py:class:`~cudf._lib.pylibcudf.column.Column` or a
    :py:class:`~cudf._lib.pylibcudf.scalar.Scalar`.

    For details, see :cpp:func:`contains`.

    Parameters
    ----------
    input : Column
        The input column.
    search_key : Union[Column, Scalar]
        The search key.

    Returns
    -------
    Column
        A new Column of bools indicating if the search_key was
        found in the list column.
    """
    cdef unique_ptr[column] c_result
    cdef ListColumnView list_view = input.list_view()

    if not isinstance(search_key, (Column, Scalar)):
        raise TypeError("Must pass a Column or Scalar")

    with nogil:
        c_result = move(cpp_contains.contains(
            list_view.view(),
            search_key.view() if ColumnOrScalar is Column else dereference(
                search_key.get()
            ),
        ))
    return Column.from_libcudf(move(c_result))


cpdef Column contains_nulls(Column input):
    """Create a column of bool values indicating whether
    each row in the lists column contains a null value.

    Parameters
    ----------
    input : Column
        The input column.

    Returns
    -------
    Column
        A new Column of bools indicating if the list column
        contains a null value.
    """
    cdef unique_ptr[column] c_result
    cdef ListColumnView list_view = input.list_view()
    with nogil:
        c_result = move(cpp_contains.contains_nulls(list_view.view()))
    return Column.from_libcudf(move(c_result))


cpdef Column index_of(Column input, ColumnOrScalar search_key, bool find_first_option):
    """Create a column of index values indicating the position of a search
    key row within the corresponding list row in the lists column.

    ``search_key`` may be a
    :py:class:`~cudf._lib.pylibcudf.column.Column` or a
    :py:class:`~cudf._lib.pylibcudf.scalar.Scalar`.

    For details, see :cpp:func:`index_of`.

    Parameters
    ----------
    input : Column
        The input column.
    search_key : Union[Column, Scalar]
        The search key.
    find_first_option : bool
        If true, index_of returns the first match.
        Otherwise the last match is returned.

    Returns
    -------
    Column
        A new Column of index values that indicate where in the
        list column tthe search_key was found. An index value
        of -1 indicates that the search_key was not found.
    """
    cdef unique_ptr[column] c_result
    cdef ListColumnView list_view = input.list_view()
    cdef cpp_contains.duplicate_find_option find_option = (
        cpp_contains.duplicate_find_option.FIND_FIRST if find_first_option
        else cpp_contains.duplicate_find_option.FIND_LAST
    )

    with nogil:
        c_result = move(cpp_contains.index_of(
            list_view.view(),
            search_key.view() if ColumnOrScalar is Column else dereference(
                search_key.get()
            ),
            find_option,
        ))
    return Column.from_libcudf(move(c_result))


<<<<<<< HEAD
cpdef Column extract_list_element(Column input, ColumnOrSizeType index):
    """Create a column of extracted list elements.

        Parameters
        ----------
        input : Column
            The input column.
        index : Union[Column, size_type]
            The selection index or indices.

        Returns
        -------
        Column
            A new Column with elements extracted.
=======
cpdef Column reverse(Column input):
    """Reverse the element order within each list of the input column.

    For details, see :cpp:func:`reverse`.

    Parameters
    ----------
    input : Column
        The input column.

    Returns
    -------
    Column
        A new Column with reversed lists.
>>>>>>> f6b355d7
    """
    cdef unique_ptr[column] c_result
    cdef ListColumnView list_view = input.list_view()

    with nogil:
<<<<<<< HEAD
        c_result = move(cpp_extract_list_element(
            list_view.view(),
            index.view() if ColumnOrSizeType is Column else index,
=======
        c_result = move(cpp_reverse.reverse(
            list_view.view(),
>>>>>>> f6b355d7
        ))
    return Column.from_libcudf(move(c_result))<|MERGE_RESOLUTION|>--- conflicted
+++ resolved
@@ -212,49 +212,52 @@
     return Column.from_libcudf(move(c_result))
 
 
-<<<<<<< HEAD
+cpdef Column reverse(Column input):
+    """Reverse the element order within each list of the input column.
+
+    For details, see :cpp:func:`reverse`.
+
+    Parameters
+    ----------
+    input : Column
+        The input column.
+
+    Returns
+    -------
+    Column
+        A new Column with reversed lists.
+    """
+    cdef unique_ptr[column] c_result
+    cdef ListColumnView list_view = input.list_view()
+
+    with nogil:
+        c_result = move(cpp_reverse.reverse(
+            list_view.view(),
+        ))
+    return Column.from_libcudf(move(c_result))
+
+
 cpdef Column extract_list_element(Column input, ColumnOrSizeType index):
     """Create a column of extracted list elements.
 
-        Parameters
-        ----------
-        input : Column
-            The input column.
-        index : Union[Column, size_type]
-            The selection index or indices.
-
-        Returns
-        -------
-        Column
-            A new Column with elements extracted.
-=======
-cpdef Column reverse(Column input):
-    """Reverse the element order within each list of the input column.
-
-    For details, see :cpp:func:`reverse`.
-
-    Parameters
-    ----------
-    input : Column
-        The input column.
-
-    Returns
-    -------
-    Column
-        A new Column with reversed lists.
->>>>>>> f6b355d7
-    """
-    cdef unique_ptr[column] c_result
-    cdef ListColumnView list_view = input.list_view()
-
-    with nogil:
-<<<<<<< HEAD
+    Parameters
+	----------
+	input : Column
+	    The input column.
+	index : Union[Column, size_type]
+	    The selection index or indices.
+	
+	Returns
+	-------
+	Column
+	    A new Column with elements extracted.
+    """
+    cdef unique_ptr[column] c_result
+    cdef ListColumnView list_view = input.list_view()
+
+    with nogil:
         c_result = move(cpp_extract_list_element(
             list_view.view(),
             index.view() if ColumnOrSizeType is Column else index,
-=======
-        c_result = move(cpp_reverse.reverse(
-            list_view.view(),
->>>>>>> f6b355d7
         ))
     return Column.from_libcudf(move(c_result))