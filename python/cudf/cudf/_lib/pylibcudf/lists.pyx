# Copyright (c) 2024, NVIDIA CORPORATION.

from cython.operator cimport dereference
from libcpp cimport bool
from libcpp.memory cimport unique_ptr
from libcpp.utility cimport move

from cudf._lib.pylibcudf.libcudf.column.column cimport column
from cudf._lib.pylibcudf.libcudf.lists cimport (
    contains as cpp_contains,
    explode as cpp_explode,
    filling as cpp_filling,
    gather as cpp_gather,
    reverse as cpp_reverse,
)
from cudf._lib.pylibcudf.libcudf.lists.combine cimport (
    concatenate_list_elements as cpp_concatenate_list_elements,
    concatenate_null_policy,
    concatenate_rows as cpp_concatenate_rows,
)
from cudf._lib.pylibcudf.libcudf.lists.count_elements cimport (
    count_elements as cpp_count_elements,
)
from cudf._lib.pylibcudf.libcudf.lists.extract cimport (
    extract_list_element as cpp_extract_list_element,
)
from cudf._lib.pylibcudf.libcudf.lists.sorting cimport (
    sort_lists as cpp_sort_lists,
    stable_sort_lists as cpp_stable_sort_lists,
)
from cudf._lib.pylibcudf.libcudf.table.table cimport table
from cudf._lib.pylibcudf.libcudf.types cimport null_order, order, size_type
from cudf._lib.pylibcudf.lists cimport ColumnOrScalar, ColumnOrSizeType

from .column cimport Column, ListColumnView
from .scalar cimport Scalar
from .table cimport Table


cpdef Table explode_outer(Table input, size_type explode_column_idx):
    """Explode a column of lists into rows.

    All other columns will be duplicated for each element in the list.

    Parameters
    ----------
    input : Table
        The input table
    explode_column_idx : int
        The index of the column to explode

    Returns
    -------
    Table
        A new table with the exploded column
    """
    cdef unique_ptr[table] c_result

    with nogil:
        c_result = move(cpp_explode.explode_outer(input.view(), explode_column_idx))

    return Table.from_libcudf(move(c_result))


cpdef Column concatenate_rows(Table input):
    """Concatenate multiple lists columns into a single lists column row-wise.

    Parameters
    ----------
    input : Table
        The input table

    Returns
    -------
    Table
        A new Column of concatenated rows
    """
    cdef unique_ptr[column] c_result

    with nogil:
        c_result = move(cpp_concatenate_rows(input.view()))

    return Column.from_libcudf(move(c_result))


cpdef Column concatenate_list_elements(Column input, bool dropna):
    """Concatenate multiple lists on the same row into a single list.

    Parameters
    ----------
    input : Column
        The input column
    dropna : bool
        If true, null list elements will be ignored
        from concatenation. Otherwise any input null values will result in
        the corresponding output row being set to null.

    Returns
    -------
    Column
        A new Column of concatenated list elements
    """
    cdef concatenate_null_policy null_policy = (
        concatenate_null_policy.IGNORE if dropna
        else concatenate_null_policy.NULLIFY_OUTPUT_ROW
    )
    cdef unique_ptr[column] c_result

    with nogil:
        c_result = move(cpp_concatenate_list_elements(
            input.view(),
            null_policy,
        ))

    return Column.from_libcudf(move(c_result))


cpdef Column contains(Column input, ColumnOrScalar search_key):
    """Create a column of bool values indicating whether
    the search_key is contained in the input.

    ``search_key`` may be a
    :py:class:`~cudf._lib.pylibcudf.column.Column` or a
    :py:class:`~cudf._lib.pylibcudf.scalar.Scalar`.

    For details, see :cpp:func:`contains`.

    Parameters
    ----------
    input : Column
        The input column.
    search_key : Union[Column, Scalar]
        The search key.

    Returns
    -------
    Column
        A new Column of bools indicating if the search_key was
        found in the list column.
    """
    cdef unique_ptr[column] c_result
    cdef ListColumnView list_view = input.list_view()

    if not isinstance(search_key, (Column, Scalar)):
        raise TypeError("Must pass a Column or Scalar")

    with nogil:
        c_result = move(cpp_contains.contains(
            list_view.view(),
            search_key.view() if ColumnOrScalar is Column else dereference(
                search_key.get()
            ),
        ))
    return Column.from_libcudf(move(c_result))


cpdef Column contains_nulls(Column input):
    """Create a column of bool values indicating whether
    each row in the lists column contains a null value.

    Parameters
    ----------
    input : Column
        The input column.

    Returns
    -------
    Column
        A new Column of bools indicating if the list column
        contains a null value.
    """
    cdef unique_ptr[column] c_result
    cdef ListColumnView list_view = input.list_view()
    with nogil:
        c_result = move(cpp_contains.contains_nulls(list_view.view()))
    return Column.from_libcudf(move(c_result))


cpdef Column index_of(Column input, ColumnOrScalar search_key, bool find_first_option):
    """Create a column of index values indicating the position of a search
    key row within the corresponding list row in the lists column.

    ``search_key`` may be a
    :py:class:`~cudf._lib.pylibcudf.column.Column` or a
    :py:class:`~cudf._lib.pylibcudf.scalar.Scalar`.

    For details, see :cpp:func:`index_of`.

    Parameters
    ----------
    input : Column
        The input column.
    search_key : Union[Column, Scalar]
        The search key.
    find_first_option : bool
        If true, index_of returns the first match.
        Otherwise the last match is returned.

    Returns
    -------
    Column
        A new Column of index values that indicate where in the
        list column tthe search_key was found. An index value
        of -1 indicates that the search_key was not found.
    """
    cdef unique_ptr[column] c_result
    cdef ListColumnView list_view = input.list_view()
    cdef cpp_contains.duplicate_find_option find_option = (
        cpp_contains.duplicate_find_option.FIND_FIRST if find_first_option
        else cpp_contains.duplicate_find_option.FIND_LAST
    )

    with nogil:
        c_result = move(cpp_contains.index_of(
            list_view.view(),
            search_key.view() if ColumnOrScalar is Column else dereference(
                search_key.get()
            ),
            find_option,
        ))
    return Column.from_libcudf(move(c_result))


cpdef Column reverse(Column input):
    """Reverse the element order within each list of the input column.

    For details, see :cpp:func:`reverse`.

    Parameters
    ----------
    input : Column
        The input column.

    Returns
    -------
    Column
        A new Column with reversed lists.
    """
    cdef unique_ptr[column] c_result
    cdef ListColumnView list_view = input.list_view()

    with nogil:
        c_result = move(cpp_reverse.reverse(
            list_view.view(),
        ))
    return Column.from_libcudf(move(c_result))


cpdef Column segmented_gather(Column input, Column gather_map_list):
    """Create a column with elements gathered based on the indices in gather_map_list

    For details, see :cpp:func:`segmented_gather`.

    Parameters
    ----------
    input : Column
        The input column.
    gather_map_list : Column
        The indices of the lists column to gather.

    Returns
    -------
    Column
        A new Column with elements in list of rows
        gathered based on gather_map_list
    """

    cdef unique_ptr[column] c_result
    cdef ListColumnView list_view1 = input.list_view()
    cdef ListColumnView list_view2 = gather_map_list.list_view()

    with nogil:
        c_result = move(cpp_gather.segmented_gather(
            list_view1.view(),
            list_view2.view(),
        ))
    return Column.from_libcudf(move(c_result))


cpdef Column extract_list_element(Column input, ColumnOrSizeType index):
    """Create a column of extracted list elements.

    Parameters
    ----------
    input : Column
        The input column.
    index : Union[Column, size_type]
        The selection index or indices.

    Returns
    -------
    Column
        A new Column with elements extracted.
    """
    cdef unique_ptr[column] c_result
    cdef ListColumnView list_view = input.list_view()

    with nogil:
        c_result = move(cpp_extract_list_element(
            list_view.view(),
            index.view() if ColumnOrSizeType is Column else index,
        ))
    return Column.from_libcudf(move(c_result))


cpdef Column count_elements(Column input):
    """Count the number of rows in each
    list element in the given lists column.
    For details, see :cpp:func:`count_elements`.

    Parameters
    ----------
    input : Column
        The input column

    Returns
    -------
    Column
        A new Column of the lengths of each list element
    """
    cdef ListColumnView list_view = input.list_view()
    cdef unique_ptr[column] c_result

    with nogil:
        c_result = move(cpp_count_elements(list_view.view()))

    return Column.from_libcudf(move(c_result))


<<<<<<< HEAD
cpdef Column sequences(Column starts, Column sizes, Column steps = None):
    """Create a lists column in which each row contains a sequence of
    values specified by a tuple of (start, step, size) parameters.

    For details, see :cpp:func:`sequences`.

    Parameters
    ----------
    starts : Column
        First values in the result sequences.
    sizes : Column
        Numbers of values in the result sequences.
    steps : Optional[Column]
        Increment values for the result sequences.
=======
cpdef Column sort_lists(
    Column input,
    bool ascending,
    null_order na_position,
    bool stable = False
):
    """Sort the elements within a list in each row of a list column.

    For details, see :cpp:func:`sort_lists`.

    Parameters
    ----------
    input : Column
        The input column.
    ascending : bool
        If true, the sort order is ascending. Otherwise, the sort order is descending.
    na_position : NullOrder
        If na_position equals NullOrder.FIRST, then the null values in the output
        column are placed first. Otherwise, they are be placed after.
    stable: bool
        If true :cpp:func:`stable_sort_lists` is used, Otherwise,
        :cpp:func:`sort_lists` is used.
>>>>>>> 0cac2a9d

    Returns
    -------
    Column
<<<<<<< HEAD
        The result column containing generated sequences.
    """
    cdef unique_ptr[column] c_result

    if steps is not None:
        with nogil:
            c_result = move(cpp_filling.sequences(
                starts.view(),
                steps.view(),
                sizes.view(),
            ))
    else:
        with nogil:
            c_result = move(cpp_filling.sequences(
                starts.view(),
                sizes.view(),
=======
        A new Column with elements in each list sorted.
    """
    cdef unique_ptr[column] c_result
    cdef ListColumnView list_view = input.list_view()

    cdef order c_sort_order = (
        order.ASCENDING if ascending else order.DESCENDING
    )

    with nogil:
        if stable:
            c_result = move(cpp_stable_sort_lists(
                    list_view.view(),
                    c_sort_order,
                    na_position,
            ))
        else:
            c_result = move(cpp_sort_lists(
                    list_view.view(),
                    c_sort_order,
                    na_position,
>>>>>>> 0cac2a9d
            ))
    return Column.from_libcudf(move(c_result))<|MERGE_RESOLUTION|>--- conflicted
+++ resolved
@@ -327,7 +327,6 @@
     return Column.from_libcudf(move(c_result))
 
 
-<<<<<<< HEAD
 cpdef Column sequences(Column starts, Column sizes, Column steps = None):
     """Create a lists column in which each row contains a sequence of
     values specified by a tuple of (start, step, size) parameters.
@@ -342,35 +341,10 @@
         Numbers of values in the result sequences.
     steps : Optional[Column]
         Increment values for the result sequences.
-=======
-cpdef Column sort_lists(
-    Column input,
-    bool ascending,
-    null_order na_position,
-    bool stable = False
-):
-    """Sort the elements within a list in each row of a list column.
-
-    For details, see :cpp:func:`sort_lists`.
-
-    Parameters
-    ----------
-    input : Column
-        The input column.
-    ascending : bool
-        If true, the sort order is ascending. Otherwise, the sort order is descending.
-    na_position : NullOrder
-        If na_position equals NullOrder.FIRST, then the null values in the output
-        column are placed first. Otherwise, they are be placed after.
-    stable: bool
-        If true :cpp:func:`stable_sort_lists` is used, Otherwise,
-        :cpp:func:`sort_lists` is used.
->>>>>>> 0cac2a9d
-
-    Returns
-    -------
-    Column
-<<<<<<< HEAD
+
+    Returns
+    -------
+    Column
         The result column containing generated sequences.
     """
     cdef unique_ptr[column] c_result
@@ -387,7 +361,35 @@
             c_result = move(cpp_filling.sequences(
                 starts.view(),
                 sizes.view(),
-=======
+            ))
+    return Column.from_libcudf(move(c_result))
+
+cpdef Column sort_lists(
+    Column input,
+    bool ascending,
+    null_order na_position,
+    bool stable = False
+):
+    """Sort the elements within a list in each row of a list column.
+
+    For details, see :cpp:func:`sort_lists`.
+
+    Parameters
+    ----------
+    input : Column
+        The input column.
+    ascending : bool
+        If true, the sort order is ascending. Otherwise, the sort order is descending.
+    na_position : NullOrder
+        If na_position equals NullOrder.FIRST, then the null values in the output
+        column are placed first. Otherwise, they are be placed after.
+    stable: bool
+        If true :cpp:func:`stable_sort_lists` is used, Otherwise,
+        :cpp:func:`sort_lists` is used.
+
+    Returns
+    -------
+    Column
         A new Column with elements in each list sorted.
     """
     cdef unique_ptr[column] c_result
@@ -409,6 +411,5 @@
                     list_view.view(),
                     c_sort_order,
                     na_position,
->>>>>>> 0cac2a9d
             ))
     return Column.from_libcudf(move(c_result))