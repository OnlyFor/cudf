--- conflicted
+++ resolved
@@ -9,12 +9,9 @@
 from cudf._lib.pylibcudf.libcudf.lists cimport (
     contains as cpp_contains,
     explode as cpp_explode,
-<<<<<<< HEAD
     filling as cpp_filling,
-=======
     gather as cpp_gather,
     reverse as cpp_reverse,
->>>>>>> e6537de7
 )
 from cudf._lib.pylibcudf.libcudf.lists.combine cimport (
     concatenate_list_elements as cpp_concatenate_list_elements,
@@ -220,65 +217,130 @@
     return Column.from_libcudf(move(c_result))
 
 
-<<<<<<< HEAD
+cpdef Column reverse(Column input):
+    """Reverse the element order within each list of the input column.
+
+    For details, see :cpp:func:`reverse`.
+
+    Parameters
+    ----------
+    input : Column
+        The input column.
+
+    Returns
+    -------
+    Column
+        A new Column with reversed lists.
+    """
+    cdef unique_ptr[column] c_result
+    cdef ListColumnView list_view = input.list_view()
+
+    with nogil:
+        c_result = move(cpp_reverse.reverse(
+            list_view.view(),
+        ))
+    return Column.from_libcudf(move(c_result))
+
+
+cpdef Column segmented_gather(Column input, Column gather_map_list):
+    """Create a column with elements gathered based on the indices in gather_map_list
+
+    For details, see :cpp:func:`segmented_gather`.
+
+    Parameters
+    ----------
+    input : Column
+        The input column.
+    gather_map_list : Column
+        The indices of the lists column to gather.
+
+    Returns
+    -------
+    Column
+        A new Column with elements in list of rows
+        gathered based on gather_map_list
+    """
+
+    cdef unique_ptr[column] c_result
+    cdef ListColumnView list_view1 = input.list_view()
+    cdef ListColumnView list_view2 = gather_map_list.list_view()
+
+    with nogil:
+        c_result = move(cpp_gather.segmented_gather(
+            list_view1.view(),
+            list_view2.view(),
+        ))
+    return Column.from_libcudf(move(c_result))
+
+
+cpdef Column extract_list_element(Column input, ColumnOrSizeType index):
+    """Create a column of extracted list elements.
+
+    Parameters
+    ----------
+    input : Column
+        The input column.
+    index : Union[Column, size_type]
+        The selection index or indices.
+
+    Returns
+    -------
+    Column
+        A new Column with elements extracted.
+    """
+    cdef unique_ptr[column] c_result
+    cdef ListColumnView list_view = input.list_view()
+
+    with nogil:
+        c_result = move(cpp_extract_list_element(
+            list_view.view(),
+            index.view() if ColumnOrSizeType is Column else index,
+        ))
+    return Column.from_libcudf(move(c_result))
+
+
+cpdef Column count_elements(Column input):
+    """Count the number of rows in each
+    list element in the given lists column.
+    For details, see :cpp:func:`count_elements`.
+
+    Parameters
+    ----------
+    input : Column
+        The input column
+
+    Returns
+    -------
+    Column
+        A new Column of the lengths of each list element
+    """
+    cdef ListColumnView list_view = input.list_view()
+    cdef unique_ptr[column] c_result
+
+    with nogil:
+        c_result = move(cpp_count_elements(list_view.view()))
+
+    return Column.from_libcudf(move(c_result))
+
+
 cpdef Column sequences(Column starts, Column sizes, Column steps = None):
     """Create a lists column in which each row contains a sequence of
     values specified by a tuple of (start, step, size) parameters.
 
-
     For details, see :cpp:func:`sequences`.
 
     Parameters
     ----------
     starts : Column
         First values in the result sequences.
+    sizes : Column
+        Numbers of values in the result sequences.
     steps : Optional[Column]
         Increment values for the result sequences.
-    sizes : Column
-        Numbers of values in the result sequences.
-=======
-cpdef Column reverse(Column input):
-    """Reverse the element order within each list of the input column.
-
-    For details, see :cpp:func:`reverse`.
-
-    Parameters
-    ----------
-    input : Column
-        The input column.
-
-    Returns
-    -------
-    Column
-        A new Column with reversed lists.
-    """
-    cdef unique_ptr[column] c_result
-    cdef ListColumnView list_view = input.list_view()
-
-    with nogil:
-        c_result = move(cpp_reverse.reverse(
-            list_view.view(),
-        ))
-    return Column.from_libcudf(move(c_result))
-
-
-cpdef Column segmented_gather(Column input, Column gather_map_list):
-    """Create a column with elements gathered based on the indices in gather_map_list
-
-    For details, see :cpp:func:`segmented_gather`.
-
-    Parameters
-    ----------
-    input : Column
-        The input column.
-    gather_map_list : Column
-        The indices of the lists column to gather.
->>>>>>> e6537de7
-
-    Returns
-    -------
-    Column
-<<<<<<< HEAD
+
+    Returns
+    -------
+    Column
         The result column containing generated sequences.
     """
     cdef unique_ptr[column] c_result
@@ -296,69 +358,4 @@
                 starts.view(),
                 sizes.view(),
             ))
-=======
-        A new Column with elements in list of rows
-        gathered based on gather_map_list
-    """
-
-    cdef unique_ptr[column] c_result
-    cdef ListColumnView list_view1 = input.list_view()
-    cdef ListColumnView list_view2 = gather_map_list.list_view()
-
-    with nogil:
-        c_result = move(cpp_gather.segmented_gather(
-            list_view1.view(),
-            list_view2.view(),
-        ))
-    return Column.from_libcudf(move(c_result))
-
-
-cpdef Column extract_list_element(Column input, ColumnOrSizeType index):
-    """Create a column of extracted list elements.
-
-    Parameters
-    ----------
-    input : Column
-        The input column.
-    index : Union[Column, size_type]
-        The selection index or indices.
-
-    Returns
-    -------
-    Column
-        A new Column with elements extracted.
-    """
-    cdef unique_ptr[column] c_result
-    cdef ListColumnView list_view = input.list_view()
-
-    with nogil:
-        c_result = move(cpp_extract_list_element(
-            list_view.view(),
-            index.view() if ColumnOrSizeType is Column else index,
-        ))
-    return Column.from_libcudf(move(c_result))
-
-
-cpdef Column count_elements(Column input):
-    """Count the number of rows in each
-    list element in the given lists column.
-    For details, see :cpp:func:`count_elements`.
-
-    Parameters
-    ----------
-    input : Column
-        The input column
-
-    Returns
-    -------
-    Column
-        A new Column of the lengths of each list element
-    """
-    cdef ListColumnView list_view = input.list_view()
-    cdef unique_ptr[column] c_result
-
-    with nogil:
-        c_result = move(cpp_count_elements(list_view.view()))
-
->>>>>>> e6537de7
     return Column.from_libcudf(move(c_result))