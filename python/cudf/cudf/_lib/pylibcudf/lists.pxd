--- conflicted
+++ resolved
@@ -2,7 +2,6 @@
 
 from libcpp cimport bool
 
-from cudf._lib.pylibcudf.libcudf.copying cimport out_of_bounds_policy
 from cudf._lib.pylibcudf.libcudf.types cimport size_type
 
 from .column cimport Column
@@ -25,8 +24,6 @@
 
 cpdef Column index_of(Column, ColumnOrScalar, bool)
 
-<<<<<<< HEAD
-cpdef Column segmented_gather(Column, Column)
-=======
 cpdef Column reverse(Column)
->>>>>>> f6b355d7
+
+cpdef Column segmented_gather(Column, Column)