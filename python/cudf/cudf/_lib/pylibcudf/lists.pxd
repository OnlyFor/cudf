# Copyright (c) 2024, NVIDIA CORPORATION.

from libcpp cimport bool

from cudf._lib.pylibcudf.libcudf.types cimport size_type

from .column cimport Column
from .scalar cimport Scalar
from .table cimport Table

ctypedef fused ColumnOrScalar:
    Column
    Scalar

ctypedef fused ColumnOrSizeType:
    Column
    size_type

cpdef Table explode_outer(Table, size_type explode_column_idx)

cpdef Column concatenate_rows(Table)

cpdef Column concatenate_list_elements(Column, bool dropna)

cpdef Column contains(Column, ColumnOrScalar)

cpdef Column contains_nulls(Column)

cpdef Column index_of(Column, ColumnOrScalar, bool)

<<<<<<< HEAD
cpdef Column apply_boolean_mask(Column, Column)

cpdef Column distinct(Column, bool, bool)
=======
cpdef Column reverse(Column)

cpdef Column segmented_gather(Column, Column)

cpdef Column extract_list_element(Column, ColumnOrSizeType)
>>>>>>> c4ee4a7a
<|MERGE_RESOLUTION|>--- conflicted
+++ resolved
@@ -28,14 +28,12 @@
 
 cpdef Column index_of(Column, ColumnOrScalar, bool)
 
-<<<<<<< HEAD
-cpdef Column apply_boolean_mask(Column, Column)
-
-cpdef Column distinct(Column, bool, bool)
-=======
 cpdef Column reverse(Column)
 
 cpdef Column segmented_gather(Column, Column)
 
 cpdef Column extract_list_element(Column, ColumnOrSizeType)
->>>>>>> c4ee4a7a
+
+cpdef Column apply_boolean_mask(Column, Column)
+
+cpdef Column distinct(Column, bool, bool)