# Copyright (c) 2024, NVIDIA CORPORATION.

<<<<<<< HEAD
from . import case, contains, find, regex_flags, regex_program
=======
from . import capitalize, case, char_types, find
>>>>>>> ff981a40
<|MERGE_RESOLUTION|>--- conflicted
+++ resolved
@@ -1,7 +1,3 @@
 # Copyright (c) 2024, NVIDIA CORPORATION.
 
-<<<<<<< HEAD
-from . import case, contains, find, regex_flags, regex_program
-=======
-from . import capitalize, case, char_types, find
->>>>>>> ff981a40
+from . import capitalize, case, contains, find, regex_flags, regex_program