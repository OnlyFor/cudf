--- conflicted
+++ resolved
@@ -27,21 +27,14 @@
 )
 from cudf._lib.pylibcudf.libcudf.types cimport data_type, size_type
 from cudf._lib.types cimport dtype_to_data_type
-<<<<<<< HEAD
 from cudf._lib.utils cimport (
     columns_from_unique_ptr,
     data_from_pylibcudf_table,
     data_from_unique_ptr,
-    table_view_from_table,
 )
 
-from cudf._lib import pylibcudf
+import cudf._lib.pylibcudf as plc
 from cudf._lib.concat import concat_columns
-=======
-from cudf._lib.utils cimport data_from_unique_ptr
-
-import cudf._lib.pylibcudf as plc
->>>>>>> f6b355d7
 
 
 cdef json_recovery_mode_t _get_json_recovery_mode(object on_bad_lines):
@@ -228,7 +221,7 @@
         i += 1
     df = cudf.DataFrame._from_data(
             *data_from_pylibcudf_table(
-                pylibcudf.Table(
+                plc.Table(
                     [col.to_pylibcudf(mode="read") for col in final_columns]
                 ),
                 column_names=meta_names,
