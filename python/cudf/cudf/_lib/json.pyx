# Copyright (c) 2019-2024, NVIDIA CORPORATION.

import io
import os
from collections import abc

import cudf
from cudf.core.buffer import acquire_spill_lock

from libcpp cimport bool

cimport cudf._lib.pylibcudf.libcudf.io.types as cudf_io_types
from cudf._lib.io.utils cimport add_df_col_struct_names
from cudf._lib.pylibcudf.io.types cimport compression_type
from cudf._lib.pylibcudf.libcudf.io.json cimport json_recovery_mode_t
from cudf._lib.pylibcudf.libcudf.io.types cimport compression_type
from cudf._lib.pylibcudf.libcudf.types cimport data_type, type_id
from cudf._lib.pylibcudf.types cimport DataType
from cudf._lib.types cimport dtype_to_data_type
<<<<<<< HEAD
from cudf._lib.utils cimport (
    columns_from_unique_ptr,
    data_from_pylibcudf_table,
    data_from_unique_ptr,
)
=======
from cudf._lib.utils cimport data_from_pylibcudf_io
>>>>>>> 036e0ef5

import cudf._lib.pylibcudf as plc
from cudf._lib.concat import concat_columns


cdef json_recovery_mode_t _get_json_recovery_mode(object on_bad_lines):
    if on_bad_lines.lower() == "error":
        return json_recovery_mode_t.FAIL
    elif on_bad_lines.lower() == "recover":
        return json_recovery_mode_t.RECOVER_WITH_NULL
    else:
        raise TypeError(f"Invalid parameter for {on_bad_lines=}")

cdef json_reader_options _setup_json_reader_options(
        object filepaths_or_buffers,
        object dtype,
        object compression,
        bool keep_quotes,
        bool mixed_types_as_string,
        bool prune_columns,
        object on_bad_lines,
        bool lines,
        size_type byte_range_offset,
        size_type byte_range_size):
    # If input data is a JSON string (or StringIO), hold a reference to
    # the encoded memoryview externally to ensure the encoded buffer
    # isn't destroyed before calling libcudf `read_json()`

    for idx in range(len(filepaths_or_buffers)):
        if isinstance(filepaths_or_buffers[idx], io.StringIO):
            filepaths_or_buffers[idx] = \
                filepaths_or_buffers[idx].read().encode()
        elif isinstance(filepaths_or_buffers[idx], str) and \
                not os.path.isfile(filepaths_or_buffers[idx]):
            filepaths_or_buffers[idx] = filepaths_or_buffers[idx].encode()

    # Setup arguments
    cdef cudf_io_types.compression_type c_compression

    if compression is not None:
        if compression == 'gzip':
            c_compression = cudf_io_types.compression_type.GZIP
        elif compression == 'bz2':
            c_compression = cudf_io_types.compression_type.BZIP2
        elif compression == 'zip':
            c_compression = cudf_io_types.compression_type.ZIP
        else:
            c_compression = cudf_io_types.compression_type.AUTO
    else:
        c_compression = cudf_io_types.compression_type.NONE

    processed_dtypes = None

    if dtype is False:
        raise ValueError("False value is unsupported for `dtype`")
    elif dtype is not True:
        processed_dtypes = []
        if isinstance(dtype, abc.Mapping):
            for k, v in dtype.items():
                # Make sure keys are string
                k = str(k)
                lib_type, child_types = _get_cudf_schema_element_from_dtype(v)
                processed_dtypes.append((k, lib_type, child_types))
        elif isinstance(dtype, abc.Collection):
            for col_dtype in dtype:
                processed_dtypes.append(
                    # Ignore child columns since we cannot specify their dtypes
                    # when passing a list
                    _get_cudf_schema_element_from_dtype(col_dtype)[0]
                )
        else:
            raise TypeError("`dtype` must be 'list like' or 'dict'")

<<<<<<< HEAD
    cdef json_reader_options opts = move(
        json_reader_options.builder(make_source_info(filepaths_or_buffers))
        .compression(c_compression)
        .lines(lines)
        .byte_range_offset(byte_range_offset)
        .byte_range_size(byte_range_size)
        .recovery_mode(_get_json_recovery_mode(on_bad_lines))
        .build()
    )
    if is_list_like_dtypes:
        opts.set_dtypes(c_dtypes_list)
    else:
        opts.set_dtypes(c_dtypes_schema_map)

    opts.enable_keep_quotes(keep_quotes)
    opts.enable_mixed_types_as_string(mixed_types_as_string)
    opts.enable_prune_columns(prune_columns)

    return opts

cpdef read_json(object filepaths_or_buffers,
                object dtype,
                bool lines,
                object compression,
                object byte_range,
                bool keep_quotes,
                bool mixed_types_as_string,
                bool prune_columns,
                object on_bad_lines):
    """
    Cython function to call into libcudf API, see `read_json`.

    See Also
    --------
    cudf.io.json.read_json
    cudf.io.json.to_json
    """
    # Determine byte read offsets if applicable
    cdef size_type c_range_offset = (
        byte_range[0] if byte_range is not None else 0
    )
    cdef size_type c_range_size = (
        byte_range[1] if byte_range is not None else 0
    )
    cdef json_reader_options opts = _setup_json_reader_options(
        filepaths_or_buffers, dtype, compression, keep_quotes,
        mixed_types_as_string, prune_columns, on_bad_lines,
        lines, c_range_offset, c_range_size
    )

    # Read JSON
    cdef cudf_io_types.table_with_metadata c_result
=======
    table_w_meta = plc.io.json.read_json(
        plc.io.SourceInfo(filepaths_or_buffers),
        processed_dtypes,
        c_compression,
        lines,
        byte_range_offset = byte_range[0] if byte_range is not None else 0,
        byte_range_size = byte_range[1] if byte_range is not None else 0,
        keep_quotes = keep_quotes,
        mixed_types_as_string = mixed_types_as_string,
        prune_columns = prune_columns,
        recovery_mode = _get_json_recovery_mode(on_bad_lines)
    )
>>>>>>> 036e0ef5

    df = cudf.DataFrame._from_data(
        *data_from_pylibcudf_io(
            table_w_meta
        )
    )

    # Post-processing to add in struct column names
    add_df_col_struct_names(df, table_w_meta.child_names)
    return df

cpdef chunked_read_json(object filepaths_or_buffers,
                        object dtype,
                        object compression,
                        bool keep_quotes,
                        bool mixed_types_as_string,
                        bool prune_columns,
                        object on_bad_lines,
                        int chunk_size=100_000_000):
    """
    Cython function to call into libcudf API, see `read_json`.

    See Also
    --------
    cudf.io.json.read_json
    cudf.io.json.to_json
    """
    cdef size_type c_range_size = (
        chunk_size if chunk_size is not None else 0
    )
    cdef json_reader_options opts = _setup_json_reader_options(
        filepaths_or_buffers, dtype, compression, keep_quotes,
        mixed_types_as_string, prune_columns, on_bad_lines,
        True, 0, c_range_size
    )

    # Read JSON
    cdef cudf_io_types.table_with_metadata c_result
    final_columns = []
    meta_names = None
    i = 0
    while True:
        opts.set_byte_range_offset(c_range_size * i)
        opts.set_byte_range_size(c_range_size)

        try:
            with nogil:
                c_result = move(libcudf_read_json(opts))
        except (ValueError, OverflowError):
            break
        if meta_names is None:
            meta_names = [info.name.decode() for info in c_result.metadata.schema_info]
        new_chunk = columns_from_unique_ptr(move(c_result.tbl))
        if len(final_columns) == 0:
            final_columns = new_chunk
        else:
            for col_idx in range(len(meta_names)):
                final_columns[col_idx] = concat_columns(
                    [final_columns[col_idx], new_chunk[col_idx]]
                )
                # Must drop any residual GPU columns to save memory
                new_chunk[col_idx] = None
        i += 1
    df = cudf.DataFrame._from_data(
            *data_from_pylibcudf_table(
                plc.Table(
                    [col.to_pylibcudf(mode="read") for col in final_columns]
                ),
                column_names=meta_names,
                index_names=None
            )
        )
    update_struct_field_names(df, c_result.metadata.schema_info)

    return df


@acquire_spill_lock()
def write_json(
    table,
    object path_or_buf=None,
    object na_rep="null",
    bool include_nulls=True,
    bool lines=False,
    bool index=False,
    int rows_per_chunk=1024*64,  # 64K rows
):
    """
    Cython function to call into libcudf API, see `write_json`.

    See Also
    --------
    cudf.to_json
    """
    cdef list colnames = []

    for name in table._column_names:
        colnames.append((name, _dtype_to_names_list(table[name]._column)))

    try:
        plc.io.json.write_json(
            plc.io.SinkInfo([path_or_buf]),
            plc.io.TableWithMetadata(
                plc.Table([
                    c.to_pylibcudf(mode="read") for c in table._columns
                ]),
                colnames
            ),
            na_rep,
            include_nulls,
            lines,
            rows_per_chunk,
            true_value="true",
            false_value="false"
        )
    except OverflowError:
        raise OverflowError(
            f"Writing JSON file with rows_per_chunk={rows_per_chunk} failed. "
            "Consider providing a smaller rows_per_chunk argument."
        )


cdef _get_cudf_schema_element_from_dtype(object dtype) except *:
    dtype = cudf.dtype(dtype)
    if isinstance(dtype, cudf.CategoricalDtype):
        raise NotImplementedError(
            "CategoricalDtype as dtype is not yet "
            "supported in JSON reader"
        )

    lib_type = DataType.from_libcudf(dtype_to_data_type(dtype))
    child_types = []

    if isinstance(dtype, cudf.StructDtype):
        for name, child_type in dtype.fields.items():
            child_lib_type, grandchild_types = \
                _get_cudf_schema_element_from_dtype(child_type)
            child_types.append((name, child_lib_type, grandchild_types))
    elif isinstance(dtype, cudf.ListDtype):
        child_lib_type, grandchild_types = \
            _get_cudf_schema_element_from_dtype(dtype.element_type)

        child_types = [
            ("offsets", DataType.from_libcudf(data_type(type_id.INT32)), []),
            ("element", child_lib_type, grandchild_types)
        ]

    return lib_type, child_types


cdef data_type _get_cudf_data_type_from_dtype(object dtype) except *:
    dtype = cudf.dtype(dtype)
    if isinstance(dtype, cudf.CategoricalDtype):
        raise NotImplementedError(
            "CategoricalDtype as dtype is not yet "
            "supported in JSON reader"
        )
    return dtype_to_data_type(dtype)


def _dtype_to_names_list(col):
    if isinstance(col.dtype, cudf.StructDtype):
        return [(name, _dtype_to_names_list(child))
                for name, child in zip(col.dtype.fields, col.children)]
    elif isinstance(col.dtype, cudf.ListDtype):
        return [("", _dtype_to_names_list(child))
                for child in col.children]
    return []<|MERGE_RESOLUTION|>--- conflicted
+++ resolved
@@ -10,6 +10,7 @@
 from libcpp cimport bool
 
 cimport cudf._lib.pylibcudf.libcudf.io.types as cudf_io_types
+from cudf._lib.column cimport Column
 from cudf._lib.io.utils cimport add_df_col_struct_names
 from cudf._lib.pylibcudf.io.types cimport compression_type
 from cudf._lib.pylibcudf.libcudf.io.json cimport json_recovery_mode_t
@@ -17,18 +18,9 @@
 from cudf._lib.pylibcudf.libcudf.types cimport data_type, type_id
 from cudf._lib.pylibcudf.types cimport DataType
 from cudf._lib.types cimport dtype_to_data_type
-<<<<<<< HEAD
-from cudf._lib.utils cimport (
-    columns_from_unique_ptr,
-    data_from_pylibcudf_table,
-    data_from_unique_ptr,
-)
-=======
-from cudf._lib.utils cimport data_from_pylibcudf_io
->>>>>>> 036e0ef5
+from cudf._lib.utils cimport _data_from_columns, data_from_pylibcudf_io
 
 import cudf._lib.pylibcudf as plc
-from cudf._lib.concat import concat_columns
 
 
 cdef json_recovery_mode_t _get_json_recovery_mode(object on_bad_lines):
@@ -39,17 +31,25 @@
     else:
         raise TypeError(f"Invalid parameter for {on_bad_lines=}")
 
-cdef json_reader_options _setup_json_reader_options(
-        object filepaths_or_buffers,
-        object dtype,
-        object compression,
-        bool keep_quotes,
-        bool mixed_types_as_string,
-        bool prune_columns,
-        object on_bad_lines,
-        bool lines,
-        size_type byte_range_offset,
-        size_type byte_range_size):
+
+cpdef read_json(object filepaths_or_buffers,
+                object dtype,
+                bool lines,
+                object compression,
+                object byte_range,
+                bool keep_quotes,
+                bool mixed_types_as_string,
+                bool prune_columns,
+                object on_bad_lines):
+    """
+    Cython function to call into libcudf API, see `read_json`.
+
+    See Also
+    --------
+    cudf.io.json.read_json
+    cudf.io.json.to_json
+    """
+
     # If input data is a JSON string (or StringIO), hold a reference to
     # the encoded memoryview externally to ensure the encoded buffer
     # isn't destroyed before calling libcudf `read_json()`
@@ -99,148 +99,51 @@
         else:
             raise TypeError("`dtype` must be 'list like' or 'dict'")
 
-<<<<<<< HEAD
-    cdef json_reader_options opts = move(
-        json_reader_options.builder(make_source_info(filepaths_or_buffers))
-        .compression(c_compression)
-        .lines(lines)
-        .byte_range_offset(byte_range_offset)
-        .byte_range_size(byte_range_size)
-        .recovery_mode(_get_json_recovery_mode(on_bad_lines))
-        .build()
-    )
-    if is_list_like_dtypes:
-        opts.set_dtypes(c_dtypes_list)
+    if cudf.get_option("mode.pandas_compatible") and lines:
+        res_cols, res_col_names, res_child_names = plc.io.json.chunked_read_json(
+            plc.io.SourceInfo(filepaths_or_buffers),
+            processed_dtypes,
+            c_compression,
+            True,
+            byte_range_offset = 0,
+            byte_range_size = 0,
+            keep_quotes = keep_quotes,
+            mixed_types_as_string = mixed_types_as_string,
+            prune_columns = prune_columns,
+            recovery_mode = _get_json_recovery_mode(on_bad_lines)
+        )
+        df = cudf.DataFrame._from_data(
+            *_data_from_columns(
+                columns=[Column.from_pylibcudf(plc) for plc in res_cols],
+                column_names=res_col_names,
+                index_names=None
+               )
+            )
+        add_df_col_struct_names(df, res_child_names)
+        return df
     else:
-        opts.set_dtypes(c_dtypes_schema_map)
-
-    opts.enable_keep_quotes(keep_quotes)
-    opts.enable_mixed_types_as_string(mixed_types_as_string)
-    opts.enable_prune_columns(prune_columns)
-
-    return opts
-
-cpdef read_json(object filepaths_or_buffers,
-                object dtype,
-                bool lines,
-                object compression,
-                object byte_range,
-                bool keep_quotes,
-                bool mixed_types_as_string,
-                bool prune_columns,
-                object on_bad_lines):
-    """
-    Cython function to call into libcudf API, see `read_json`.
-
-    See Also
-    --------
-    cudf.io.json.read_json
-    cudf.io.json.to_json
-    """
-    # Determine byte read offsets if applicable
-    cdef size_type c_range_offset = (
-        byte_range[0] if byte_range is not None else 0
-    )
-    cdef size_type c_range_size = (
-        byte_range[1] if byte_range is not None else 0
-    )
-    cdef json_reader_options opts = _setup_json_reader_options(
-        filepaths_or_buffers, dtype, compression, keep_quotes,
-        mixed_types_as_string, prune_columns, on_bad_lines,
-        lines, c_range_offset, c_range_size
-    )
-
-    # Read JSON
-    cdef cudf_io_types.table_with_metadata c_result
-=======
-    table_w_meta = plc.io.json.read_json(
-        plc.io.SourceInfo(filepaths_or_buffers),
-        processed_dtypes,
-        c_compression,
-        lines,
-        byte_range_offset = byte_range[0] if byte_range is not None else 0,
-        byte_range_size = byte_range[1] if byte_range is not None else 0,
-        keep_quotes = keep_quotes,
-        mixed_types_as_string = mixed_types_as_string,
-        prune_columns = prune_columns,
-        recovery_mode = _get_json_recovery_mode(on_bad_lines)
-    )
->>>>>>> 036e0ef5
-
-    df = cudf.DataFrame._from_data(
-        *data_from_pylibcudf_io(
-            table_w_meta
-        )
-    )
-
-    # Post-processing to add in struct column names
-    add_df_col_struct_names(df, table_w_meta.child_names)
-    return df
-
-cpdef chunked_read_json(object filepaths_or_buffers,
-                        object dtype,
-                        object compression,
-                        bool keep_quotes,
-                        bool mixed_types_as_string,
-                        bool prune_columns,
-                        object on_bad_lines,
-                        int chunk_size=100_000_000):
-    """
-    Cython function to call into libcudf API, see `read_json`.
-
-    See Also
-    --------
-    cudf.io.json.read_json
-    cudf.io.json.to_json
-    """
-    cdef size_type c_range_size = (
-        chunk_size if chunk_size is not None else 0
-    )
-    cdef json_reader_options opts = _setup_json_reader_options(
-        filepaths_or_buffers, dtype, compression, keep_quotes,
-        mixed_types_as_string, prune_columns, on_bad_lines,
-        True, 0, c_range_size
-    )
-
-    # Read JSON
-    cdef cudf_io_types.table_with_metadata c_result
-    final_columns = []
-    meta_names = None
-    i = 0
-    while True:
-        opts.set_byte_range_offset(c_range_size * i)
-        opts.set_byte_range_size(c_range_size)
-
-        try:
-            with nogil:
-                c_result = move(libcudf_read_json(opts))
-        except (ValueError, OverflowError):
-            break
-        if meta_names is None:
-            meta_names = [info.name.decode() for info in c_result.metadata.schema_info]
-        new_chunk = columns_from_unique_ptr(move(c_result.tbl))
-        if len(final_columns) == 0:
-            final_columns = new_chunk
-        else:
-            for col_idx in range(len(meta_names)):
-                final_columns[col_idx] = concat_columns(
-                    [final_columns[col_idx], new_chunk[col_idx]]
-                )
-                # Must drop any residual GPU columns to save memory
-                new_chunk[col_idx] = None
-        i += 1
-    df = cudf.DataFrame._from_data(
-            *data_from_pylibcudf_table(
-                plc.Table(
-                    [col.to_pylibcudf(mode="read") for col in final_columns]
-                ),
-                column_names=meta_names,
-                index_names=None
+        table_w_meta = plc.io.json.read_json(
+            plc.io.SourceInfo(filepaths_or_buffers),
+            processed_dtypes,
+            c_compression,
+            lines,
+            byte_range_offset = byte_range[0] if byte_range is not None else 0,
+            byte_range_size = byte_range[1] if byte_range is not None else 0,
+            keep_quotes = keep_quotes,
+            mixed_types_as_string = mixed_types_as_string,
+            prune_columns = prune_columns,
+            recovery_mode = _get_json_recovery_mode(on_bad_lines)
+        )
+
+        df = cudf.DataFrame._from_data(
+            *data_from_pylibcudf_io(
+                table_w_meta
             )
         )
-    update_struct_field_names(df, c_result.metadata.schema_info)
-
-    return df
+
+        # Post-processing to add in struct column names
+        add_df_col_struct_names(df, table_w_meta.child_names)
+        return df
 
 
 @acquire_spill_lock()
