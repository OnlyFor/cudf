--- conflicted
+++ resolved
@@ -2,12 +2,6 @@
 
 from cudf.core.buffer import acquire_spill_lock
 
-<<<<<<< HEAD
-from pylibcudf.libcudf.types cimport size_type
-from pylibcudf.scalar cimport Scalar as plc_Scalar
-
-=======
->>>>>>> 09ed2105
 from cudf._lib.column cimport Column
 
 from pylibcudf import nvtext
@@ -17,13 +11,8 @@
 def generate_ngrams(Column strings, int ngrams, object py_separator):
     result = nvtext.generate_ngrams.generate_ngrams(
         strings.to_pylibcudf(mode="read"),
-<<<<<<< HEAD
-        <size_type> ngrams,
-        <plc_Scalar> py_separator.device_value.c_value
-=======
         ngrams,
         py_separator.device_value.c_value
->>>>>>> 09ed2105
     )
     return Column.from_pylibcudf(result)
 
@@ -32,25 +21,15 @@
 def generate_character_ngrams(Column strings, int ngrams):
     result = nvtext.generate_ngrams.generate_character_ngrams(
         strings.to_pylibcudf(mode="read"),
-<<<<<<< HEAD
-        <size_type> ngrams
-=======
         ngrams
->>>>>>> 09ed2105
     )
     return Column.from_pylibcudf(result)
 
 
 @acquire_spill_lock()
 def hash_character_ngrams(Column strings, int ngrams):
-<<<<<<< HEAD
-    result = nvtext.generate_ngrams.generate_chash_character_ngramsharacter_ngrams(
-        strings.to_pylibcudf(mode="read"),
-        <size_type> ngrams
-=======
     result = nvtext.generate_ngrams.hash_character_ngrams(
         strings.to_pylibcudf(mode="read"),
         ngrams
->>>>>>> 09ed2105
     )
     return Column.from_pylibcudf(result)