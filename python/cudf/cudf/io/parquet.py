# Copyright (c) 2019-2020, NVIDIA CORPORATION.

import warnings
from io import BufferedWriter, IOBase

import pyarrow.parquet as pq
from fsspec.core import get_fs_token_paths
from pyarrow.compat import guid

import cudf
import cudf._lib.parquet as libparquet
from cudf.utils import ioutils


def _get_partition_groups(df, partition_cols, preserve_index=False):
    # TODO: We can use groupby functionality here after cudf#4346.
    #       Longer term, we want more slicing logic to be pushed down
    #       into cpp.  For example, it would be best to pass libcudf
    #       a single sorted table with group offsets).
    df = df.sort_values(partition_cols)
    if not preserve_index:
        df = df.reset_index(drop=True)
    divisions = df[partition_cols].drop_duplicates(ignore_index=True)
    splits = df[partition_cols].searchsorted(divisions, side="left")
    splits = splits.tolist() + [len(df[partition_cols])]
    return [
        df.iloc[splits[i] : splits[i + 1]].copy(deep=False)
        for i in range(0, len(splits) - 1)
    ]


def _ensure_filesystem(passed_filesystem, path):
    if passed_filesystem is None:
        return get_fs_token_paths(path[0] if isinstance(path, list) else path)[
            0
        ]
    return passed_filesystem


# Logic chosen to match: https://arrow.apache.org/
# docs/_modules/pyarrow/parquet.html#write_to_dataset
def write_to_dataset(
    df,
    root_path,
    partition_cols=None,
    fs=None,
    preserve_index=False,
    return_metadata=False,
    **kwargs,
):
    """Wraps `to_parquet` to write partitioned Parquet datasets.
    For each combination of partition group and value,
    subdirectories are created as follows:

    root_dir/
      group=value1
        <uuid>.parquet
      ...
      group=valueN
        <uuid>.parquet

    Parameters
    ----------
    df : cudf.DataFrame
    root_path : string,
        The root directory of the dataset
    fs : FileSystem, default None
        If nothing passed, paths assumed to be found in the local on-disk
        filesystem
    preserve_index : bool, default False
        Preserve index values in each parquet file.
    partition_cols : list,
        Column names by which to partition the dataset
        Columns are partitioned in the order they are given
    return_metadata : bool, default False
        Return parquet metadata for written data. Returned metadata will
        include the file-path metadata (relative to `root_path`).
    **kwargs : dict,
        kwargs for to_parquet function.
    """

    fs = _ensure_filesystem(fs, root_path)
    fs.mkdirs(root_path, exist_ok=True)
    metadata = []

    if partition_cols is not None and len(partition_cols) > 0:

        data_cols = df.columns.drop(partition_cols)
        if len(data_cols) == 0:
            raise ValueError("No data left to save outside partition columns")

        #  Loop through the partition groups
        for i, sub_df in enumerate(
            _get_partition_groups(
                df, partition_cols, preserve_index=preserve_index
            )
        ):
            if sub_df is None or len(sub_df) == 0:
                continue
            keys = tuple([sub_df[col].iloc[0] for col in partition_cols])
            if not isinstance(keys, tuple):
                keys = (keys,)
            subdir = fs.sep.join(
                [
                    "{colname}={value}".format(colname=name, value=val)
                    for name, val in zip(partition_cols, keys)
                ]
            )
            prefix = fs.sep.join([root_path, subdir])
            fs.mkdirs(prefix, exist_ok=True)
            outfile = guid() + ".parquet"
            full_path = fs.sep.join([prefix, outfile])
            write_df = sub_df.copy(deep=False)
            write_df.drop(columns=partition_cols, inplace=True)
            with fs.open(full_path, mode="wb") as fil:
                if not isinstance(fil, IOBase):
                    fil = BufferedWriter(fil)
                if return_metadata:
                    metadata.append(
                        write_df.to_parquet(
                            fil,
                            index=preserve_index,
                            metadata_file_path=fs.sep.join([subdir, outfile]),
                            **kwargs,
                        )
                    )
                else:
                    write_df.to_parquet(fil, index=preserve_index, **kwargs)

    else:
        outfile = guid() + ".parquet"
        full_path = fs.sep.join([root_path, outfile])
        if return_metadata:
            metadata.append(
                df.to_parquet(
                    full_path,
                    index=preserve_index,
                    metadata_file_path=outfile,
                    **kwargs,
                )
            )
        else:
            df.to_parquet(full_path, index=preserve_index, **kwargs)

    if metadata:
        return (
            merge_parquet_filemetadata(metadata)
            if len(metadata) > 1
            else metadata[0]
        )


@ioutils.doc_read_parquet_metadata()
def read_parquet_metadata(path):
    """{docstring}"""

    pq_file = pq.ParquetFile(path)

    num_rows = pq_file.metadata.num_rows
    num_row_groups = pq_file.num_row_groups
    col_names = pq_file.schema.names

    return num_rows, num_row_groups, col_names


@ioutils.doc_read_parquet()
def read_parquet(
    filepath_or_buffer,
    engine="cudf",
    columns=None,
    row_group=None,
    row_group_count=None,
    skip_rows=None,
    num_rows=None,
    strings_to_categorical=False,
    use_pandas_metadata=True,
    *args,
    **kwargs,
):
    """{docstring}"""

    filepath_or_buffer, compression = ioutils.get_filepath_or_buffer(
        filepath_or_buffer, None, **kwargs
    )
    if compression is not None:
        raise ValueError("URL content-encoding decompression is not supported")

    if engine == "cudf":
        return libparquet.read_parquet(
            filepath_or_buffer,
            columns=columns,
            row_group=row_group,
            row_group_count=row_group_count,
            skip_rows=skip_rows,
            num_rows=num_rows,
            strings_to_categorical=strings_to_categorical,
            use_pandas_metadata=use_pandas_metadata,
        )
    else:
        warnings.warn("Using CPU via PyArrow to read Parquet dataset.")
        pa_table = pq.read_pandas(
            filepath_or_buffer, columns=columns, *args, **kwargs
        )
        return cudf.DataFrame.from_arrow(pa_table)


@ioutils.doc_to_parquet()
def to_parquet(
    df,
    path,
    engine="cudf",
    compression="snappy",
    index=None,
    partition_cols=None,
    statistics="ROWGROUP",
    metadata_file_path=None,
    *args,
    **kwargs,
):
    """{docstring}"""

    if engine == "cudf":
        if partition_cols:
            write_to_dataset(
                df,
                root_path=path,
                partition_cols=partition_cols,
                preserve_index=index,
                **kwargs,
            )
            return

        # Ensure that no columns dtype is 'category'
        for col in df.columns:
            if df[col].dtype.name == "category":
                raise ValueError(
                    "'category' column dtypes are currently not "
                    + "supported by the gpu accelerated parquet writer"
                )

        path_or_buf, should_close = ioutils.get_writer_filepath_or_buffer(
            path, mode="wb", **kwargs
        )

        write_parquet_res = libparquet.write_parquet(
            df,
<<<<<<< HEAD
            path_or_buf,
            index,
=======
            path=path,
            index=index,
>>>>>>> 4e5401e6
            compression=compression,
            statistics=statistics,
            metadata_file_path=metadata_file_path,
        )
        if should_close:
            path_or_buf.close()

        return write_parquet_res

    else:

        # If index is empty set it to the expected default value of True
        if index is None:
            index = True

        pa_table = df.to_arrow(preserve_index=index)
        return pq.write_to_dataset(
            pa_table,
            root_path=path,
            partition_cols=partition_cols,
            *args,
            **kwargs,
        )


@ioutils.doc_merge_parquet_filemetadata()
def merge_parquet_filemetadata(filemetadata_list):
    """{docstring}"""

    return libparquet.merge_filemetadata(filemetadata_list)


ParquetWriter = libparquet.ParquetWriter<|MERGE_RESOLUTION|>--- conflicted
+++ resolved
@@ -244,13 +244,8 @@
 
         write_parquet_res = libparquet.write_parquet(
             df,
-<<<<<<< HEAD
-            path_or_buf,
-            index,
-=======
             path=path,
             index=index,
->>>>>>> 4e5401e6
             compression=compression,
             statistics=statistics,
             metadata_file_path=metadata_file_path,
