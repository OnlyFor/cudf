--- conflicted
+++ resolved
@@ -238,14 +238,11 @@
         console.print(table)
 
     def print_per_func_stats(self):
-<<<<<<< HEAD
         cpu_funcs = []
-=======
         n_gpu_func_calls = 0
         n_cpu_func_calls = 0
         total_gpu_time = 0
         total_cpu_time = 0
->>>>>>> fc4349c7
 
         final_data = {}
         for func_name, func_data in self._per_func_results.items():
