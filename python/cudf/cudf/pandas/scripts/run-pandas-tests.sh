--- conflicted
+++ resolved
@@ -140,11 +140,7 @@
 # TODO: Remove "not db" once a postgres & mysql container is set up on the CI
 PANDAS_CI="1" timeout 2h python -m pytest -p cudf.pandas \
     -v -m "not single_cpu and not db" \
-<<<<<<< HEAD
-    -k "not test_to_parquet_gcs_new_file and not test_qcut_nat and not test_add and not test_ismethods and $TEST_THAT_NEED_MOTO_SERVER and $TEST_THAT_CRASH_PYTEST_WORKERS and not test_groupby_raises_category_on_category and not test_constructor_no_pandas_array and not test_is_monotonic_na and not test_index_contains and not test_index_contains and not test_frame_op_subclass_nonclass_constructor" \
-=======
-    -k "$TEST_THAT_NEED_MOTO_SERVER and $TEST_THAT_CRASH_PYTEST_WORKERS" \
->>>>>>> 9192d259
+    -k "$TEST_THAT_NEED_MOTO_SERVER and $TEST_THAT_CRASH_PYTEST_WORKERS" and not test_groupby_raises_category_on_category and not test_constructor_no_pandas_array and not test_is_monotonic_na and not test_index_contains and not test_index_contains and not test_frame_op_subclass_nonclass_constructor \
     --import-mode=importlib \
     ${PYTEST_IGNORES} \
     "$@" || [ $? = 1 ]  # Exit success if exit code was 1 (permit test failures but not other errors)
