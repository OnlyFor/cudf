--- conflicted
+++ resolved
@@ -404,8 +404,6 @@
     data = [(1, 2), (10, 20)]
     result = cudf.IntervalIndex.from_tuples(data, closed="left", name="a")
     expected = pd.IntervalIndex.from_tuples(data, closed="left", name="a")
-<<<<<<< HEAD
-=======
     assert_eq(result, expected)
 
 
@@ -418,5 +416,4 @@
 def test_from_interval_range_indexing():
     result = cudf.interval_range(start=0, end=1, name="a").repeat(2)
     expected = pd.interval_range(start=0, end=1, name="a").repeat(2)
->>>>>>> 949f1719
     assert_eq(result, expected)