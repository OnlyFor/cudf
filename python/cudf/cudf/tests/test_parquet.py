# Copyright (c) 2019-2024, NVIDIA CORPORATION.

import datetime
import glob
import hashlib
import math
import os
import pathlib
import random
import string
from contextlib import contextmanager
from io import BytesIO
from string import ascii_letters

import cupy
import numpy as np
import pandas as pd
import pyarrow as pa
import pytest
from fsspec.core import get_fs_token_paths
from packaging import version
from pyarrow import parquet as pq

import cudf
from cudf._lib.parquet import read_parquet_chunked
from cudf.core._compat import PANDAS_CURRENT_SUPPORTED_VERSION, PANDAS_VERSION
from cudf.io.parquet import (
    ParquetDatasetWriter,
    ParquetWriter,
    merge_parquet_filemetadata,
)
from cudf.testing import assert_eq, dataset_generator as dg
from cudf.testing._utils import TIMEDELTA_TYPES, set_random_null_mask_inplace


@contextmanager
def _hide_pyarrow_parquet_cpu_warnings(engine):
    if engine == "pyarrow":
        with pytest.warns(
            UserWarning,
            match="Using CPU via PyArrow to read Parquet dataset. This option "
            "is both inefficient and unstable!",
        ):
            yield
    else:
        yield


@pytest.fixture(scope="module")
def datadir(datadir):
    return datadir / "parquet"


@pytest.fixture(params=[1, 5, 10, 100000])
def simple_pdf(request):
    types = [
        "bool",
        "int8",
        "int16",
        "int32",
        "int64",
        "uint8",
        "uint16",
        # "uint32", pandas promotes uint32 to int64
        # https://issues.apache.org/jira/browse/ARROW-9215
        "uint64",
        "float32",
        "float64",
    ]
    nrows = request.param

    # Create a pandas dataframe with random data of mixed types
    test_pdf = pd.DataFrame(
        {
            f"col_{typ}": np.random.randint(0, nrows, nrows).astype(typ)
            for typ in types
        },
        # Need to ensure that this index is not a RangeIndex to get the
        # expected round-tripping behavior from Parquet reader/writer.
        index=pd.Index(list(range(nrows))),
    )
    # Delete the name of the column index, and rename the row index
    test_pdf.columns.name = None
    test_pdf.index.name = "test_index"

    return test_pdf


@pytest.fixture
def simple_gdf(simple_pdf):
    return cudf.DataFrame.from_pandas(simple_pdf)


def build_pdf(num_columns, day_resolution_timestamps):
    types = [
        "bool",
        "int8",
        "int16",
        "int32",
        "int64",
        "uint8",
        "uint16",
        # "uint32", pandas promotes uint32 to int64
        # https://issues.apache.org/jira/browse/ARROW-9215
        "uint64",
        "float32",
        "float64",
        "datetime64[ms]",
        "datetime64[us]",
        "str",
    ]
    nrows = num_columns.param

    # Create a pandas dataframe with random data of mixed types
    test_pdf = pd.DataFrame(
        {
            f"col_{typ}": np.random.randint(0, nrows, nrows).astype(typ)
            for typ in types
        },
        # Need to ensure that this index is not a RangeIndex to get the
        # expected round-tripping behavior from Parquet reader/writer.
        index=pd.Index(list(range(nrows))),
    )
    # Delete the name of the column index, and rename the row index
    test_pdf.columns.name = None
    test_pdf.index.name = "test_index"

    # make datetime64's a little more interesting by increasing the range of
    # dates note that pandas will convert these to ns timestamps, so care is
    # taken to avoid overflowing a ns timestamp. There is also the ability to
    # request timestamps be whole days only via `day_resolution_timestamps`.
    for t in [
        {
            "name": "datetime64[ms]",
            "nsDivisor": 1000000,
            "dayModulus": 86400000,
        },
        {
            "name": "datetime64[us]",
            "nsDivisor": 1000,
            "dayModulus": 86400000000,
        },
    ]:
        data = [
            np.random.randint(0, (0x7FFFFFFFFFFFFFFF / t["nsDivisor"]))
            for i in range(nrows)
        ]
        if day_resolution_timestamps:
            data = [int(d / t["dayModulus"]) * t["dayModulus"] for d in data]
        test_pdf["col_" + t["name"]] = pd.Series(
            np.asarray(data, dtype=t["name"])
        )

    # Create non-numeric categorical data otherwise parquet may typecast it
    data = [ascii_letters[np.random.randint(0, 52)] for i in range(nrows)]
    test_pdf["col_category"] = pd.Series(data, dtype="category")

    # Create non-numeric str data
    data = [ascii_letters[np.random.randint(0, 52)] for i in range(nrows)]
    test_pdf["col_str"] = pd.Series(data, dtype="str")

    return test_pdf


@pytest.fixture(params=[0, 1, 10, 10000])
def pdf(request):
    return build_pdf(request, False)


@pytest.fixture(params=[0, 1, 10, 10000])
def pdf_day_timestamps(request):
    return build_pdf(request, True)


@pytest.fixture
def gdf(pdf):
    return cudf.DataFrame.from_pandas(pdf)


@pytest.fixture
def gdf_day_timestamps(pdf_day_timestamps):
    return cudf.DataFrame.from_pandas(pdf_day_timestamps)


@pytest.fixture(params=["snappy", "gzip", "brotli", None, np.str_("snappy")])
def parquet_file(request, tmp_path_factory, pdf):
    fname = tmp_path_factory.mktemp("parquet") / (
        str(request.param) + "_test.parquet"
    )
    pdf.to_parquet(fname, engine="pyarrow", compression=request.param)
    return fname


@pytest.fixture(scope="module")
def rdg_seed():
    return int(os.environ.get("TEST_CUDF_RDG_SEED", "42"))


def make_pdf(nrows, ncolumns=1, nvalids=0, dtype=np.int64):
    test_pdf = pd.DataFrame(
        [list(range(ncolumns * i, ncolumns * (i + 1))) for i in range(nrows)],
        columns=pd.Index(["foo"], name="bar"),
        # Need to ensure that this index is not a RangeIndex to get the
        # expected round-tripping behavior from Parquet reader/writer.
        index=pd.Index(list(range(nrows))),
    )
    test_pdf.columns.name = None

    if nvalids:
        # Randomly but reproducibly mark subset of rows as invalid
        random.seed(1337)
        mask = random.sample(range(nrows), nvalids)
        test_pdf[test_pdf.index.isin(mask)] = np.nan
    if dtype:
        test_pdf = test_pdf.astype(dtype)

    return test_pdf


@pytest.fixture
def parquet_path_or_buf(datadir):
    fname = datadir / "spark_timestamp.snappy.parquet"
    try:
        with open(fname, "rb") as f:
            buffer = BytesIO(f.read())
    except Exception as excpr:
        if type(excpr).__name__ == "FileNotFoundError":
            pytest.skip(".parquet file is not found")
        else:
            print(type(excpr).__name__)

    def _make_parquet_path_or_buf(src):
        if src == "filepath":
            return str(fname)
        if src == "pathobj":
            return fname
        if src == "bytes_io":
            return buffer
        if src == "bytes":
            return buffer.getvalue()
        if src == "url":
            return fname.as_uri()

        raise ValueError("Invalid source type")

    yield _make_parquet_path_or_buf


@pytest.fixture(scope="module")
def large_int64_gdf():
    return cudf.DataFrame.from_pandas(pd.DataFrame({"col": range(0, 1 << 20)}))


@pytest.mark.filterwarnings("ignore:Using CPU")
@pytest.mark.parametrize("engine", ["pyarrow", "cudf"])
@pytest.mark.parametrize(
    "columns",
    [
        ["col_int8"],
        ["col_category"],
        ["col_int32", "col_float32"],
        ["col_int16", "col_float64", "col_int8"],
        None,
    ],
)
def test_parquet_reader_basic(parquet_file, columns, engine):
    expect = pd.read_parquet(parquet_file, columns=columns)
    got = cudf.read_parquet(parquet_file, engine=engine, columns=columns)

    # PANDAS returns category objects whereas cuDF returns hashes
    if engine == "cudf":
        if "col_category" in expect.columns:
            expect = expect.drop(columns=["col_category"])
        if "col_category" in got.columns:
            got = got.drop(columns=["col_category"])

    assert_eq(expect, got)


@pytest.mark.filterwarnings("ignore:Using CPU")
@pytest.mark.parametrize("engine", ["cudf"])
def test_parquet_reader_empty_pandas_dataframe(tmpdir, engine):
    df = pd.DataFrame()
    fname = tmpdir.join("test_pq_reader_empty_pandas_dataframe.parquet")
    df.to_parquet(fname)
    assert os.path.exists(fname)
    expect = pd.read_parquet(fname)
    got = cudf.read_parquet(fname, engine=engine)
    expect = expect.reset_index(drop=True)
    got = got.reset_index(drop=True)

    assert_eq(expect, got)


@pytest.mark.parametrize("has_null", [False, True])
def test_parquet_reader_strings(tmpdir, has_null):
    df = pd.DataFrame(
        [(1, "aaa", 9.0), (2, "bbb", 8.0), (3, "ccc", 7.0)],
        columns=pd.Index(list("abc")),
    )
    if has_null:
        df.at[1, "b"] = None
    fname = tmpdir.join("test_pq_reader_strings.parquet")
    df.to_parquet(fname)
    assert os.path.exists(fname)

    gdf = cudf.read_parquet(fname, engine="cudf")

    assert gdf["b"].dtype == np.dtype("object")
    assert_eq(gdf["b"], df["b"])


@pytest.mark.parametrize("columns", [None, ["b"]])
@pytest.mark.parametrize("index_col", ["b", "Nameless", None])
def test_parquet_reader_index_col(tmpdir, index_col, columns):
    df = pd.DataFrame({"a": range(3), "b": range(3, 6), "c": range(6, 9)})

    if index_col is None:
        # No index column
        df.reset_index(drop=True, inplace=True)
    elif index_col == "Nameless":
        # Index column but no name
        df.set_index("a", inplace=True)
        df.index.name = None
    else:
        # Index column as normal
        df.set_index(index_col, inplace=True)

    fname = tmpdir.join("test_pq_reader_index_col.parquet")

    # PANDAS' PyArrow backend always writes the index unless disabled
    df.to_parquet(fname, index=(index_col is not None))
    assert os.path.exists(fname)

    pdf = pd.read_parquet(fname, columns=columns)
    gdf = cudf.read_parquet(fname, engine="cudf", columns=columns)

    assert_eq(pdf, gdf, check_categorical=False)


@pytest.mark.parametrize("pandas_compat", [True, False])
@pytest.mark.parametrize(
    "columns", [["a"], ["d"], ["a", "b"], ["a", "d"], None]
)
def test_parquet_reader_pandas_metadata(tmpdir, columns, pandas_compat):
    df = pd.DataFrame(
        {
            "a": range(6, 9),
            "b": range(3, 6),
            "c": range(6, 9),
            "d": ["abc", "def", "xyz"],
        }
    )
    df.set_index("b", inplace=True)

    fname = tmpdir.join("test_pq_reader_pandas_metadata.parquet")
    df.to_parquet(fname)
    assert os.path.exists(fname)

    # PANDAS `read_parquet()` and PyArrow `read_pandas()` always includes index
    # Instead, directly use PyArrow to optionally omit the index
    expect = pa.parquet.read_table(
        fname, columns=columns, use_pandas_metadata=pandas_compat
    ).to_pandas()
    got = cudf.read_parquet(
        fname, columns=columns, use_pandas_metadata=pandas_compat
    )

    if pandas_compat or columns is None or "b" in columns:
        assert got.index.name == "b"
    else:
        assert got.index.name is None
    assert_eq(expect, got, check_categorical=False)


@pytest.mark.parametrize("pandas_compat", [True, False])
@pytest.mark.parametrize("as_bytes", [True, False])
def test_parquet_range_index_pandas_metadata(tmpdir, pandas_compat, as_bytes):
    df = pd.DataFrame(
        {"a": range(6, 9), "b": ["abc", "def", "xyz"]},
        index=pd.RangeIndex(3, 6, 1, name="c"),
    )

    fname = tmpdir.join("test_parquet_range_index_pandas_metadata")
    df.to_parquet(fname)
    assert os.path.exists(fname)

    # PANDAS `read_parquet()` and PyArrow `read_pandas()` always includes index
    # Instead, directly use PyArrow to optionally omit the index
    expect = pa.parquet.read_table(
        fname, use_pandas_metadata=pandas_compat
    ).to_pandas()
    if as_bytes:
        # Make sure we can handle RangeIndex parsing
        # in pandas when the input is `bytes`
        with open(fname, "rb") as f:
            got = cudf.read_parquet(
                f.read(), use_pandas_metadata=pandas_compat
            )
    else:
        got = cudf.read_parquet(fname, use_pandas_metadata=pandas_compat)

    assert_eq(expect, got)


def test_parquet_read_metadata(tmpdir, pdf):
    if len(pdf) > 100:
        pytest.skip("Skipping long setup test")

    def num_row_groups(rows, group_size):
        return max(1, (rows + (group_size - 1)) // group_size)

    fname = tmpdir.join("metadata.parquet")
    row_group_size = 5
    pdf.to_parquet(fname, compression="snappy", row_group_size=row_group_size)

    (
        num_rows,
        row_groups,
        col_names,
        num_columns,
        _,  # rowgroup_metadata
    ) = cudf.io.read_parquet_metadata(fname)

    assert num_columns == len(pdf.columns)
    assert num_rows == len(pdf.index)
    assert row_groups == num_row_groups(num_rows, row_group_size)
    for a, b in zip(col_names, pdf.columns):
        assert a == b


def test_parquet_read_filtered(tmpdir, rdg_seed):
    # Generate data
    fname = tmpdir.join("filtered.parquet")
    dg.generate(
        fname,
        dg.Parameters(
            num_rows=2048,
            column_parameters=[
                dg.ColumnParameters(
                    cardinality=40,
                    null_frequency=0.05,
                    generator=lambda: [
                        "".join(
                            random.sample(
                                string.ascii_letters, random.randint(4, 8)
                            )
                        )
                        for _ in range(40)
                    ],
                    is_sorted=False,
                ),
                dg.ColumnParameters(
                    40,
                    0.2,
                    lambda: np.random.default_rng().integers(0, 100, size=40),
                    True,
                ),
            ],
            seed=rdg_seed,
        ),
        format={"name": "parquet", "row_group_size": 64},
    )

    # Get dataframes to compare
    df = cudf.read_parquet(fname)
    df_filtered = cudf.read_parquet(fname, filters=[("1", ">", 60)])
    # PyArrow's read_table function does row-group-level filtering in addition
    # to applying given filters once the table has been read into memory.
    # Because of this, we aren't using PyArrow as a reference for testing our
    # row-group selection method since the only way to only select row groups
    # with PyArrow is with the method we use and intend to test.
    tbl_filtered = pq.read_table(fname, filters=[("1", ">", 60)])

    assert_eq(cudf.io.read_parquet_metadata(fname)[1], 2048 / 64)
    print(len(df_filtered))
    print(len(tbl_filtered))
    assert len(df_filtered) < len(df)
    assert len(tbl_filtered) <= len(df_filtered)


def test_parquet_read_filtered_everything(tmpdir):
    # Generate data
    fname = tmpdir.join("filtered_everything.parquet")
    df = pd.DataFrame({"x": range(10), "y": list("aabbccddee")})
    df.to_parquet(fname, row_group_size=2)

    # Check filter
    df_filtered = cudf.read_parquet(fname, filters=[("x", "==", 12)])
    assert_eq(len(df_filtered), 0)
    assert_eq(df_filtered["x"].dtype, "int64")
    assert_eq(df_filtered["y"].dtype, "object")


def test_parquet_read_filtered_multiple_files(tmpdir):
    # Generate data
    fname_0 = tmpdir.join("filtered_multiple_files_0.parquet")
    df = pd.DataFrame({"x": range(10), "y": list("aabbccddee")})
    df.to_parquet(fname_0, row_group_size=2)
    fname_1 = tmpdir.join("filtered_multiple_files_1.parquet")
    df = pd.DataFrame({"x": range(10), "y": list("aaccccddee")})
    df.to_parquet(fname_1, row_group_size=2)
    fname_2 = tmpdir.join("filtered_multiple_files_2.parquet")
    df = pd.DataFrame(
        {"x": [0, 1, 9, 9, 4, 5, 6, 7, 8, 9], "y": list("aabbzzddee")}
    )
    df.to_parquet(fname_2, row_group_size=2)

    # Check filter
    filtered_df = cudf.read_parquet(
        [fname_0, fname_1, fname_2], filters=[("x", "==", 2)]
    )
    assert_eq(
        filtered_df,
        cudf.DataFrame({"x": [2, 2], "y": list("bc")}, index=[2, 2]),
    )


@pytest.mark.parametrize(
    "predicate,expected_len",
    [
        ([[("x", "==", 0)], [("z", "==", 0)]], 2),
        ([("x", "==", 0), ("z", "==", 0)], 0),
        ([("x", "==", 0), ("z", "!=", 0)], 1),
        ([("y", "==", "c"), ("x", ">", 8)], 0),
        ([("y", "==", "c"), ("x", ">=", 5)], 1),
        ([[("y", "==", "c")], [("x", "<", 3)]], 5),
        ([[("x", "not in", (0, 9)), ("z", "not in", (4, 5))]], 6),
        ([[("y", "==", "c")], [("x", "in", (0, 9)), ("z", "in", (0, 9))]], 4),
        ([[("x", "==", 0)], [("x", "==", 1)], [("x", "==", 2)]], 3),
        ([[("x", "==", 0), ("z", "==", 9), ("y", "==", "a")]], 1),
    ],
)
def test_parquet_read_filtered_complex_predicate(
    tmpdir, predicate, expected_len
):
    # Generate data
    fname = tmpdir.join("filtered_complex_predicate.parquet")
    df = pd.DataFrame(
        {
            "x": range(10),
            "y": list("aabbccddee"),
            "z": reversed(range(10)),
        }
    )
    df.to_parquet(fname, row_group_size=2)

    # Check filters
    df_filtered = cudf.read_parquet(fname, filters=predicate)
    assert_eq(cudf.io.read_parquet_metadata(fname)[1], 10 / 2)
    assert_eq(len(df_filtered), expected_len)


@pytest.mark.parametrize("row_group_size", [1, 5, 100])
def test_parquet_read_row_groups(tmpdir, pdf, row_group_size):
    if len(pdf) > 100:
        pytest.skip("Skipping long setup test")

    if "col_category" in pdf.columns:
        pdf = pdf.drop(columns=["col_category"])
    fname = tmpdir.join("row_group.parquet")
    pdf.to_parquet(fname, compression="gzip", row_group_size=row_group_size)

    num_rows, row_groups, col_names, _, _ = cudf.io.read_parquet_metadata(
        fname
    )

    gdf = [cudf.read_parquet(fname, row_groups=[i]) for i in range(row_groups)]
    gdf = cudf.concat(gdf)
    assert_eq(pdf.reset_index(drop=True), gdf.reset_index(drop=True))

    # first half rows come from the first source, rest from the second
    gdf = cudf.read_parquet(
        [fname, fname],
        row_groups=[
            list(range(row_groups // 2)),
            list(range(row_groups // 2, row_groups)),
        ],
    )
    assert_eq(pdf.reset_index(drop=True), gdf.reset_index(drop=True))


@pytest.mark.parametrize("row_group_size", [1, 5, 100])
def test_parquet_read_row_groups_non_contiguous(tmpdir, pdf, row_group_size):
    if len(pdf) > 100:
        pytest.skip("Skipping long setup test")

    fname = tmpdir.join("row_group.parquet")
    pdf.to_parquet(fname, compression="gzip", row_group_size=row_group_size)

    num_rows, row_groups, col_names, _, _ = cudf.io.read_parquet_metadata(
        fname
    )

    # alternate rows between the two sources
    gdf = cudf.read_parquet(
        [fname, fname],
        row_groups=[
            list(range(0, row_groups, 2)),
            list(range(1, row_groups, 2)),
        ],
    )

    ref_df = [
        cudf.read_parquet(fname, row_groups=i)
        for i in list(range(0, row_groups, 2)) + list(range(1, row_groups, 2))
    ]
    ref_df = cudf.concat(ref_df)

    assert_eq(ref_df, gdf)


def test_parquet_reader_spark_timestamps(datadir):
    fname = datadir / "spark_timestamp.snappy.parquet"

    expect = pd.read_parquet(fname)
    got = cudf.read_parquet(fname)

    assert_eq(expect, got)


def test_parquet_reader_spark_decimals(datadir):
    fname = datadir / "spark_decimal.parquet"

    expect = pd.read_parquet(fname)
    got = cudf.read_parquet(fname)

    assert_eq(expect, got)


@pytest.mark.parametrize("columns", [["a"], ["b", "a"], None])
def test_parquet_reader_decimal128(datadir, columns):
    fname = datadir / "nested_decimal128_file.parquet"
    got = cudf.read_parquet(fname, columns=columns)
    expect = cudf.read_parquet(fname, columns=columns)

    assert_eq(expect, got)


def test_parquet_reader_microsecond_timestamps(datadir):
    fname = datadir / "usec_timestamp.parquet"

    expect = pd.read_parquet(fname)
    got = cudf.read_parquet(fname)

    assert_eq(expect, got)


def test_parquet_reader_mixedcompression(datadir):
    fname = datadir / "mixed_compression.parquet"

    expect = pd.read_parquet(fname)
    got = cudf.read_parquet(fname)

    assert_eq(expect, got)


def test_parquet_reader_select_columns(datadir):
    fname = datadir / "nested_column_map.parquet"

    expect = cudf.read_parquet(fname).to_pandas()[["value"]]
    got = cudf.read_parquet(fname, columns=["value"])

    assert_eq(expect, got)


def test_parquet_reader_invalids(tmpdir):
    test_pdf = make_pdf(nrows=1000, nvalids=1000 // 4, dtype="Int64")

    fname = tmpdir.join("invalids.parquet")
    test_pdf.to_parquet(fname, engine="pyarrow")

    expect = pd.read_parquet(fname)
    got = cudf.read_parquet(fname)

    assert_eq(expect, got.to_pandas(nullable=True))


def test_parquet_reader_filenotfound(tmpdir):
    with pytest.raises(FileNotFoundError):
        cudf.read_parquet("TestMissingFile.parquet")

    with pytest.raises(FileNotFoundError):
        cudf.read_parquet(tmpdir.mkdir("cudf_parquet"))


def test_parquet_reader_local_filepath():
    fname = "~/TestLocalFile.parquet"
    if not os.path.isfile(fname):
        pytest.skip("Local .parquet file is not found")

    cudf.read_parquet(fname)


@pytest.mark.parametrize(
    "src", ["filepath", "pathobj", "bytes_io", "bytes", "url"]
)
def test_parquet_reader_filepath_or_buffer(parquet_path_or_buf, src):
    expect = pd.read_parquet(parquet_path_or_buf("filepath"))
    got = cudf.read_parquet(parquet_path_or_buf(src))

    assert_eq(expect, got)


def test_parquet_reader_file_types(parquet_path_or_buf):
    expect = cudf.read_parquet(parquet_path_or_buf("filepath"))
    fs, _, paths = get_fs_token_paths(parquet_path_or_buf("filepath"))

    # Pass open fsspec file
    with fs.open(paths[0], mode="rb") as fil:
        got1 = cudf.read_parquet(fil)
    assert_eq(expect, got1)

    # Pass path only
    got2 = cudf.read_parquet(paths[0])
    assert_eq(expect, got2)


def create_parquet_source(df, src_type, fname):
    if src_type == "filepath":
        df.to_parquet(fname, engine="pyarrow")
        return str(fname)
    if src_type == "pathobj":
        df.to_parquet(fname, engine="pyarrow")
        return fname
    if src_type == "bytes_io":
        buffer = BytesIO()
        df.to_parquet(buffer, engine="pyarrow")
        return buffer
    if src_type == "bytes":
        buffer = BytesIO()
        df.to_parquet(buffer, engine="pyarrow")
        return buffer.getvalue()
    if src_type == "url":
        df.to_parquet(fname, engine="pyarrow")
        return pathlib.Path(fname).as_uri()


@pytest.mark.parametrize(
    "src", ["filepath", "pathobj", "bytes_io", "bytes", "url"]
)
def test_parquet_reader_multiple_files(tmpdir, src):
    test_pdf1 = make_pdf(nrows=1000, nvalids=1000 // 2, dtype="float64")
    test_pdf2 = make_pdf(nrows=500, dtype="float64")
    expect = pd.concat([test_pdf1, test_pdf2])

    src1 = create_parquet_source(test_pdf1, src, tmpdir.join("multi1.parquet"))
    src2 = create_parquet_source(test_pdf2, src, tmpdir.join("multi2.parquet"))
    got = cudf.read_parquet([src1, src2])

    assert_eq(expect, got)


def test_parquet_reader_reordered_columns(tmpdir):
    src = pd.DataFrame(
        {"name": ["cow", None, "duck", "fish", None], "id": [0, 1, 2, 3, 4]}
    )
    fname = tmpdir.join("test_parquet_reader_reordered_columns.parquet")
    src.to_parquet(fname)
    assert os.path.exists(fname)
    expect = pd.DataFrame(
        {"id": [0, 1, 2, 3, 4], "name": ["cow", None, "duck", "fish", None]}
    )
    got = cudf.read_parquet(fname, columns=["id", "name"])
    assert_eq(expect, got, check_dtype=False)


def test_parquet_reader_reordered_columns_mixed(tmpdir):
    src = pd.DataFrame(
        {
            "name": ["cow", None, "duck", "fish", None],
            "list0": [
                [[1, 2], [3, 4]],
                None,
                [[5, 6], None],
                [[1]],
                [[5], [6, None, 8]],
            ],
            "id": [0, 1, 2, 3, 4],
            "list1": [
                [[1, 2], [3, 4]],
                [[0, 0]],
                [[5, 6], [10, 12]],
                [[1]],
                [[5], [6, 8]],
            ],
        }
    )
    fname = tmpdir.join("test_parquet_reader_reordered_columns.parquet")
    src.to_parquet(fname)
    assert os.path.exists(fname)
    expect = pd.DataFrame(
        {
            "list1": [
                [[1, 2], [3, 4]],
                [[0, 0]],
                [[5, 6], [10, 12]],
                [[1]],
                [[5], [6, 8]],
            ],
            "id": [0, 1, 2, 3, 4],
            "list0": [
                [[1, 2], [3, 4]],
                None,
                [[5, 6], None],
                [[1]],
                [[5], [6, None, 8]],
            ],
            "name": ["cow", None, "duck", "fish", None],
        }
    )
    got = cudf.read_parquet(fname, columns=["list1", "id", "list0", "name"])
    assert_eq(expect, got, check_dtype=False)


def test_parquet_reader_list_basic(tmpdir):
    expect = pd.DataFrame({"a": [[[1, 2], [3, 4]], None, [[5, 6], None]]})
    fname = tmpdir.join("test_parquet_reader_list_basic.parquet")
    expect.to_parquet(fname)
    assert os.path.exists(fname)
    got = cudf.read_parquet(fname)
    assert_eq(expect, got)


def test_parquet_reader_list_table(tmpdir):
    expect = pd.DataFrame(
        {
            "a": [[[1, 2], [3, 4]], None, [[5, 6], None]],
            "b": [[None, None], None, [None, None]],
            "c": [[[1, 2, 3]], [[None]], [[], None]],
            "d": [[[]], [[None]], [[1, 2, 3], None]],
            "e": [[["cows"]], [["dogs"]], [["cats", "birds", "owls"], None]],
        }
    )
    fname = tmpdir.join("test_parquet_reader_list_table.parquet")
    expect.to_parquet(fname)
    assert os.path.exists(fname)
    got = cudf.read_parquet(fname)
    assert pa.Table.from_pandas(expect).equals(got.to_arrow())


def int_gen(first_val, i):
    """
    Returns an integer based on an absolute index and a starting value. Used
    as input to `list_gen`.
    """
    return int(i + first_val)


strings = [
    "cats",
    "dogs",
    "cows",
    "birds",
    "fish",
    "sheep",
    "owls",
    "bears",
    "ants",
]


def string_gen(first_val, i):
    """
    Returns a string based on an absolute index and a starting value. Used as
    input to `list_gen`.
    """
    return strings[int_gen(first_val, i) % len(strings)]


def list_row_gen(
    gen, first_val, list_size, lists_per_row, include_validity=False
):
    """
    Generate a single row for a List<List<>> column based on input parameters.

    Parameters
    ----------
    gen : A callable which generates an individual leaf element based on an
        absolute index.
    first_val : Generate the column as if it had started at 'first_val'
        instead of 0.
    list_size : Size of each generated list.
    lists_per_row : Number of lists to generate per row.
    include_validity : Whether or not to include nulls as part of the
        column. If true, it will add a selection of nulls at both the
        topmost row level and at the leaf level.

    Returns
    -------
    The generated list column.
    """

    def L(list_size, first_val):
        return [
            (gen(first_val, i) if i % 2 == 0 else None)
            if include_validity
            else (gen(first_val, i))
            for i in range(list_size)
        ]

    return [
        (L(list_size, first_val + (list_size * i)) if i % 2 == 0 else None)
        if include_validity
        else L(list_size, first_val + (list_size * i))
        for i in range(lists_per_row)
    ]


def list_gen(gen, num_rows, lists_per_row, list_size, include_validity=False):
    """
    Generate a list column based on input parameters.

    Parameters
    ----------
    gen : A callable which generates an individual leaf element based on an
        absolute index.
    num_rows : Number of rows to generate.
    lists_per_row : Number of lists to generate per row.
    list_size : Size of each generated list.
    include_validity : Whether or not to include nulls as part of the
        column. If true, it will add a selection of nulls at both the
        topmost row level and at the leaf level.

    Returns
    -------
    The generated list column.
    """

    def L(list_size, first_val):
        return [
            (gen(first_val, i) if i % 2 == 0 else None)
            if include_validity
            else (gen(first_val, i))
            for i in range(list_size)
        ]

    def R(first_val, lists_per_row, list_size):
        return [
            L(list_size, first_val + (list_size * i))
            for i in range(lists_per_row)
        ]

    return [
        (
            R(
                lists_per_row * list_size * i,
                lists_per_row,
                list_size,
            )
            if i % 2 == 0
            else None
        )
        if include_validity
        else R(
            lists_per_row * list_size * i,
            lists_per_row,
            list_size,
        )
        for i in range(num_rows)
    ]


def test_parquet_reader_list_large(tmpdir):
    expect = pd.DataFrame({"a": list_gen(int_gen, 256, 80, 50)})
    fname = tmpdir.join("test_parquet_reader_list_large.parquet")
    expect.to_parquet(fname)
    assert os.path.exists(fname)
    got = cudf.read_parquet(fname)
    assert_eq(expect, got, check_dtype=False)


def test_parquet_reader_list_validity(tmpdir):
    expect = pd.DataFrame(
        {"a": list_gen(int_gen, 256, 80, 50, include_validity=True)}
    )
    fname = tmpdir.join("test_parquet_reader_list_validity.parquet")
    expect.to_parquet(fname)
    assert os.path.exists(fname)
    got = cudf.read_parquet(fname)
    assert_eq(expect, got, check_dtype=False)


def test_parquet_reader_list_large_mixed(tmpdir):
    expect = pd.DataFrame(
        {
            "a": list_gen(string_gen, 128, 80, 50),
            "b": list_gen(int_gen, 128, 80, 50),
            "c": list_gen(int_gen, 128, 80, 50, include_validity=True),
            "d": list_gen(string_gen, 128, 80, 50, include_validity=True),
        }
    )
    fname = tmpdir.join("test_parquet_reader_list_large_mixed.parquet")
    expect.to_parquet(fname)
    assert os.path.exists(fname)
    got = cudf.read_parquet(fname)
    assert pa.Table.from_pandas(expect).equals(got.to_arrow())


def test_parquet_reader_list_large_multi_rowgroup(tmpdir):
    # > 40 row groups
    num_rows = 100000
    num_docs = num_rows / 2
    num_categories = 1_000
    row_group_size = 1000

    cupy.random.seed(0)

    # generate a random pairing of doc: category
    documents = cudf.DataFrame(
        {
            "document_id": cupy.random.randint(num_docs, size=num_rows),
            "category_id": cupy.random.randint(num_categories, size=num_rows),
        }
    )

    # group categories by document_id to create a list column
    expect = documents.groupby("document_id").agg({"category_id": ["collect"]})
    expect.columns = expect.columns.get_level_values(0)
    expect.reset_index(inplace=True)

    # round trip the dataframe to/from parquet
    fname = tmpdir.join(
        "test_parquet_reader_list_large_multi_rowgroup.parquet"
    )
    expect.to_pandas().to_parquet(fname, row_group_size=row_group_size)
    got = cudf.read_parquet(fname)

    assert_eq(expect, got)


def test_parquet_reader_list_large_multi_rowgroup_nulls(tmpdir):
    # 25 row groups
    num_rows = 25000
    row_group_size = 1000

    expect = cudf.DataFrame(
        {"a": list_gen(int_gen, num_rows, 3, 2, include_validity=True)}
    )

    # round trip the dataframe to/from parquet
    fname = tmpdir.join(
        "test_parquet_reader_list_large_multi_rowgroup_nulls.parquet"
    )
    expect.to_pandas().to_parquet(fname, row_group_size=row_group_size)
    assert os.path.exists(fname)
    got = cudf.read_parquet(fname)
    assert_eq(expect, got)


def struct_gen(gen, skip_rows, num_rows, include_validity=False):
    """
    Generate a struct column based on input parameters.

    Parameters
    ----------
    gen : A array of callables which generate an individual row based on an
        absolute index.
    skip_rows : Generate the column as if it had started at 'skip_rows'
        instead of 0. The intent here is to emulate the skip_rows
        parameter of the parquet reader.
    num_fields : Number of fields in the struct.
    include_validity : Whether or not to include nulls as part of the
        column. If true, it will add a selection of nulls at both the
        field level and at the value level.

    Returns
    -------
    The generated struct column.
    """

    def R(first_val, num_fields):
        return {
            "col" + str(f): (
                gen[f](first_val, first_val) if f % 4 != 0 else None
            )
            if include_validity
            else (gen[f](first_val, first_val))
            for f in range(len(gen))
        }

    return [
        (R((i + skip_rows), len(gen)) if (i + skip_rows) % 4 != 0 else None)
        if include_validity
        else R((i + skip_rows), len(gen))
        for i in range(num_rows)
    ]


@pytest.mark.parametrize(
    "data",
    [
        # struct
        [
            {"a": 1, "b": 2},
            {"a": 10, "b": 20},
            {"a": None, "b": 22},
            {"a": None, "b": None},
            {"a": 15, "b": None},
        ],
        # struct-of-list
        [
            {"a": 1, "b": 2, "c": [1, 2, 3]},
            {"a": 10, "b": 20, "c": [4, 5]},
            {"a": None, "b": 22, "c": [6]},
            {"a": None, "b": None, "c": None},
            {"a": 15, "b": None, "c": [-1, -2]},
            None,
            {"a": 100, "b": 200, "c": [-10, None, -20]},
        ],
        # list-of-struct
        [
            [{"a": 1, "b": 2}, {"a": 2, "b": 3}, {"a": 4, "b": 5}],
            None,
            [{"a": 10, "b": 20}],
            [{"a": 100, "b": 200}, {"a": None, "b": 300}, None],
        ],
        # struct-of-struct
        [
            {"a": 1, "b": {"inner_a": 10, "inner_b": 20}, "c": 2},
            {"a": 3, "b": {"inner_a": 30, "inner_b": 40}, "c": 4},
            {"a": 5, "b": {"inner_a": 50, "inner_b": None}, "c": 6},
            {"a": 7, "b": None, "c": 8},
            {"a": None, "b": {"inner_a": None, "inner_b": None}, "c": None},
            None,
            {"a": None, "b": {"inner_a": None, "inner_b": 100}, "c": 10},
        ],
    ],
)
def test_parquet_reader_struct_basic(tmpdir, data):
    expect = pa.Table.from_pydict({"struct": data})
    fname = tmpdir.join("test_parquet_reader_struct_basic.parquet")
    pa.parquet.write_table(expect, fname)
    assert os.path.exists(fname)
    got = cudf.read_parquet(fname)
    assert expect.equals(got.to_arrow())


def select_columns_params():
    dfs = [
        # struct
        (
            [
                {"a": 1, "b": 2},
                {"a": 10, "b": 20},
                {"a": None, "b": 22},
                {"a": None, "b": None},
                {"a": 15, "b": None},
            ],
            [["struct"], ["struct.a"], ["struct.b"], ["c"]],
        ),
        # struct-of-list
        (
            [
                {"a": 1, "b": 2, "c": [1, 2, 3]},
                {"a": 10, "b": 20, "c": [4, 5]},
                {"a": None, "b": 22, "c": [6]},
                {"a": None, "b": None, "c": None},
                {"a": 15, "b": None, "c": [-1, -2]},
                None,
                {"a": 100, "b": 200, "c": [-10, None, -20]},
            ],
            [
                ["struct"],
                ["struct.c"],
                ["struct.c.list"],
                ["struct.c.list.item"],
                ["struct.b", "struct.c"],
                ["struct.b", "struct.d", "struct.c"],
            ],
        ),
        # list-of-struct
        (
            [
                [{"a": 1, "b": 2}, {"a": 2, "b": 3}, {"a": 4, "b": 5}],
                None,
                [{"a": 10, "b": 20}],
                [{"a": 100, "b": 200}, {"a": None, "b": 300}, None],
            ],
            [
                ["struct"],
                ["struct.list"],
                ["struct.list.item"],
                ["struct.list.item.a", "struct.list.item.b"],
                ["struct.list.item.c"],
            ],
        ),
        # struct with "." in field names
        (
            [
                {"a.b": 1, "b.a": 2},
                {"a.b": 10, "b.a": 20},
                {"a.b": None, "b.a": 22},
                {"a.b": None, "b.a": None},
                {"a.b": 15, "b.a": None},
            ],
            [["struct"], ["struct.a"], ["struct.b.a"]],
        ),
    ]
    for df_col_pair in dfs:
        for cols in df_col_pair[1]:
            yield df_col_pair[0], cols


@pytest.mark.parametrize("data, columns", select_columns_params())
def test_parquet_reader_struct_select_columns(tmpdir, data, columns):
    table = pa.Table.from_pydict({"struct": data})
    buff = BytesIO()

    pa.parquet.write_table(table, buff)

    expect = pq.ParquetFile(buff).read(columns=columns)
    got = cudf.read_parquet(buff, columns=columns)
    assert expect.equals(got.to_arrow())


def test_parquet_reader_struct_los_large(tmpdir):
    num_rows = 256
    list_size = 64
    data = [
        struct_gen([string_gen, int_gen, string_gen], 0, list_size, False)
        if i % 2 == 0
        else None
        for i in range(num_rows)
    ]
    expect = pa.Table.from_pydict({"los": data})
    fname = tmpdir.join("test_parquet_reader_struct_los_large.parquet")
    pa.parquet.write_table(expect, fname)
    assert os.path.exists(fname)
    got = cudf.read_parquet(fname)
    assert expect.equals(got.to_arrow())


@pytest.mark.parametrize(
    "params", [[3, 4, 32, False], [3, 4, 32, True], [100, 25, 256, True]]
)
def test_parquet_reader_struct_sol_table(tmpdir, params):
    # Struct<List<List>>
    lists_per_row = params[0]
    list_size = params[1]
    num_rows = params[2]
    include_validity = params[3]

    def list_gen_wrapped(x, y):
        return list_row_gen(
            int_gen, x * list_size * lists_per_row, list_size, lists_per_row
        )

    def string_list_gen_wrapped(x, y):
        return list_row_gen(
            string_gen,
            x * list_size * lists_per_row,
            list_size,
            lists_per_row,
            include_validity,
        )

    data = struct_gen(
        [int_gen, string_gen, list_gen_wrapped, string_list_gen_wrapped],
        0,
        num_rows,
        include_validity,
    )
    expect = pa.Table.from_pydict({"sol": data})
    fname = tmpdir.join("test_parquet_reader_struct_sol_table.parquet")
    pa.parquet.write_table(expect, fname)
    assert os.path.exists(fname)
    got = cudf.read_parquet(fname)
    assert expect.equals(got.to_arrow())


def test_parquet_reader_v2(tmpdir, simple_pdf):
    pdf_fname = tmpdir.join("pdfv2.parquet")
    simple_pdf.to_parquet(pdf_fname, data_page_version="2.0")
    assert_eq(cudf.read_parquet(pdf_fname), simple_pdf)

    cudf.from_pandas(simple_pdf).to_parquet(pdf_fname, header_version="2.0")
    assert_eq(cudf.read_parquet(pdf_fname), simple_pdf)


def test_parquet_delta_byte_array(datadir):
    fname = datadir / "delta_byte_arr.parquet"
    assert_eq(cudf.read_parquet(fname), pd.read_parquet(fname))


# values chosen to exercise:
#    1 - header only, no bitpacked values
#    2 - one bitpacked value
#   23 - one partially filled miniblock
#   32 - almost full miniblock
#   33 - one full miniblock
#   34 - one full miniblock plus one value in new miniblock
#  128 - almost full block
#  129 - one full block
#  130 - one full block plus one value in new block
# 1000 - multiple blocks
def delta_num_rows():
    return [1, 2, 23, 32, 33, 34, 128, 129, 130, 1000]


@pytest.mark.parametrize("nrows", delta_num_rows())
@pytest.mark.parametrize("add_nulls", [True, False])
@pytest.mark.parametrize(
    "dtype",
    [
        "int8",
        "int16",
        "int32",
        "int64",
    ],
)
def test_delta_binary(nrows, add_nulls, dtype, tmpdir):
    null_frequency = 0.25 if add_nulls else 0

    # Create a pandas dataframe with random data of mixed types
    arrow_table = dg.rand_dataframe(
        dtypes_meta=[
            {
                "dtype": dtype,
                "null_frequency": null_frequency,
                "cardinality": nrows,
            },
        ],
        rows=nrows,
        seed=0,
        use_threads=False,
    )
    # Roundabout conversion to pandas to preserve nulls/data types
    cudf_table = cudf.DataFrame.from_arrow(arrow_table)
    test_pdf = cudf_table.to_pandas(nullable=True)
    pdf_fname = tmpdir.join("pdfv2.parquet")
    test_pdf.to_parquet(
        pdf_fname,
        version="2.6",
        column_encoding="DELTA_BINARY_PACKED",
        data_page_version="2.0",
        data_page_size=64 * 1024,
        engine="pyarrow",
        use_dictionary=False,
    )
    cdf = cudf.read_parquet(pdf_fname)
    pcdf = cudf.from_pandas(test_pdf)
    assert_eq(cdf, pcdf)

    # Write back out with cudf and make sure pyarrow can read it
    cudf_fname = tmpdir.join("cudfv2.parquet")
    pcdf.to_parquet(
        cudf_fname,
        compression=None,
        header_version="2.0",
        use_dictionary=False,
    )

    cdf2 = cudf.from_pandas(pd.read_parquet(cudf_fname))
    assert_eq(cdf2, cdf)


@pytest.mark.parametrize("nrows", delta_num_rows())
@pytest.mark.parametrize("add_nulls", [True, False])
@pytest.mark.parametrize("max_string_length", [12, 48, 96, 128])
@pytest.mark.parametrize(
    "str_encoding", ["DELTA_BYTE_ARRAY", "DELTA_LENGTH_BYTE_ARRAY"]
)
def test_delta_byte_array_roundtrip(
    nrows, add_nulls, max_string_length, str_encoding, tmpdir
):
    null_frequency = 0.25 if add_nulls else 0

    # Create a pandas dataframe with random data of mixed lengths
    test_pdf = dg.rand_dataframe(
        dtypes_meta=[
            {
                "dtype": "str",
                "null_frequency": null_frequency,
                "cardinality": nrows,
                "max_string_length": max_string_length,
            },
        ],
        rows=nrows,
        seed=0,
        use_threads=False,
    ).to_pandas()

    pdf_fname = tmpdir.join("pdfdeltaba.parquet")
    test_pdf.to_parquet(
        pdf_fname,
        version="2.6",
        column_encoding=str_encoding,
        data_page_version="2.0",
        data_page_size=64 * 1024,
        engine="pyarrow",
        use_dictionary=False,
    )
    cdf = cudf.read_parquet(pdf_fname)
    pcdf = cudf.from_pandas(test_pdf)
    assert_eq(cdf, pcdf)

    # Write back out with cudf and make sure pyarrow can read it
    cudf_fname = tmpdir.join("cdfdeltaba.parquet")
    pcdf.to_parquet(
        cudf_fname,
        compression="snappy",
        header_version="2.0",
        use_dictionary=False,
    )
    cdf2 = cudf.from_pandas(pd.read_parquet(cudf_fname))
    assert_eq(cdf2, cdf)


@pytest.mark.parametrize("nrows", delta_num_rows())
@pytest.mark.parametrize("add_nulls", [True, False])
@pytest.mark.parametrize(
    "str_encoding", ["DELTA_BYTE_ARRAY", "DELTA_LENGTH_BYTE_ARRAY"]
)
def test_delta_struct_list(tmpdir, nrows, add_nulls, str_encoding):
    # Struct<List<List>>
    lists_per_row = 3
    list_size = 4
    num_rows = nrows
    include_validity = add_nulls

    def list_gen_wrapped(x, y):
        return list_row_gen(
            int_gen, x * list_size * lists_per_row, list_size, lists_per_row
        )

    def string_list_gen_wrapped(x, y):
        return list_row_gen(
            string_gen,
            x * list_size * lists_per_row,
            list_size,
            lists_per_row,
            include_validity,
        )

    data = struct_gen(
        [int_gen, string_gen, list_gen_wrapped, string_list_gen_wrapped],
        0,
        num_rows,
        include_validity,
    )
    test_pdf = pa.Table.from_pydict({"sol": data}).to_pandas()
    pdf_fname = tmpdir.join("pdfdeltaba.parquet")
    test_pdf.to_parquet(
        pdf_fname,
        version="2.6",
        column_encoding={
            "sol.col0": "DELTA_BINARY_PACKED",
            "sol.col1": str_encoding,
            "sol.col2.list.element.list.element": "DELTA_BINARY_PACKED",
            "sol.col3.list.element.list.element": str_encoding,
        },
        data_page_version="2.0",
        data_page_size=64 * 1024,
        engine="pyarrow",
        use_dictionary=False,
    )
    # sanity check to verify file is written properly
    assert_eq(test_pdf, pd.read_parquet(pdf_fname))
    cdf = cudf.read_parquet(pdf_fname)
    pcdf = cudf.from_pandas(test_pdf)
    assert_eq(cdf, pcdf)

    # Write back out with cudf and make sure pyarrow can read it
    cudf_fname = tmpdir.join("cdfdeltaba.parquet")
    pcdf.to_parquet(
        cudf_fname,
        compression="snappy",
        header_version="2.0",
        use_dictionary=False,
    )
    cdf2 = cudf.from_pandas(pd.read_parquet(cudf_fname))
    assert_eq(cdf2, cdf)


@pytest.mark.parametrize(
    "data",
    [
        # Structs
        {
            "being": [
                None,
                {"human?": True, "Deets": {"Name": "Carrot", "Age": 27}},
                {"human?": None, "Deets": {"Name": "Angua", "Age": 25}},
                {"human?": False, "Deets": {"Name": "Cheery", "Age": 31}},
                {"human?": False, "Deets": None},
                {"human?": None, "Deets": {"Name": "Mr", "Age": None}},
            ]
        },
        # List of Structs
        {
            "family": [
                [None, {"human?": True, "deets": {"weight": 2.4, "age": 27}}],
                [
                    {"human?": None, "deets": {"weight": 5.3, "age": 25}},
                    {"human?": False, "deets": {"weight": 8.0, "age": 31}},
                    {"human?": False, "deets": None},
                ],
                [],
                [{"human?": None, "deets": {"weight": 6.9, "age": None}}],
            ]
        },
        # Struct of Lists
        {
            "Real estate records": [
                None,
                {
                    "Status": "NRI",
                    "Ownerships": {
                        "land_unit": [None, 2, None],
                        "flats": [[1, 2, 3], [], [4, 5], [], [0, 6, 0]],
                    },
                },
                {
                    "Status": None,
                    "Ownerships": {
                        "land_unit": [4, 5],
                        "flats": [[7, 8], []],
                    },
                },
                {
                    "Status": "RI",
                    "Ownerships": {"land_unit": None, "flats": [[]]},
                },
                {"Status": "RI", "Ownerships": None},
                {
                    "Status": None,
                    "Ownerships": {
                        "land_unit": [7, 8, 9],
                        "flats": [[], [], []],
                    },
                },
            ]
        },
    ],
)
def test_parquet_reader_nested_v2(tmpdir, data):
    expect = pd.DataFrame(data)
    pdf_fname = tmpdir.join("pdfv2.parquet")
    expect.to_parquet(pdf_fname, data_page_version="2.0")
    assert_eq(cudf.read_parquet(pdf_fname), expect)


@pytest.mark.filterwarnings("ignore:Using CPU")
def test_parquet_writer_cpu_pyarrow(
    tmpdir, pdf_day_timestamps, gdf_day_timestamps
):
    pdf_fname = tmpdir.join("pdf.parquet")
    gdf_fname = tmpdir.join("gdf.parquet")

    if len(pdf_day_timestamps) == 0:
        pdf_day_timestamps = pdf_day_timestamps.reset_index(drop=True)
        gdf_day_timestamps = pdf_day_timestamps.reset_index(drop=True)

    pdf_day_timestamps.to_parquet(pdf_fname.strpath)
    gdf_day_timestamps.to_parquet(gdf_fname.strpath, engine="pyarrow")

    assert os.path.exists(pdf_fname)
    assert os.path.exists(gdf_fname)

    expect = pa.parquet.read_pandas(pdf_fname)
    got = pa.parquet.read_pandas(gdf_fname)

    assert_eq(expect, got)

    def clone_field(table, name, datatype):
        f = table.schema.field(name)
        return pa.field(f.name, datatype, f.nullable, f.metadata)

    # Pandas uses a datetime64[ns] while we use a datetime64[ms]
    for t in [expect, got]:
        for t_col in ["col_datetime64[ms]", "col_datetime64[us]"]:
            idx = t.schema.get_field_index(t_col)
            field = clone_field(t, t_col, pa.timestamp("ms"))
            t = t.set_column(idx, field, t.column(idx).cast(field.type))
            t = t.replace_schema_metadata()

    assert_eq(expect, got)


@pytest.mark.filterwarnings("ignore:Using CPU")
def test_parquet_writer_int96_timestamps(tmpdir, pdf, gdf):
    gdf_fname = tmpdir.join("gdf.parquet")

    if len(pdf) == 0:
        pdf = pdf.reset_index(drop=True)
        gdf = gdf.reset_index(drop=True)

    if "col_category" in pdf.columns:
        pdf = pdf.drop(columns=["col_category"])
    if "col_category" in gdf.columns:
        gdf = gdf.drop(columns=["col_category"])

    assert_eq(pdf, gdf)

    # Write out the gdf using the GPU accelerated writer with INT96 timestamps
    gdf.to_parquet(
        gdf_fname.strpath,
        index=None,
        int96_timestamps=True,
    )

    assert os.path.exists(gdf_fname)

    expect = pdf
    got = pd.read_parquet(gdf_fname)

    # verify INT96 timestamps were converted back to the same data.
    assert_eq(expect, got, check_categorical=False, check_dtype=False)


def test_multifile_parquet_folder(tmpdir):
    test_pdf1 = make_pdf(nrows=10, nvalids=10 // 2, dtype="float64")
    test_pdf2 = make_pdf(nrows=20, dtype="float64")
    expect = pd.concat([test_pdf1, test_pdf2])

    tmpdir.mkdir("multi_part")

    create_parquet_source(
        test_pdf1, "filepath", tmpdir.join("multi_part/multi1.parquet")
    )
    create_parquet_source(
        test_pdf2, "filepath", tmpdir.join("multi_part/multi2.parquet")
    )

    got1 = cudf.read_parquet(tmpdir.join("multi_part/*.parquet"))
    assert_eq(expect, got1)

    got2 = cudf.read_parquet(tmpdir.join("multi_part"))
    assert_eq(expect, got2)


# Validates the metadata return path of the parquet writer
def test_parquet_writer_return_metadata(tmpdir, simple_gdf):
    gdf_fname = tmpdir.join("data1.parquet")

    # Write out the gdf using the GPU accelerated writer
    df_metadata = simple_gdf.to_parquet(
        gdf_fname.strpath, index=None, metadata_file_path="test/data1.parquet"
    )
    # Verify that we got a valid parquet signature in the initial metadata blob
    assert df_metadata.tobytes()[0:4] == b"PAR1"

    df_metadata_list1 = [df_metadata]
    df_metadata_list2 = [df_metadata, df_metadata]
    merged_metadata1 = merge_parquet_filemetadata(df_metadata_list1)
    merged_metadata2 = merge_parquet_filemetadata(df_metadata_list2)

    # Verify that we got a valid parquet signature in the final metadata blob
    assert merged_metadata1.tobytes()[0:4] == b"PAR1"
    assert merged_metadata2.tobytes()[0:4] == b"PAR1"

    # Make sure aggregation is combining metadata correctly
    fmd1 = pa.parquet.ParquetFile(BytesIO(merged_metadata1.tobytes())).metadata
    fmd2 = pa.parquet.ParquetFile(BytesIO(merged_metadata2.tobytes())).metadata
    assert fmd2.num_columns == fmd1.num_columns
    assert fmd2.num_rows == 2 * fmd1.num_rows
    assert fmd2.num_row_groups == 2 * fmd1.num_row_groups


# Validates the integrity of the GPU accelerated parquet writer.
def test_parquet_writer_gpu_none_index(tmpdir, simple_pdf, simple_gdf):
    gdf_fname = tmpdir.join("gdf.parquet")
    pdf_fname = tmpdir.join("pdf.parquet")

    assert_eq(simple_pdf, simple_gdf)

    # Write out the gdf using the GPU accelerated writer
    simple_gdf.to_parquet(gdf_fname.strpath, index=None)
    simple_pdf.to_parquet(pdf_fname.strpath, index=None)

    assert os.path.exists(gdf_fname)
    assert os.path.exists(pdf_fname)

    expect = pd.read_parquet(pdf_fname)
    got = pd.read_parquet(gdf_fname)

    assert_eq(expect, got, check_categorical=False)


def test_parquet_writer_gpu_true_index(tmpdir, simple_pdf, simple_gdf):
    gdf_fname = tmpdir.join("gdf.parquet")
    pdf_fname = tmpdir.join("pdf.parquet")

    assert_eq(simple_pdf, simple_gdf)

    # Write out the gdf using the GPU accelerated writer
    simple_gdf.to_parquet(gdf_fname.strpath, index=True)
    simple_pdf.to_parquet(pdf_fname.strpath, index=True)

    assert os.path.exists(gdf_fname)
    assert os.path.exists(pdf_fname)

    expect = pd.read_parquet(pdf_fname)
    got = pd.read_parquet(gdf_fname)

    assert_eq(expect, got, check_categorical=False)


def test_parquet_writer_gpu_false_index(tmpdir, simple_pdf, simple_gdf):
    gdf_fname = tmpdir.join("gdf.parquet")
    pdf_fname = tmpdir.join("pdf.parquet")

    assert_eq(simple_pdf, simple_gdf)

    # Write out the gdf using the GPU accelerated writer
    simple_gdf.to_parquet(gdf_fname.strpath, index=False)
    simple_pdf.to_parquet(pdf_fname.strpath, index=False)

    assert os.path.exists(gdf_fname)
    assert os.path.exists(pdf_fname)

    expect = pd.read_parquet(pdf_fname)
    got = pd.read_parquet(gdf_fname)

    assert_eq(expect, got, check_categorical=False)


def test_parquet_writer_gpu_multi_index(tmpdir, simple_pdf, simple_gdf):
    gdf_fname = tmpdir.join("gdf.parquet")
    pdf_fname = tmpdir.join("pdf.parquet")

    simple_pdf = simple_pdf.set_index(["col_bool", "col_int8"])
    simple_gdf = simple_gdf.set_index(["col_bool", "col_int8"])

    assert_eq(simple_pdf, simple_gdf)

    print("PDF Index Type: " + str(type(simple_pdf.index)))
    print("GDF Index Type: " + str(type(simple_gdf.index)))

    # Write out the gdf using the GPU accelerated writer
    simple_gdf.to_parquet(gdf_fname.strpath, index=None)
    simple_pdf.to_parquet(pdf_fname.strpath, index=None)

    assert os.path.exists(gdf_fname)
    assert os.path.exists(pdf_fname)

    expect = pd.read_parquet(pdf_fname)
    got = pd.read_parquet(gdf_fname)

    assert_eq(expect, got, check_categorical=False)


def test_parquet_writer_gpu_chunked(tmpdir, simple_pdf, simple_gdf):
    gdf_fname = tmpdir.join("gdf.parquet")

    writer = ParquetWriter(gdf_fname)
    writer.write_table(simple_gdf)
    writer.write_table(simple_gdf)
    writer.close()

    assert_eq(pd.read_parquet(gdf_fname), pd.concat([simple_pdf, simple_pdf]))


def test_parquet_writer_gpu_chunked_context(tmpdir, simple_pdf, simple_gdf):
    gdf_fname = tmpdir.join("gdf.parquet")

    with ParquetWriter(gdf_fname) as writer:
        writer.write_table(simple_gdf)
        writer.write_table(simple_gdf)

    got = pd.read_parquet(gdf_fname)
    expect = pd.concat([simple_pdf, simple_pdf])
    assert_eq(got, expect)


def test_parquet_write_bytes_io(simple_gdf):
    output = BytesIO()
    simple_gdf.to_parquet(output)
    assert_eq(cudf.read_parquet(output), simple_gdf)


@pytest.mark.parametrize("store_schema", [True, False])
def test_parquet_writer_bytes_io(simple_gdf, store_schema):
    output = BytesIO()

    writer = ParquetWriter(output, store_schema=store_schema)
    writer.write_table(simple_gdf)
    writer.write_table(simple_gdf)
    writer.close()

    assert_eq(cudf.read_parquet(output), cudf.concat([simple_gdf, simple_gdf]))


@pytest.mark.parametrize(
    "row_group_size_kwargs",
    [
        {"row_group_size_bytes": 4 * 1024},
        {"row_group_size_rows": 5000},
    ],
)
def test_parquet_writer_row_group_size(tmpdir, row_group_size_kwargs):
    # Check that row_group_size options are exposed in Python
    # See https://github.com/rapidsai/cudf/issues/10978

    size = 20000
    gdf = cudf.DataFrame({"a": range(size), "b": [1] * size})

    fname = tmpdir.join("gdf.parquet")
    with ParquetWriter(fname, **row_group_size_kwargs) as writer:
        writer.write_table(gdf)

    # Simple check for multiple row-groups
    nrows, nrow_groups, columns, _, _ = cudf.io.parquet.read_parquet_metadata(
        fname
    )
    assert nrows == size
    assert nrow_groups > 1
    assert columns == ["a", "b"]

    # Know the specific row-group count for row_group_size_rows
    if "row_group_size_rows" in row_group_size_kwargs:
        assert (
            nrow_groups == size // row_group_size_kwargs["row_group_size_rows"]
        )

    assert_eq(cudf.read_parquet(fname), gdf)


def test_parquet_writer_column_index(tmpdir):
    # Simple test for presence of indices. validity is checked
    # in libcudf tests.
    # Write 2 files, one with column index set, one without.
    # Make sure the former is larger in size.

    size = 20000
    gdf = cudf.DataFrame({"a": range(size), "b": [1] * size})

    fname = tmpdir.join("gdf.parquet")
    with ParquetWriter(fname, statistics="ROWGROUP") as writer:
        writer.write_table(gdf)
    s1 = os.path.getsize(fname)

    fname = tmpdir.join("gdfi.parquet")
    with ParquetWriter(fname, statistics="COLUMN") as writer:
        writer.write_table(gdf)
    s2 = os.path.getsize(fname)
    assert s2 > s1


@pytest.mark.parametrize(
    "max_page_size_kwargs",
    [
        {"max_page_size_bytes": 4 * 1024},
        {"max_page_size_rows": 5000},
    ],
)
def test_parquet_writer_max_page_size(tmpdir, max_page_size_kwargs):
    # Check that max_page_size options are exposed in Python
    # Since we don't have access to page metadata, instead check that
    # file written with more pages will be slightly larger

    size = 20000
    gdf = cudf.DataFrame({"a": range(size), "b": [1] * size})

    fname = tmpdir.join("gdf.parquet")
    with ParquetWriter(fname, **max_page_size_kwargs) as writer:
        writer.write_table(gdf)
    s1 = os.path.getsize(fname)

    assert_eq(cudf.read_parquet(fname), gdf)

    fname = tmpdir.join("gdf0.parquet")
    with ParquetWriter(fname) as writer:
        writer.write_table(gdf)
    s2 = os.path.getsize(fname)

    assert_eq(cudf.read_parquet(fname), gdf)
    assert s1 > s2


@pytest.mark.parametrize("use_dict", [False, True])
@pytest.mark.parametrize("max_dict_size", [0, 1048576])
def test_parquet_writer_dictionary_setting(use_dict, max_dict_size):
    # Simple test for checking the validity of dictionary encoding setting
    # and behavior of ParquetWriter in cudf.
    # Write a table with repetitive data with varying dictionary settings.
    # Make sure the written columns are dictionary-encoded accordingly.

    # Table with repetitive data
    table = cudf.DataFrame(
        {
            "int32": cudf.Series([1024] * 1024, dtype="int64"),
        }
    )

    # Write to Parquet using ParquetWriter
    buffer = BytesIO()
    writer = ParquetWriter(
        buffer,
        use_dictionary=use_dict,
        max_dictionary_size=max_dict_size,
    )
    writer.write_table(table)
    writer.close()

    # Read encodings from parquet file
    got = pq.ParquetFile(buffer)
    encodings = got.metadata.row_group(0).column(0).encodings

    # Check for `PLAIN_DICTIONARY` encoding if dictionary encoding enabled
    # and dictionary page limit > 0
    if use_dict is True and max_dict_size > 0:
        assert "PLAIN_DICTIONARY" in encodings
    else:
        assert "PLAIN_DICTIONARY" not in encodings


@pytest.mark.parametrize("filename", ["myfile.parquet", None])
@pytest.mark.parametrize("cols", [["b"], ["c", "b"]])
def test_parquet_partitioned(tmpdir_factory, cols, filename):
    # Checks that write_to_dataset is wrapping to_parquet
    # as expected
    gdf_dir = str(tmpdir_factory.mktemp("gdf_dir"))
    pdf_dir = str(tmpdir_factory.mktemp("pdf_dir"))
    size = 100
    pdf = pd.DataFrame(
        {
            "a": np.arange(0, stop=size, dtype="int64"),
            "b": np.random.choice(list("abcd"), size=size),
            "c": np.random.choice(np.arange(4), size=size),
        }
    )
    pdf.to_parquet(pdf_dir, index=False, partition_cols=cols)
    gdf = cudf.from_pandas(pdf)
    gdf.to_parquet(
        gdf_dir, index=False, partition_cols=cols, partition_file_name=filename
    )

    # Read back with pandas to compare
    expect_pd = pd.read_parquet(pdf_dir)
    got_pd = pd.read_parquet(gdf_dir)
    assert_eq(expect_pd, got_pd)

    # Check that cudf and pd return the same read
    got_cudf = cudf.read_parquet(gdf_dir)
    if isinstance(got_pd["c"].dtype, pd.CategoricalDtype):
        # Work-around for pandas bug:
        # https://github.com/pandas-dev/pandas/issues/53345
        got_pd["c"] = got_pd["c"].astype(
            pd.CategoricalDtype(
                categories=got_pd["c"].dtype.categories.astype("int64"),
                ordered=got_pd["c"].dtype.ordered,
            )
        )
    assert_eq(got_pd, got_cudf)

    # If filename is specified, check that it is correct
    if filename:
        for _, _, files in os.walk(gdf_dir):
            for fn in files:
                assert fn == filename


@pytest.mark.parametrize("kwargs", [{"nrows": 1}, {"skip_rows": 1}])
def test_parquet_partitioned_notimplemented(tmpdir_factory, kwargs):
    # Checks that write_to_dataset is wrapping to_parquet
    # as expected
    pdf_dir = str(tmpdir_factory.mktemp("pdf_dir"))
    size = 100
    pdf = pd.DataFrame(
        {
            "a": np.arange(0, stop=size, dtype="int64"),
            "b": np.random.choice(list("abcd"), size=size),
            "c": np.random.choice(np.arange(4), size=size),
        }
    )
    pdf.to_parquet(pdf_dir, index=False, partition_cols=["b"])

    with pytest.raises(NotImplementedError):
        cudf.read_parquet(pdf_dir, **kwargs)


@pytest.mark.parametrize("return_meta", [True, False])
def test_parquet_writer_chunked_partitioned(tmpdir_factory, return_meta):
    pdf_dir = str(tmpdir_factory.mktemp("pdf_dir"))
    gdf_dir = str(tmpdir_factory.mktemp("gdf_dir"))

    df1 = cudf.DataFrame({"a": [1, 1, 2, 2, 1], "b": [9, 8, 7, 6, 5]})
    df2 = cudf.DataFrame({"a": [1, 3, 3, 1, 3], "b": [4, 3, 2, 1, 0]})

    cw = ParquetDatasetWriter(gdf_dir, partition_cols=["a"], index=False)
    cw.write_table(df1)
    cw.write_table(df2)
    meta_byte_array = cw.close(return_metadata=return_meta)
    pdf = cudf.concat([df1, df2]).to_pandas()
    pdf.to_parquet(pdf_dir, index=False, partition_cols=["a"])

    if return_meta:
        fmd = pq.ParquetFile(BytesIO(meta_byte_array)).metadata
        assert fmd.num_rows == len(pdf)
        assert fmd.num_row_groups == 4
        files = {
            os.path.join(directory, files[0])
            for directory, _, files in os.walk(gdf_dir)
            if files
        }
        meta_files = {
            os.path.join(gdf_dir, fmd.row_group(i).column(c).file_path)
            for i in range(fmd.num_row_groups)
            for c in range(fmd.row_group(i).num_columns)
        }
        assert files == meta_files

    # Read back with pandas to compare
    expect_pd = pd.read_parquet(pdf_dir)
    got_pd = pd.read_parquet(gdf_dir)
    assert_eq(expect_pd, got_pd)

    # Check that cudf and pd return the same read
    got_cudf = cudf.read_parquet(gdf_dir)

    # Work-around for pandas bug:
    # https://github.com/pandas-dev/pandas/issues/53345
    got_pd["a"] = got_pd["a"].astype(
        pd.CategoricalDtype(
            categories=got_pd["a"].dtype.categories.astype("int64"),
            ordered=got_pd["a"].dtype.ordered,
        )
    )
    assert_eq(got_pd, got_cudf)


@pytest.mark.parametrize(
    "max_file_size,max_file_size_in_bytes",
    [("500KB", 500000), ("MB", 1000000)],
)
def test_parquet_writer_chunked_max_file_size(
    tmpdir_factory, max_file_size, max_file_size_in_bytes
):
    pdf_dir = str(tmpdir_factory.mktemp("pdf_dir"))
    gdf_dir = str(tmpdir_factory.mktemp("gdf_dir"))

    df1 = cudf.DataFrame({"a": [1, 1, 2, 2, 1] * 10000, "b": range(0, 50000)})
    df2 = cudf.DataFrame(
        {"a": [1, 3, 3, 1, 3] * 10000, "b": range(50000, 100000)}
    )

    cw = ParquetDatasetWriter(
        gdf_dir,
        partition_cols=["a"],
        max_file_size=max_file_size,
        file_name_prefix="sample",
    )
    cw.write_table(df1)
    cw.write_table(df2)
    cw.close()
    pdf = cudf.concat([df1, df2]).to_pandas()
    pdf.to_parquet(pdf_dir, index=False, partition_cols=["a"])

    expect_pd = pd.read_parquet(pdf_dir)
    got_pd = pd.read_parquet(gdf_dir)

    assert_eq(
        expect_pd.sort_values(["b"]).reset_index(drop=True),
        got_pd.sort_values(["b"]).reset_index(drop=True),
    )

    # Check that cudf and pd return the same read
    got_cudf = cudf.read_parquet(gdf_dir)

    # Work-around for pandas bug:
    # https://github.com/pandas-dev/pandas/issues/53345
    got_pd["a"] = got_pd["a"].astype(
        pd.CategoricalDtype(
            categories=got_pd["a"].dtype.categories.astype("int64"),
            ordered=got_pd["a"].dtype.ordered,
        )
    )
    assert_eq(
        got_pd.sort_values(["b"]).reset_index(drop=True),
        got_cudf.sort_values(["b"]).reset_index(drop=True),
    )

    all_files = glob.glob(gdf_dir + "/**/*.parquet", recursive=True)
    for each_file in all_files:
        # Validate file sizes with some extra 1000
        # bytes buffer to spare
        assert os.path.getsize(each_file) <= (
            max_file_size_in_bytes
        ), "File exceeded max_file_size"


def test_parquet_writer_chunked_max_file_size_error():
    with pytest.raises(
        ValueError,
        match="file_name_prefix cannot be None if max_file_size is passed",
    ):
        ParquetDatasetWriter("sample", partition_cols=["a"], max_file_size=100)


def test_parquet_writer_chunked_partitioned_context(tmpdir_factory):
    pdf_dir = str(tmpdir_factory.mktemp("pdf_dir"))
    gdf_dir = str(tmpdir_factory.mktemp("gdf_dir"))

    df1 = cudf.DataFrame({"a": [1, 1, 2, 2, 1], "b": [9, 8, 7, 6, 5]})
    df2 = cudf.DataFrame({"a": [1, 3, 3, 1, 3], "b": [4, 3, 2, 1, 0]})

    with ParquetDatasetWriter(
        gdf_dir, partition_cols=["a"], index=False
    ) as cw:
        cw.write_table(df1)
        cw.write_table(df2)

    pdf = cudf.concat([df1, df2]).to_pandas()
    pdf.to_parquet(pdf_dir, index=False, partition_cols=["a"])

    # Read back with pandas to compare
    expect_pd = pd.read_parquet(pdf_dir)
    got_pd = pd.read_parquet(gdf_dir)
    assert_eq(expect_pd, got_pd)

    # Check that cudf and pd return the same read
    got_cudf = cudf.read_parquet(gdf_dir)

    # Work-around for pandas bug:
    # https://github.com/pandas-dev/pandas/issues/53345
    got_pd["a"] = got_pd["a"].astype(
        pd.CategoricalDtype(
            categories=got_pd["a"].dtype.categories.astype("int64"),
            ordered=got_pd["a"].dtype.ordered,
        )
    )
    assert_eq(got_pd, got_cudf)


@pytest.mark.parametrize("cols", [None, ["b"]])
@pytest.mark.parametrize("store_schema", [True, False])
def test_parquet_write_to_dataset(tmpdir_factory, cols, store_schema):
    dir1 = tmpdir_factory.mktemp("dir1")
    dir2 = tmpdir_factory.mktemp("dir2")
    if cols is None:
        dir1 = dir1.join("file.pq")
        dir2 = dir2.join("file.pq")
    dir1 = str(dir1)
    dir2 = str(dir2)

    size = 100
    gdf = cudf.DataFrame(
        {
            "a": np.arange(0, stop=size),
            "b": np.random.choice(np.arange(4), size=size),
        }
    )
    gdf.to_parquet(dir1, partition_cols=cols, store_schema=store_schema)
    cudf.io.write_to_dataset(gdf, dir2, partition_cols=cols)

    # Read back with cudf
    expect = cudf.read_parquet(dir1)
    got = cudf.read_parquet(dir2)
    assert_eq(expect, got)

    gdf = cudf.DataFrame(
        {
            "a": cudf.Series([1, 2, 3]),
            "b": cudf.Series([1, 2, 3]),
            "c": cudf.Series(["a", "b", "c"], dtype="category"),
        }
    )
    with pytest.raises(ValueError):
        gdf.to_parquet(dir1, partition_cols=cols, store_schema=store_schema)


@pytest.mark.parametrize(
    "pfilters",
    [[("b", "==", "b")], [("b", "==", "a"), ("c", "==", 1)]],
)
@pytest.mark.parametrize("selection", ["directory", "files", "row-groups"])
@pytest.mark.parametrize("use_cat", [True, False])
def test_read_parquet_partitioned_filtered(
    tmpdir, pfilters, selection, use_cat
):
    rng = np.random.default_rng(2)
    path = str(tmpdir)
    size = 100
    df = cudf.DataFrame(
        {
            "a": np.arange(0, stop=size, dtype="int64"),
            "b": rng.choice(list("abcd"), size=size),
            "c": rng.choice(np.arange(4), size=size),
        }
    )
    df.to_parquet(path, partition_cols=["c", "b"])

    if selection == "files":
        # Pass in a list of paths
        fs = get_fs_token_paths(path)[0]
        read_path = fs.find(path)
        row_groups = None
    elif selection == "row-groups":
        # Pass in a list of paths AND row-group ids
        fs = get_fs_token_paths(path)[0]
        read_path = fs.find(path)
        row_groups = [[0] for p in read_path]
    else:
        # Pass in a directory path
        # (row-group selection not allowed in this case)
        read_path = path
        row_groups = None

    # Filter on partitioned columns
    expect = pd.read_parquet(read_path, filters=pfilters)
    got = cudf.read_parquet(
        read_path,
        filters=pfilters,
        row_groups=row_groups,
        categorical_partitions=use_cat,
    )
    expect["b"] = expect["b"].astype(str)
    expect["c"] = expect["c"].astype(int)
    if use_cat:
        assert got.dtypes["b"] == "category"
        assert got.dtypes["c"] == "category"
        got["b"] = got["b"].astype(str)
        got["c"] = got["c"].astype(int)
    else:
        # Check that we didn't get categorical
        # columns, but convert back to categorical
        # for comparison with pandas
        assert got.dtypes["b"] == "object"
        assert got.dtypes["c"] == "int"
    assert_eq(expect, got)

    # Filter on non-partitioned column
    filters = [("a", "==", 10)]
    got = cudf.read_parquet(read_path, filters=filters)
    expect = pd.read_parquet(read_path, filters=filters)

    # Filter on both kinds of columns
    filters = [[("a", "==", 10)], [("c", "==", 1)]]
    got = cudf.read_parquet(read_path, filters=filters)
    expect = pd.read_parquet(read_path, filters=filters)

    # Work-around for pandas bug:
    # https://github.com/pandas-dev/pandas/issues/53345
    expect["c"] = expect["c"].astype(
        pd.CategoricalDtype(
            categories=expect["c"].dtype.categories.astype("int64"),
            ordered=expect["c"].dtype.ordered,
        )
    )
    assert_eq(expect, got)


def test_parquet_writer_chunked_metadata(tmpdir, simple_pdf, simple_gdf):
    gdf_fname = tmpdir.join("gdf.parquet")
    test_path = "test/path"

    writer = ParquetWriter(gdf_fname)
    writer.write_table(simple_gdf)
    writer.write_table(simple_gdf)
    meta_byte_array = writer.close(metadata_file_path=test_path)
    fmd = pq.ParquetFile(BytesIO(meta_byte_array)).metadata

    assert fmd.num_rows == 2 * len(simple_gdf)
    assert fmd.num_row_groups == 2

    for r in range(fmd.num_row_groups):
        for c in range(fmd.num_columns):
            assert fmd.row_group(r).column(c).file_path == test_path


def test_write_read_cudf(tmpdir, pdf):
    file_path = tmpdir.join("cudf.parquet")
    if "col_category" in pdf.columns:
        pdf = pdf.drop(columns=["col_category"])

    gdf = cudf.from_pandas(pdf)
    gdf.to_parquet(file_path)
    gdf = cudf.read_parquet(file_path)

    assert_eq(gdf, pdf, check_index_type=not pdf.empty)


def test_write_cudf_read_pandas_pyarrow(tmpdir, pdf):
    cudf_path = tmpdir.join("cudf.parquet")
    pandas_path = tmpdir.join("pandas.parquet")

    if "col_category" in pdf.columns:
        pdf = pdf.drop(columns=["col_category"])

    df = cudf.from_pandas(pdf)

    df.to_parquet(cudf_path)
    pdf.to_parquet(pandas_path)

    cudf_res = pd.read_parquet(cudf_path)
    pd_res = pd.read_parquet(pandas_path)

    assert_eq(pd_res, cudf_res, check_index_type=not pdf.empty)

    cudf_res = pa.parquet.read_table(
        cudf_path, use_pandas_metadata=True
    ).to_pandas()
    pd_res = pa.parquet.read_table(
        pandas_path, use_pandas_metadata=True
    ).to_pandas()

    assert_eq(cudf_res, pd_res, check_index_type=not pdf.empty)


def test_parquet_writer_criteo(tmpdir):
    # To run this test, download the day 0 of criteo dataset from
    # http://labs.criteo.com/2013/12/download-terabyte-click-logs/
    # and place the uncompressed dataset in the home directory
    fname = os.path.expanduser("~/day_0")
    if not os.path.isfile(fname):
        pytest.skip("Local criteo day 0 tsv file is not found")

    cudf_path = tmpdir.join("cudf.parquet")

    cont_names = ["I" + str(x) for x in range(1, 14)]
    cat_names = ["C" + str(x) for x in range(1, 27)]
    cols = ["label"] + cont_names + cat_names

    df = cudf.read_csv(fname, sep="\t", names=cols, byte_range=(0, 1000000000))
    df = df.drop(columns=cont_names)

    df.to_parquet(cudf_path)


def test_trailing_nans(datadir, tmpdir):
    fname = "trailing_nans.parquet"
    file_path = datadir / fname
    cu_df = cudf.read_parquet(file_path)

    tmp_file_path = tmpdir.join(fname)
    cu_df.to_parquet(tmp_file_path)

    pd.read_parquet(tmp_file_path)


def test_parquet_writer_sliced(tmpdir):
    cudf_path = tmpdir.join("cudf.parquet")

    df = pd.DataFrame()
    df["String"] = np.array(["Alpha", "Beta", "Gamma", "Delta"])
    df = cudf.from_pandas(df)

    df_select = df.iloc[1:3]

    df_select.to_parquet(cudf_path)
    assert_eq(cudf.read_parquet(cudf_path), df_select)


def test_parquet_writer_list_basic(tmpdir):
    expect = pd.DataFrame({"a": [[[1, 2], [3, 4]], None, [[5, 6], None]]})
    fname = tmpdir.join("test_parquet_writer_list_basic.parquet")

    gdf = cudf.from_pandas(expect)

    gdf.to_parquet(fname)
    assert os.path.exists(fname)

    got = pd.read_parquet(fname)
    assert_eq(expect, got)


def test_parquet_writer_list_large(tmpdir):
    expect = pd.DataFrame({"a": list_gen(int_gen, 256, 80, 50)})
    fname = tmpdir.join("test_parquet_writer_list_large.parquet")

    gdf = cudf.from_pandas(expect)

    gdf.to_parquet(fname)
    assert os.path.exists(fname)

    got = pd.read_parquet(fname)
    assert_eq(expect, got)


def test_parquet_writer_list_large_mixed(tmpdir):
    expect = pd.DataFrame(
        {
            "a": list_gen(string_gen, 128, 80, 50),
            "b": list_gen(int_gen, 128, 80, 50),
            "c": list_gen(int_gen, 128, 80, 50, include_validity=True),
            "d": list_gen(string_gen, 128, 80, 50, include_validity=True),
        }
    )
    fname = tmpdir.join("test_parquet_writer_list_large_mixed.parquet")
    gdf = cudf.from_pandas(expect)

    gdf.to_parquet(fname)
    assert os.path.exists(fname)

    got = pd.read_parquet(fname)
    assert_eq(expect, got)


@pytest.mark.parametrize("store_schema", [True, False])
def test_parquet_writer_list_chunked(tmpdir, store_schema):
    if store_schema and version.parse(pa.__version__) < version.parse(
        "15.0.0"
    ):
        pytest.skip("https://github.com/apache/arrow/pull/37792")
    table1 = cudf.DataFrame(
        {
            "a": list_gen(string_gen, 128, 80, 50),
            "b": list_gen(int_gen, 128, 80, 50),
            "c": list_gen(int_gen, 128, 80, 50, include_validity=True),
            "d": list_gen(string_gen, 128, 80, 50, include_validity=True),
        }
    )
    table2 = cudf.DataFrame(
        {
            "a": list_gen(string_gen, 128, 80, 50),
            "b": list_gen(int_gen, 128, 80, 50),
            "c": list_gen(int_gen, 128, 80, 50, include_validity=True),
            "d": list_gen(string_gen, 128, 80, 50, include_validity=True),
        }
    )
    fname = tmpdir.join("test_parquet_writer_list_chunked.parquet")
    expect = cudf.concat([table1, table2])
    expect = expect.reset_index(drop=True)

    writer = ParquetWriter(fname, store_schema=store_schema)
    writer.write_table(table1)
    writer.write_table(table2)
    writer.close()

    assert os.path.exists(fname)

    got = pd.read_parquet(fname)
    assert_eq(expect, got)


@pytest.mark.parametrize("engine", ["cudf", "pyarrow"])
def test_parquet_nullable_boolean(tmpdir, engine):
    pandas_path = tmpdir.join("pandas_bools.parquet")

    pdf = pd.DataFrame(
        {
            "a": pd.Series(
                [True, False, None, True, False], dtype=pd.BooleanDtype()
            )
        }
    )
    expected_gdf = cudf.DataFrame({"a": [True, False, None, True, False]})

    pdf.to_parquet(pandas_path)
    with _hide_pyarrow_parquet_cpu_warnings(engine):
        actual_gdf = cudf.read_parquet(pandas_path, engine=engine)

    assert_eq(actual_gdf, expected_gdf)


def run_parquet_index(pdf, index):
    pandas_buffer = BytesIO()
    cudf_buffer = BytesIO()

    gdf = cudf.from_pandas(pdf)

    pdf.to_parquet(pandas_buffer, index=index)
    gdf.to_parquet(cudf_buffer, index=index)

    expected = pd.read_parquet(cudf_buffer)
    actual = cudf.read_parquet(pandas_buffer)

    assert_eq(expected, actual, check_index_type=True)

    expected = pd.read_parquet(pandas_buffer)
    actual = cudf.read_parquet(cudf_buffer)

    assert_eq(
        expected,
        actual,
        check_index_type=True,
    )


@pytest.mark.parametrize(
    "pdf",
    [
        pd.DataFrame(index=[1, 2, 3]),
        pd.DataFrame({"a": [1, 2, 3]}, index=[0.43534, 345, 0.34534]),
        pd.DataFrame(
            {"b": [11, 22, 33], "c": ["a", "b", "c"]},
            index=pd.Index(["a", "b", "c"], name="custom name"),
        ),
        pd.DataFrame(
            {"a": [10, 11, 12], "b": [99, 88, 77]},
            index=pd.RangeIndex(12, 17, 2),
        ),
        pd.DataFrame(
            {"b": [99, 88, 77]},
            index=pd.RangeIndex(22, 27, 2, name="hello index"),
        ),
        pd.DataFrame(index=pd.Index(["a", "b", "c"], name="custom name")),
        pd.DataFrame(
            {"a": ["a", "bb", "cc"], "b": [10, 21, 32]},
            index=pd.MultiIndex.from_tuples([[1, 2], [10, 11], [15, 16]]),
        ),
        pd.DataFrame(
            {"a": ["a", "bb", "cc"], "b": [10, 21, 32]},
            index=pd.MultiIndex.from_tuples(
                [[1, 2], [10, 11], [15, 16]], names=["first", "second"]
            ),
        ),
    ],
)
@pytest.mark.parametrize("index", [None, True, False])
def test_parquet_index(pdf, index):
    run_parquet_index(pdf, index)


@pytest.mark.parametrize(
    "index",
    [
        pytest.param(
            None,
            marks=pytest.mark.xfail(
                reason="https://github.com/apache/arrow/issues/40743"
            ),
        ),
        True,
    ],
)
def test_parquet_index_empty(index):
    pdf = pd.DataFrame(index=pd.RangeIndex(0, 10, 1))
    run_parquet_index(pdf, index)


def test_parquet_no_index_empty():
    pdf = pd.DataFrame(index=pd.RangeIndex(0, 10, 1))
    run_parquet_index(pdf, index=False)


@pytest.mark.parametrize("engine", ["cudf", "pyarrow"])
def test_parquet_allnull_str(tmpdir, engine):
    pandas_path = tmpdir.join("pandas_allnulls.parquet")

    pdf = pd.DataFrame(
        {"a": pd.Series([None, None, None, None, None], dtype="str")}
    )
    expected_gdf = cudf.DataFrame(
        {"a": cudf.Series([None, None, None, None, None], dtype="str")}
    )

    pdf.to_parquet(pandas_path)
    with _hide_pyarrow_parquet_cpu_warnings(engine):
        actual_gdf = cudf.read_parquet(pandas_path, engine=engine)

    assert_eq(actual_gdf, expected_gdf)


def normalized_equals(value1, value2):
    if value1 is pd.NA or value1 is pd.NaT:
        value1 = None
    if value2 is pd.NA or value2 is pd.NaT:
        value2 = None
    if isinstance(value1, np.datetime64):
        value1 = pd.Timestamp(value1).to_pydatetime()
    if isinstance(value2, np.datetime64):
        value2 = pd.Timestamp(value2).to_pydatetime()
    if isinstance(value1, pd.Timestamp):
        value1 = value1.to_pydatetime()
    if isinstance(value2, pd.Timestamp):
        value2 = value2.to_pydatetime()
    if isinstance(value1, datetime.datetime):
        value1 = value1.replace(tzinfo=None)
    if isinstance(value2, datetime.datetime):
        value2 = value2.replace(tzinfo=None)
    if isinstance(value1, pd.Timedelta):
        unit = "ms" if value1.unit == "s" else value1.unit
        value2 = pd.Timedelta(value2, unit=unit)

    # if one is datetime then both values are datetimes now
    if isinstance(value1, datetime.datetime):
        return value1 == value2

    # Compare integers with floats now
    if isinstance(value1, float) or isinstance(value2, float):
        return math.isclose(value1, value2)

    return value1 == value2


@pytest.mark.parametrize("add_nulls", [True, False])
@pytest.mark.parametrize("store_schema", [True, False])
def test_parquet_writer_statistics(tmpdir, pdf, add_nulls, store_schema):
    if store_schema and version.parse(pa.__version__) < version.parse(
        "15.0.0"
    ):
        pytest.skip("https://github.com/apache/arrow/pull/37792")
    file_path = tmpdir.join("cudf.parquet")
    if "col_category" in pdf.columns:
        pdf = pdf.drop(columns=["col_category", "col_bool"])

    if not add_nulls:
        # Timedelta types convert NaT to None when reading from parquet into
        # pandas which interferes with series.max()/min()
        for t in TIMEDELTA_TYPES:
            pdf["col_" + t] = pd.Series(np.arange(len(pdf.index))).astype(t)
        # pyarrow can't read values with non-zero nanoseconds
        pdf["col_timedelta64[ns]"] = pdf["col_timedelta64[ns]"] * 1000

    gdf = cudf.from_pandas(pdf)
    if add_nulls:
        for col in gdf:
            set_random_null_mask_inplace(gdf[col])
    gdf.to_parquet(file_path, index=False, store_schema=store_schema)

    # Read back from pyarrow
    pq_file = pq.ParquetFile(file_path)
    # verify each row group's statistics
    for rg in range(0, pq_file.num_row_groups):
        pd_slice = pq_file.read_row_group(rg).to_pandas()

        # statistics are per-column. So need to verify independently
        for i, col in enumerate(pd_slice):
            stats = pq_file.metadata.row_group(rg).column(i).statistics

            actual_min = pd_slice[col].min()
            stats_min = stats.min
            assert normalized_equals(actual_min, stats_min)

            actual_max = pd_slice[col].max()
            stats_max = stats.max
            assert normalized_equals(actual_max, stats_max)

            assert stats.null_count == pd_slice[col].isna().sum()
            assert stats.num_values == pd_slice[col].count()


def test_parquet_writer_list_statistics(tmpdir):
    df = pd.DataFrame(
        {
            "a": list_gen(string_gen, 128, 80, 50),
            "b": list_gen(int_gen, 128, 80, 50),
            "c": list_gen(int_gen, 128, 80, 50, include_validity=True),
            "d": list_gen(string_gen, 128, 80, 50, include_validity=True),
        }
    )
    fname = tmpdir.join("test_parquet_writer_list_statistics.parquet")
    gdf = cudf.from_pandas(df)

    gdf.to_parquet(fname)
    assert os.path.exists(fname)

    # Read back from pyarrow
    pq_file = pq.ParquetFile(fname)
    # verify each row group's statistics
    for rg in range(0, pq_file.num_row_groups):
        pd_slice = pq_file.read_row_group(rg).to_pandas()

        # statistics are per-column. So need to verify independently
        for i, col in enumerate(pd_slice):
            stats = pq_file.metadata.row_group(rg).column(i).statistics

            actual_min = pd_slice[col].explode().explode().dropna().min()
            stats_min = stats.min
            assert normalized_equals(actual_min, stats_min)

            actual_max = pd_slice[col].explode().explode().dropna().max()
            stats_max = stats.max
            assert normalized_equals(actual_max, stats_max)


@pytest.mark.parametrize(
    "data",
    [
        # Structs
        {
            "being": [
                None,
                {"human?": True, "Deets": {"Name": "Carrot", "Age": 27}},
                {"human?": None, "Deets": {"Name": "Angua", "Age": 25}},
                {"human?": False, "Deets": {"Name": "Cheery", "Age": 31}},
                {"human?": False, "Deets": None},
                {"human?": None, "Deets": {"Name": "Mr", "Age": None}},
            ]
        },
        # List of Structs
        {
            "family": [
                [None, {"human?": True, "deets": {"weight": 2.4, "age": 27}}],
                [
                    {"human?": None, "deets": {"weight": 5.3, "age": 25}},
                    {"human?": False, "deets": {"weight": 8.0, "age": 31}},
                    {"human?": False, "deets": None},
                ],
                [],
                [{"human?": None, "deets": {"weight": 6.9, "age": None}}],
            ]
        },
        # Struct of Lists
        {
            "Real estate records": [
                None,
                {
                    "Status": "NRI",
                    "Ownerships": {
                        "land_unit": [None, 2, None],
                        "flats": [[1, 2, 3], [], [4, 5], [], [0, 6, 0]],
                    },
                },
                {
                    "Status": None,
                    "Ownerships": {
                        "land_unit": [4, 5],
                        "flats": [[7, 8], []],
                    },
                },
                {
                    "Status": "RI",
                    "Ownerships": {"land_unit": None, "flats": [[]]},
                },
                {"Status": "RI", "Ownerships": None},
                {
                    "Status": None,
                    "Ownerships": {
                        "land_unit": [7, 8, 9],
                        "flats": [[], [], []],
                    },
                },
            ]
        },
    ],
)
def test_parquet_writer_nested(tmpdir, data):
    expect = pd.DataFrame(data)
    gdf = cudf.from_pandas(expect)

    fname = tmpdir.join("test_parquet_writer_nested.parquet")
    gdf.to_parquet(fname)
    assert os.path.exists(fname)

    got = pd.read_parquet(fname)
    assert_eq(expect, got)


@pytest.mark.parametrize(
    "decimal_type",
    [cudf.Decimal32Dtype, cudf.Decimal64Dtype, cudf.Decimal128Dtype],
)
@pytest.mark.parametrize("data", [[1, 2, 3], [0.00, 0.01, None, 0.5]])
def test_parquet_writer_decimal(decimal_type, data):
    gdf = cudf.DataFrame({"val": data})

    gdf["dec_val"] = gdf["val"].astype(decimal_type(7, 2))

    buff = BytesIO()
    gdf.to_parquet(buff)

    got = pd.read_parquet(buff, dtype_backend="numpy_nullable")
    assert_eq(gdf["val"].to_pandas(nullable=True), got["val"])
    assert_eq(gdf["dec_val"].to_pandas(), got["dec_val"])


def test_parquet_writer_column_validation():
    cudf_parquet = BytesIO()
    pandas_parquet = BytesIO()
    df = cudf.DataFrame({1: [1, 2, 3], "a": ["a", "b", "c"]})
    pdf = df.to_pandas()

    with cudf.option_context("mode.pandas_compatible", True):
        with pytest.warns(UserWarning):
            df.to_parquet(cudf_parquet)

    with pytest.warns(UserWarning):
        pdf.to_parquet(pandas_parquet)

    assert_eq(
        pd.read_parquet(cudf_parquet),
        cudf.read_parquet(pandas_parquet),
    )
    assert_eq(
        cudf.read_parquet(cudf_parquet),
        pd.read_parquet(pandas_parquet),
    )

    with cudf.option_context("mode.pandas_compatible", False):
        with pytest.raises(ValueError):
            df.to_parquet(cudf_parquet)


def test_parquet_writer_nulls_pandas_read(tmpdir, pdf):
    if "col_bool" in pdf.columns:
        pdf.drop(columns="col_bool", inplace=True)
    if "col_category" in pdf.columns:
        pdf.drop(columns="col_category", inplace=True)
    gdf = cudf.from_pandas(pdf)

    num_rows = len(gdf)

    if num_rows > 0:
        for col in gdf.columns:
            gdf[col][random.randint(0, num_rows - 1)] = None

    fname = tmpdir.join("test_parquet_writer_nulls_pandas_read.parquet")
    gdf.to_parquet(fname)
    assert os.path.exists(fname)

    got = pd.read_parquet(fname)
    nullable = num_rows > 0

    if nullable:
        gdf = gdf.drop(columns="col_datetime64[ms]")
        gdf = gdf.drop(columns="col_datetime64[us]")
        got = got.drop(columns="col_datetime64[ms]")
        got = got.drop(columns="col_datetime64[us]")

    assert_eq(gdf.to_pandas(nullable=nullable), got)


@pytest.mark.parametrize(
    "decimal_type",
    [cudf.Decimal32Dtype, cudf.Decimal64Dtype, cudf.Decimal128Dtype],
)
def test_parquet_decimal_precision(tmpdir, decimal_type):
    df = cudf.DataFrame({"val": ["3.5", "4.2"]}).astype(decimal_type(5, 2))
    assert df.val.dtype.precision == 5

    fname = tmpdir.join("decimal_test.parquet")
    df.to_parquet(fname)
    df = cudf.read_parquet(fname)
    assert df.val.dtype.precision == 5


def test_parquet_decimal_precision_empty(tmpdir):
    df = (
        cudf.DataFrame({"val": ["3.5", "4.2"]})
        .astype(cudf.Decimal64Dtype(5, 2))
        .iloc[:0]
    )
    assert df.val.dtype.precision == 5

    fname = tmpdir.join("decimal_test.parquet")
    df.to_parquet(fname)
    df = cudf.read_parquet(fname)
    assert df.val.dtype.precision == 5


def test_parquet_reader_brotli(datadir):
    fname = datadir / "brotli_int16.parquet"

    expect = pd.read_parquet(fname)
    got = cudf.read_parquet(fname).to_pandas(nullable=True)

    assert_eq(expect, got)


def test_parquet_reader_one_level_list(datadir):
    fname = datadir / "one_level_list.parquet"

    expect = pd.read_parquet(fname)
    got = cudf.read_parquet(fname)

    assert_eq(expect, got)


def test_parquet_reader_binary_decimal(datadir):
    fname = datadir / "binary_decimal.parquet"

    expect = pd.read_parquet(fname)
    got = cudf.read_parquet(fname).to_pandas()

    assert_eq(expect, got)


def test_parquet_reader_fixed_bin(datadir):
    fname = datadir / "fixed_len_byte_array.parquet"

    expect = pd.read_parquet(fname)
    got = cudf.read_parquet(fname)

    assert_eq(expect, got)


def test_parquet_reader_fixed_len_with_dict(tmpdir):
    def flba(i):
        hasher = hashlib.sha256()
        hasher.update(i.to_bytes(4, "little"))
        return hasher.digest()

    # use pyarrow to write table of fixed_len_byte_array
    num_rows = 200
    data = pa.array([flba(i) for i in range(num_rows)], type=pa.binary(32))
    padf = pa.Table.from_arrays([data], names=["flba"])
    padf_fname = tmpdir.join("padf.parquet")
    pq.write_table(padf, padf_fname, use_dictionary=True)

    expect = pd.read_parquet(padf_fname)
    got = cudf.read_parquet(padf_fname)
    assert_eq(expect, got)


def test_parquet_flba_round_trip(tmpdir):
    def flba(i):
        hasher = hashlib.sha256()
        hasher.update(i.to_bytes(4, "little"))
        return hasher.digest()

    # use pyarrow to write table of fixed_len_byte_array
    num_rows = 200
    data = pa.array([flba(i) for i in range(num_rows)], type=pa.binary(32))
    padf = pa.Table.from_arrays([data], names=["flba"])
    padf_fname = tmpdir.join("padf.parquet")
    pq.write_table(padf, padf_fname)

    # round trip data with cudf
    cdf = cudf.read_parquet(padf_fname)
    cdf_fname = tmpdir.join("cdf.parquet")
    cdf.to_parquet(cdf_fname, column_type_length={"flba": 32})

    # now read back in with pyarrow to test it was written properly by cudf
    padf2 = pq.read_table(padf_fname)
    padf3 = pq.read_table(cdf_fname)
    assert_eq(padf2, padf3)
    assert_eq(padf2.schema[0].type, padf3.schema[0].type)


@pytest.mark.parametrize(
    "encoding",
    [
        "PLAIN",
        "DICTIONARY",
        "DELTA_BINARY_PACKED",
        "BYTE_STREAM_SPLIT",
        "USE_DEFAULT",
    ],
)
def test_per_column_options(tmpdir, encoding):
    pdf = pd.DataFrame({"ilist": [[1, 2, 3, 1, 2, 3]], "i1": [1]})
    cdf = cudf.from_pandas(pdf)
    fname = tmpdir.join("ilist.parquet")
    cdf.to_parquet(
        fname,
        column_encoding={"ilist.list.element": encoding},
        compression="SNAPPY",
        skip_compression={"ilist.list.element"},
    )
    # DICTIONARY and USE_DEFAULT should both result in a PLAIN_DICTIONARY encoding in parquet
    encoding_name = (
        "PLAIN_DICTIONARY"
        if encoding == "DICTIONARY" or encoding == "USE_DEFAULT"
        else encoding
    )
    pf = pq.ParquetFile(fname)
    fmd = pf.metadata
    assert encoding_name in fmd.row_group(0).column(0).encodings
    assert fmd.row_group(0).column(0).compression == "UNCOMPRESSED"
    assert fmd.row_group(0).column(1).compression == "SNAPPY"


@pytest.mark.parametrize(
    "encoding",
    ["DELTA_LENGTH_BYTE_ARRAY", "DELTA_BYTE_ARRAY"],
)
def test_per_column_options_string_col(tmpdir, encoding):
    pdf = pd.DataFrame({"s": ["a string"], "i1": [1]})
    cdf = cudf.from_pandas(pdf)
    fname = tmpdir.join("strcol.parquet")
    cdf.to_parquet(
        fname,
        column_encoding={"s": encoding},
        compression="SNAPPY",
    )
    pf = pq.ParquetFile(fname)
    fmd = pf.metadata
    assert encoding in fmd.row_group(0).column(0).encodings


@pytest.mark.skipif(
    version.parse(pa.__version__) < version.parse("16.0.0"),
    reason="https://github.com/apache/arrow/pull/39748",
)
@pytest.mark.parametrize(
    "num_rows",
    [200, 10000],
)
def test_parquet_bss_round_trip(tmpdir, num_rows):
    def flba(i):
        hasher = hashlib.sha256()
        hasher.update(i.to_bytes(4, "little"))
        return hasher.digest()

    # use pyarrow to write table of types that support BYTE_STREAM_SPLIT encoding
    rows_per_rowgroup = 5000
    fixed_data = pa.array(
        [flba(i) for i in range(num_rows)], type=pa.binary(32)
    )
    i32_data = pa.array(list(range(num_rows)), type=pa.int32())
    i64_data = pa.array(list(range(num_rows)), type=pa.int64())
    f32_data = pa.array([float(i) for i in range(num_rows)], type=pa.float32())
    f64_data = pa.array([float(i) for i in range(num_rows)], type=pa.float64())
    padf = pa.Table.from_arrays(
        [fixed_data, i32_data, i64_data, f32_data, f64_data],
        names=["flba", "i32", "i64", "f32", "f64"],
    )
    padf_fname = tmpdir.join("padf.parquet")
    pq.write_table(
        padf,
        padf_fname,
        column_encoding="BYTE_STREAM_SPLIT",
        use_dictionary=False,
        row_group_size=rows_per_rowgroup,
    )

    # round trip data with cudf
    cdf = cudf.read_parquet(padf_fname)
    cdf_fname = tmpdir.join("cdf.parquet")
    cdf.to_parquet(
        cdf_fname,
        column_type_length={"flba": 32},
        column_encoding={
            "flba": "BYTE_STREAM_SPLIT",
            "i32": "BYTE_STREAM_SPLIT",
            "i64": "BYTE_STREAM_SPLIT",
            "f32": "BYTE_STREAM_SPLIT",
            "f64": "BYTE_STREAM_SPLIT",
        },
        row_group_size_rows=rows_per_rowgroup,
    )

    # now read back in with pyarrow to test it was written properly by cudf
    padf2 = pq.read_table(padf_fname)
    padf3 = pq.read_table(cdf_fname)
    assert_eq(padf2, padf3)
    assert_eq(padf2.schema[0].type, padf3.schema[0].type)


def test_parquet_reader_rle_boolean(datadir):
    fname = datadir / "rle_boolean_encoding.parquet"

    expect = pd.read_parquet(fname)
    got = cudf.read_parquet(fname)

    assert_eq(expect, got)


# testing a specific bug-fix/edge case.
# specifically:  int a parquet file containing a particular way of representing
#                a list column in a schema, the cudf reader was confusing
#                nesting information between a list column and a subsequent
#                string column, ultimately causing a crash.
@pytest.mark.skipif(
    PANDAS_VERSION < PANDAS_CURRENT_SUPPORTED_VERSION,
    reason="Older versions of pandas do not have DataFrame.map()",
)
def test_parquet_reader_one_level_list2(datadir):
    # we are reading in a file containing binary types, but cudf returns
    # those as strings. so we have to massage the pandas data to get
    # them to compare correctly.
    def postprocess(val):
        if isinstance(val, bytes):
            return val.decode()
        elif isinstance(val, np.ndarray):
            return np.array([v.decode() for v in val])
        else:
            return val

    fname = datadir / "one_level_list2.parquet"

    expect = pd.read_parquet(fname)
    expect = expect.map(postprocess)
    got = cudf.read_parquet(fname)

    assert_eq(expect, got, check_dtype=False)


# testing a specific bug-fix/edge case.
# specifically:  in a parquet file containing a particular way of representing
#                a list column in a schema, the cudf reader was confusing
#                nesting information and building a list of list of int instead
#                of a list of int
def test_parquet_reader_one_level_list3(datadir):
    fname = datadir / "one_level_list3.parquet"

    expect = pd.read_parquet(fname)
    got = cudf.read_parquet(fname)

    assert_eq(expect, got, check_dtype=True)


@pytest.mark.parametrize("size_bytes", [4_000_000, 1_000_000, 600_000])
@pytest.mark.parametrize("size_rows", [1_000_000, 100_000, 10_000])
def test_to_parquet_row_group_size(
    tmpdir, large_int64_gdf, size_bytes, size_rows
):
    fname = tmpdir.join("row_group_size.parquet")
    large_int64_gdf.to_parquet(
        fname, row_group_size_bytes=size_bytes, row_group_size_rows=size_rows
    )

    num_rows, row_groups, col_names, _, _ = cudf.io.read_parquet_metadata(
        fname
    )
    # 8 bytes per row, as the column is int64
    expected_num_rows = max(
        math.ceil(num_rows / size_rows), math.ceil(8 * num_rows / size_bytes)
    )
    assert expected_num_rows == row_groups


@pytest.mark.parametrize("size_rows", [500_000, 100_000, 10_000])
def test_parquet_row_group_metadata(tmpdir, large_int64_gdf, size_rows):
    fname = tmpdir.join("row_group_size.parquet")
    large_int64_gdf.to_parquet(fname, row_group_size_rows=size_rows)

    # read file metadata from parquet
    (
        num_rows,
        row_groups,
        _,  # col_names
        _,  # num_columns
        row_group_metadata,
    ) = cudf.io.read_parquet_metadata(fname)

    # length(RowGroupsMetaData) == number of row groups
    assert len(row_group_metadata) == row_groups
    # sum of rows in row groups == total rows
    assert num_rows == sum(
        [row_group["num_rows"] for row_group in row_group_metadata]
    )


def test_parquet_reader_decimal_columns():
    df = cudf.DataFrame(
        {
            "col1": cudf.Series([1, 2, 3], dtype=cudf.Decimal64Dtype(10, 2)),
            "col2": [10, 11, 12],
            "col3": [12, 13, 14],
            "col4": ["a", "b", "c"],
        }
    )
    buffer = BytesIO()
    df.to_parquet(buffer)

    actual = cudf.read_parquet(buffer, columns=["col3", "col2", "col1"])
    expected = pd.read_parquet(buffer, columns=["col3", "col2", "col1"])

    assert_eq(actual, expected)


def test_parquet_reader_zstd_compression(datadir):
    fname = datadir / "spark_zstd.parquet"
    try:
        df = cudf.read_parquet(fname)
        pdf = pd.read_parquet(fname)
        assert_eq(df, pdf)
    except RuntimeError:
        pytest.mark.xfail(reason="zstd support is not enabled")


def test_read_parquet_multiple_files(tmpdir):
    df_1_path = tmpdir / "df_1.parquet"
    df_2_path = tmpdir / "df_2.parquet"
    df_1 = cudf.DataFrame({"id": range(100), "a": [1] * 100})
    df_1.to_parquet(df_1_path)

    df_2 = cudf.DataFrame({"id": range(200, 2200), "a": [2] * 2000})
    df_2.to_parquet(df_2_path)

    expected = pd.read_parquet([df_1_path, df_2_path])
    actual = cudf.read_parquet([df_1_path, df_2_path])
    assert_eq(expected, actual)

    expected = pd.read_parquet([df_2_path, df_1_path])
    actual = cudf.read_parquet([df_2_path, df_1_path])
    assert_eq(expected, actual)


@pytest.mark.parametrize("index", [True, False, None])
@pytest.mark.parametrize("columns", [None, [], ["b", "a"]])
def test_parquet_columns_and_index_param(index, columns):
    buffer = BytesIO()
    df = cudf.DataFrame({"a": [1, 2, 3], "b": ["a", "b", "c"]})
    df.to_parquet(buffer, index=index)

    expected = pd.read_parquet(buffer, columns=columns)
    got = cudf.read_parquet(buffer, columns=columns)

    assert_eq(expected, got, check_index_type=True)


@pytest.mark.parametrize("columns", [None, ["b", "a"]])
def test_parquet_columns_and_range_index(columns):
    buffer = BytesIO()
    df = cudf.DataFrame(
        {"a": [1, 2, 3], "b": ["a", "b", "c"]}, index=pd.RangeIndex(2, 5)
    )
    df.to_parquet(buffer)

    expected = pd.read_parquet(buffer, columns=columns)
    got = cudf.read_parquet(buffer, columns=columns)

    assert_eq(expected, got, check_index_type=True)


def test_parquet_nested_struct_list():
    buffer = BytesIO()
    data = {
        "payload": {
            "Domain": {
                "Name": "abc",
                "Id": {"Name": "host", "Value": "127.0.0.8"},
            },
            "StreamId": "12345678",
            "Duration": 10,
            "Offset": 12,
            "Resource": [{"Name": "ZoneName", "Value": "RAPIDS"}],
        }
    }
    df = cudf.DataFrame({"a": cudf.Series(data)})

    df.to_parquet(buffer)
    expected = pd.read_parquet(buffer)
    actual = cudf.read_parquet(buffer)
    assert_eq(expected, actual)
    assert_eq(actual.a.dtype, df.a.dtype)


def test_parquet_writer_zstd():
    size = 12345
    expected = cudf.DataFrame(
        {
            "a": np.arange(0, stop=size, dtype="float64"),
            "b": np.random.choice(list("abcd"), size=size),
            "c": np.random.choice(np.arange(4), size=size),
        }
    )

    buff = BytesIO()
    try:
        expected.to_parquet(buff, compression="ZSTD")
    except RuntimeError:
        pytest.mark.xfail(reason="Newer nvCOMP version is required")
    else:
        got = pd.read_parquet(buff)
        assert_eq(expected, got)


@pytest.mark.parametrize("store_schema", [True, False])
def test_parquet_writer_time_delta_physical_type(store_schema):
    df = cudf.DataFrame(
        {
            "s": cudf.Series([1], dtype="timedelta64[s]"),
            "ms": cudf.Series([2], dtype="timedelta64[ms]"),
            "us": cudf.Series([3], dtype="timedelta64[us]"),
            # 4K because Pandas/pyarrow don't support non-zero nanoseconds
            # in Parquet files
            "ns": cudf.Series([4000], dtype="timedelta64[ns]"),
        }
    )
    buffer = BytesIO()
    df.to_parquet(buffer, store_schema=store_schema)

    got = pd.read_parquet(buffer)

    if store_schema:
        expected = pd.DataFrame(
            {
                "s": ["0 days 00:00:01"],
                "ms": ["0 days 00:00:00.002000"],
                "us": ["0 days 00:00:00.000003"],
                "ns": ["0 days 00:00:00.000004"],
            },
            dtype="str",
        )
    else:
        expected = pd.DataFrame(
            {
                "s": ["00:00:01"],
                "ms": ["00:00:00.002000"],
                "us": ["00:00:00.000003"],
                "ns": ["00:00:00.000004"],
            },
            dtype="str",
        )
    assert_eq(got.astype("str"), expected)


@pytest.mark.parametrize("store_schema", [True, False])
def test_parquet_roundtrip_time_delta(store_schema):
    num_rows = 12345
    df = cudf.DataFrame(
        {
            "s": cudf.Series(
                random.sample(range(0, 200000), num_rows),
                dtype="timedelta64[s]",
            ),
            "ms": cudf.Series(
                random.sample(range(0, 200000), num_rows),
                dtype="timedelta64[ms]",
            ),
            "us": cudf.Series(
                random.sample(range(0, 200000), num_rows),
                dtype="timedelta64[us]",
            ),
            "ns": cudf.Series(
                random.sample(range(0, 200000), num_rows),
                dtype="timedelta64[ns]",
            ),
        }
    )
    buffer = BytesIO()
    df.to_parquet(buffer, store_schema=store_schema)
    # `check_dtype` cannot be removed here as timedelta64[s] will change to `timedelta[ms]`
    assert_eq(df, cudf.read_parquet(buffer), check_dtype=False)
    if store_schema:
        assert_eq(df, pd.read_parquet(buffer))


def test_parquet_reader_malformed_file(datadir):
    fname = datadir / "nested-unsigned-malformed.parquet"

    # expect a failure when reading the whole file
    with pytest.raises(RuntimeError):
        cudf.read_parquet(fname)


def test_parquet_reader_unsupported_page_encoding(datadir):
    fname = datadir / "delta_encoding.parquet"

    # expect a failure when reading the whole file
    with pytest.raises(RuntimeError):
        cudf.read_parquet(fname)


def test_parquet_reader_detect_bad_dictionary(datadir):
    fname = datadir / "bad_dict.parquet"

    # expect a failure when reading the whole file
    with pytest.raises(RuntimeError):
        cudf.read_parquet(fname)


@pytest.mark.parametrize("data", [{"a": [1, 2, 3, 4]}, {"b": [1, None, 2, 3]}])
@pytest.mark.parametrize("force_nullable_schema", [True, False])
def test_parquet_writer_schema_nullability(data, force_nullable_schema):
    df = cudf.DataFrame(data)
    file_obj = BytesIO()

    df.to_parquet(file_obj, force_nullable_schema=force_nullable_schema)

    assert pa.parquet.read_schema(file_obj).field(0).nullable == (
        force_nullable_schema or df.isnull().any().any()
    )


def test_parquet_read_filter_and_project():
    # Filter on columns that are not included
    # in the current column projection

    with BytesIO() as buffer:
        # Write parquet data
        df = cudf.DataFrame(
            {
                "a": [1, 2, 3, 4, 5] * 10,
                "b": [0, 1, 2, 3, 4] * 10,
                "c": range(50),
                "d": [6, 7] * 25,
                "e": [8, 9] * 25,
            }
        )
        df.to_parquet(buffer)

        # Read back with filter and projection
        columns = ["b"]
        filters = [[("a", "==", 5), ("c", ">", 20)]]
        got = cudf.read_parquet(buffer, columns=columns, filters=filters)

    # Check result
    expected = df[(df.a == 5) & (df.c > 20)][columns].reset_index(drop=True)
    assert_eq(got, expected)


def test_parquet_reader_multiindex():
    expected = pd.DataFrame(
        {"A": [1, 2, 3]},
        index=pd.MultiIndex.from_tuples([("a", 1), ("a", 2), ("b", 1)]),
    )
    file_obj = BytesIO()
    expected.to_parquet(file_obj, engine="pyarrow")
    with pytest.warns(UserWarning):
        actual = cudf.read_parquet(file_obj, engine="pyarrow")
    assert_eq(actual, expected)


def test_parquet_reader_engine_error():
    with pytest.raises(ValueError):
        cudf.read_parquet(BytesIO(), engine="abc")


def test_reader_lz4():
    pdf = pd.DataFrame({"ints": [1, 2] * 5001})

    buffer = BytesIO()
    pdf.to_parquet(buffer, compression="LZ4")

    got = cudf.read_parquet(buffer)
    assert_eq(pdf, got)


def test_writer_lz4():
    gdf = cudf.DataFrame({"ints": [1, 2] * 5001})

    buffer = BytesIO()
    gdf.to_parquet(buffer, compression="LZ4")

    got = pd.read_parquet(buffer)
    assert_eq(gdf, got)


def test_parquet_reader_zstd_huff_tables(datadir):
    # Ensure that this zstd-compressed file does not overrun buffers. The
    # problem was fixed in nvcomp 3.0.6.
    # See https://github.com/rapidsai/cudf/issues/15096
    fname = datadir / "zstd_huff_tables_bug.parquet"

    expected = pa.parquet.read_table(fname).to_pandas()
    actual = cudf.read_parquet(fname)
    assert_eq(actual, expected)


def test_parquet_reader_roundtrip_with_arrow_schema():
    # Ensure that the nested types are faithfully being roundtripped
    # across Parquet with arrow schema which is used to faithfully
    # round trip duration types (timedelta64) across Parquet read and write.
    pdf = pd.DataFrame(
        {
            "s": pd.Series([None, None, None], dtype="timedelta64[s]"),
            "ms": pd.Series([1234, None, 32442], dtype="timedelta64[ms]"),
            "us": pd.Series([None, 3456, None], dtype="timedelta64[us]"),
            "ns": pd.Series([1234, 3456, 32442], dtype="timedelta64[ns]"),
            "duration_list": list(
                [
                    [
                        datetime.timedelta(minutes=7, seconds=4),
                        datetime.timedelta(minutes=7),
                    ],
                    [
                        None,
                        None,
                    ],
                    [
                        datetime.timedelta(minutes=7, seconds=4),
                        None,
                    ],
                ]
            ),
            "int64": pd.Series([1234, 123, 4123], dtype="int64"),
            "list": list([[1, 2], [1, 2], [1, 2]]),
            "datetime": pd.Series([1234, 123, 4123], dtype="datetime64[ms]"),
            "map": pd.Series(["cat", "dog", "lion"]).map(
                {"cat": "kitten", "dog": "puppy", "lion": "cub"}
            ),
        }
    )

    # Write parquet with arrow for now (to write arrow:schema)
    buffer = BytesIO()
    pdf.to_parquet(buffer, engine="pyarrow")

    # Read parquet with arrow schema
    got = cudf.read_parquet(buffer)
    # Convert to cudf table for an apple to apple comparison
    expected = cudf.from_pandas(pdf)

    # Check results for reader with schema
    assert_eq(expected, got)

    # Reset buffer
    buffer = BytesIO()

    # Write to buffer with cudf
    expected.to_parquet(buffer, store_schema=True)

    # Read parquet with arrow schema
    got = cudf.read_parquet(buffer)
    # Convert to cudf table for an apple to apple comparison
    expected = cudf.from_pandas(pdf)


@pytest.mark.parametrize(
    "data",
    [
        # struct
        [
            {"a": 1, "b": 2},
            {"a": 10, "b": 20},
            {"a": None, "b": 22},
            {"a": None, "b": None},
            {"a": 15, "b": None},
        ],
        # struct-of-list
        [
            {"a": 1, "b": 2, "c": [1, 2, 3]},
            {"a": 10, "b": 20, "c": [4, 5]},
            {"a": None, "b": 22, "c": [6]},
            {"a": None, "b": None, "c": None},
            {"a": 15, "b": None, "c": [-1, -2]},
            None,
            {"a": 100, "b": 200, "c": [-10, None, -20]},
        ],
        # list-of-struct
        [
            [{"a": 1, "b": 2}, {"a": 2, "b": 3}, {"a": 4, "b": 5}],
            None,
            [{"a": 10, "b": 20}],
            [{"a": 100, "b": 200}, {"a": None, "b": 300}, None],
        ],
        # struct-of-struct
        [
            {"a": 1, "b": {"inner_a": 10, "inner_b": 20}, "c": 2},
            {"a": 3, "b": {"inner_a": 30, "inner_b": 40}, "c": 4},
            {"a": 5, "b": {"inner_a": 50, "inner_b": None}, "c": 6},
            {"a": 7, "b": None, "c": 8},
            {"a": None, "b": {"inner_a": None, "inner_b": None}, "c": None},
            None,
            {"a": None, "b": {"inner_a": None, "inner_b": 100}, "c": 10},
        ],
        # struct-with-mixed-types
        [
            {
                "struct": {
                    "payload": {
                        "Domain": {
                            "Name": "abc",
                            "Id": {"Name": "host", "Value": "127.0.0.8"},
                            "Duration": datetime.timedelta(minutes=12),
                        },
                        "StreamId": "12345678",
                        "Duration": datetime.timedelta(minutes=4),
                        "Offset": None,
                        "Resource": [
                            {
                                "Name": "ZoneName",
                                "Value": "RAPIDS",
                                "Duration": datetime.timedelta(seconds=1),
                            }
                        ],
                    }
                }
            }
        ],
    ],
)
def test_parquet_reader_roundtrip_structs_with_arrow_schema(tmpdir, data):
    # Ensure that the structs with duration types are faithfully being
    # roundtripped across Parquet with arrow schema
    pdf = pd.DataFrame({"struct": pd.Series(data)})

    buffer = BytesIO()
    pdf.to_parquet(buffer, engine="pyarrow")

    # Read parquet with arrow schema
    got = cudf.read_parquet(buffer)
    # Convert to cudf table for an apple to apple comparison
    expected = cudf.from_pandas(pdf)

    # Check results
    assert_eq(expected, got)

    # Reset buffer
    buffer = BytesIO()

    # Write to buffer with cudf
    expected.to_parquet(buffer, store_schema=True)

    # Read parquet with arrow schema
    got = cudf.read_parquet(buffer)
    # Convert to cudf table for an apple to apple comparison
    expected = cudf.from_pandas(pdf)

    # Check results
    assert_eq(expected, got)


@pytest.mark.parametrize("index", [None, True, False])
@pytest.mark.skipif(
    version.parse(pa.__version__) < version.parse("15.0.0"),
    reason="https://github.com/apache/arrow/pull/37792",
)
def test_parquet_writer_roundtrip_with_arrow_schema(index):
    # Ensure that the concrete and nested types are faithfully being roundtripped
    # across Parquet with arrow schema
    expected = cudf.DataFrame(
        {
            "s": cudf.Series([None, None, None], dtype="timedelta64[s]"),
            "us": cudf.Series([None, 3456, None], dtype="timedelta64[us]"),
            "duration_list": list(
                [
                    [
                        datetime.timedelta(minutes=7, seconds=4),
                        datetime.timedelta(minutes=7),
                    ],
                    [
                        None,
                        None,
                    ],
                    [
                        datetime.timedelta(minutes=7, seconds=4),
                        None,
                    ],
                ]
            ),
            "int64": cudf.Series([-1234, 123, 4123], dtype="int64"),
            "uint32": cudf.Series([1234, 123, 4123], dtype="uint32"),
            "list": list([[1, 2], [1, 2], [1, 2]]),
            "bool": cudf.Series([True, None, False], dtype=bool),
            "fixed32": cudf.Series([0.00, 1.0, None]).astype(
                cudf.Decimal32Dtype(7, 2)
            ),
            "fixed64": cudf.Series([0.00, 1.0, None]).astype(
                cudf.Decimal64Dtype(7, 2)
            ),
            "fixed128": cudf.Series([0.00, 1.0, None]).astype(
                cudf.Decimal128Dtype(7, 2)
            ),
            "datetime": cudf.Series([1234, 123, 4123], dtype="datetime64[ms]"),
            "map": cudf.Series(["cat", "dog", "lion"]).map(
                {"cat": "kitten", "dog": "puppy", "lion": "cub"}
            ),
        }
    )

    # Write to Parquet with arrow schema for faithful roundtrip
    buffer = BytesIO()
    expected.to_parquet(buffer, store_schema=True, index=index)

    # Convert decimal types to d128
    expected = expected.astype({"fixed32": cudf.Decimal128Dtype(9, 2)})
    expected = expected.astype({"fixed64": cudf.Decimal128Dtype(18, 2)})

    # Read parquet with pyarrow, pandas and cudf readers
    got = cudf.DataFrame.from_arrow(pq.read_table(buffer))
    got2 = cudf.DataFrame.from_pandas(pd.read_parquet(buffer))
    got3 = cudf.read_parquet(buffer)

    # drop the index column for comparison: __index_level_0__
    if index:
        got.drop(columns="__index_level_0__", inplace=True)
        got2.drop(columns="__index_level_0__", inplace=True)

    # Check results
    assert_eq(expected, got)
    assert_eq(expected, got2)
    assert_eq(expected, got3)


def test_parquet_writer_int96_timestamps_and_arrow_schema():
    df = cudf.DataFrame(
        {
            "timestamp": cudf.Series(
                [1234, 123, 4123], dtype="datetime64[ms]"
            ),
        }
    )

    # Output buffer
    buffer = BytesIO()

    # Writing out parquet with both INT96 timestamps and arrow_schema
    # enabled should throw an exception.
    with pytest.raises(RuntimeError):
        df.to_parquet(buffer, int96_timestamps=True, store_schema=True)


@pytest.mark.parametrize(
    "data",
    [
        # struct
        [
            {"a": 1, "b": 2},
            {"a": 10, "b": 20},
            {"a": None, "b": 22},
            {"a": None, "b": None},
            {"a": 15, "b": None},
        ],
        # struct-of-list
        [
            {"a": 1, "b": 2, "c": [1, 2, 3]},
            {"a": 10, "b": 20, "c": [4, 5]},
            {"a": None, "b": 22, "c": [6]},
            {"a": None, "b": None, "c": None},
            {"a": 15, "b": None, "c": [-1, -2]},
            None,
            {"a": 100, "b": 200, "c": [-10, None, -20]},
        ],
        # list-of-struct
        [
            [{"a": 1, "b": 2}, {"a": 2, "b": 3}, {"a": 4, "b": 5}],
            None,
            [{"a": 10, "b": 20}],
            [{"a": 100, "b": 200}, {"a": None, "b": 300}, None],
        ],
        # struct-of-struct
        [
            {"a": 1, "b": {"inner_a": 10, "inner_b": 20}, "c": 2},
            {"a": 3, "b": {"inner_a": 30, "inner_b": 40}, "c": 4},
            {"a": 5, "b": {"inner_a": 50, "inner_b": None}, "c": 6},
            {"a": 7, "b": None, "c": 8},
            {"a": None, "b": {"inner_a": None, "inner_b": None}, "c": None},
            None,
            {"a": None, "b": {"inner_a": None, "inner_b": 100}, "c": 10},
        ],
        # struct-with-mixed-types
        [
            {
                "struct": {
                    "payload": {
                        "Domain": {
                            "Name": "abc",
                            "Id": {"Name": "host", "Value": "127.0.0.8"},
                            "Duration": datetime.timedelta(minutes=12),
                        },
                        "StreamId": "12345678",
                        "Duration": datetime.timedelta(minutes=4),
                        "Offset": None,
                        "Resource": [
                            {
                                "Name": "ZoneName",
                                "Value": "RAPIDS",
                                "Duration": datetime.timedelta(seconds=1),
                            }
                        ],
                    }
                }
            }
        ],
    ],
)
@pytest.mark.parametrize("index", [None, True, False])
@pytest.mark.skipif(
    version.parse(pa.__version__) < version.parse("15.0.0"),
    reason="https://github.com/apache/arrow/pull/37792",
)
def test_parquet_writer_roundtrip_structs_with_arrow_schema(
    tmpdir, data, index
):
    # Ensure that the structs are faithfully being roundtripped across
    # Parquet with arrow schema
    pa_expected = pa.Table.from_pydict({"struct": data})

    expected = cudf.DataFrame.from_arrow(pa_expected)

    # Write expected data frame to Parquet with arrow schema
    buffer = BytesIO()
    expected.to_parquet(buffer, store_schema=True, index=index)

    # Read Parquet with pyarrow
    pa_got = pq.read_table(buffer)

    # drop the index column for comparison: __index_level_0__
    if index:
        pa_got = pa_got.drop(columns="__index_level_0__")

    # Check results
    assert_eq(pa_expected, pa_got)

    # Convert to cuDF table and also read Parquet with cuDF reader
    got = cudf.DataFrame.from_arrow(pa_got)
    got2 = cudf.read_parquet(buffer)

    # Check results
    assert_eq(expected, got)
    assert_eq(expected, got2)


@pytest.mark.parametrize("chunk_read_limit", [0, 240, 1024000000])
@pytest.mark.parametrize("pass_read_limit", [0, 240, 1024000000])
@pytest.mark.parametrize("use_pandas_metadata", [True, False])
@pytest.mark.parametrize("row_groups", [[[0]], None, [[0, 1]]])
def test_parquet_chunked_reader(
    chunk_read_limit, pass_read_limit, use_pandas_metadata, row_groups
):
    df = pd.DataFrame(
        {"a": [1, 2, 3, 4] * 1000000, "b": ["av", "qw", "hi", "xyz"] * 1000000}
    )
    buffer = BytesIO()
    df.to_parquet(buffer)
    actual = read_parquet_chunked(
        [buffer],
        chunk_read_limit=chunk_read_limit,
        pass_read_limit=pass_read_limit,
        use_pandas_metadata=use_pandas_metadata,
        row_groups=row_groups,
    )
    expected = cudf.read_parquet(
        buffer, use_pandas_metadata=use_pandas_metadata, row_groups=row_groups
    )
    assert_eq(expected, actual)


@pytest.mark.parametrize(
    "nrows,skip_rows",
    [
        (0, 0),
        (1000, 0),
        (0, 1000),
        (1000, 10000),
    ],
)
def test_parquet_reader_nrows_skiprows(nrows, skip_rows):
    df = pd.DataFrame(
        {"a": [1, 2, 3, 4] * 100000, "b": ["av", "qw", "hi", "xyz"] * 100000}
    )
    expected = df[skip_rows : skip_rows + nrows]
    buffer = BytesIO()
    df.to_parquet(buffer)
    got = cudf.read_parquet(buffer, nrows=nrows, skip_rows=skip_rows)
    assert_eq(expected, got)


def test_parquet_reader_pandas_compatibility():
    df = pd.DataFrame(
        {"a": [1, 2, 3, 4] * 10000, "b": ["av", "qw", "hi", "xyz"] * 10000}
    )
    buffer = BytesIO()
    df.to_parquet(buffer)
    with cudf.option_context("io.parquet.low_memory", True):
        expected = cudf.read_parquet(buffer)
    assert_eq(expected, df)


@pytest.mark.parametrize("store_schema", [True, False])
def test_parquet_reader_with_mismatched_tables(store_schema):
    # cuDF tables with mixed types
    df1 = cudf.DataFrame(
        {
            "i32": cudf.Series([None, None, None], dtype="int32"),
            "i64": cudf.Series([1234, 467, 123], dtype="int64"),
            "list": list([[1, 2], None, [None, 6]]),
            "time": cudf.Series([1234, 123, 4123], dtype="datetime64[ms]"),
            "str": ["vfd", None, "ghu"],
            "d_list": list(
                [
                    [pd.Timedelta(minutes=1), pd.Timedelta(minutes=2)],
                    [None, pd.Timedelta(minutes=3)],
                    [pd.Timedelta(minutes=8), None],
                ]
            ),
        }
    )

    df2 = cudf.DataFrame(
        {
            "str": ["abc", "def", "ghi"],
            "i64": cudf.Series([None, 65, 98], dtype="int64"),
            "times": cudf.Series([1234, None, 4123], dtype="datetime64[us]"),
            "list": list([[7, 8], [9, 10], [11, 12]]),
            "d_list": list(
                [
                    [pd.Timedelta(minutes=4), None],
                    None,
                    [pd.Timedelta(minutes=6), None],
                ]
            ),
        }
    )

    # IO buffers
    buf1 = BytesIO()
    buf2 = BytesIO()

    # Write Parquet with and without arrow schema
    df1.to_parquet(buf1, store_schema=store_schema)
    df2.to_parquet(buf2, store_schema=store_schema)

    # Read mismatched Parquet files
    got = cudf.read_parquet(
        [buf1, buf2],
        columns=["list", "d_list", "str"],
        filters=[("i64", ">", 20)],
        allow_mismatched_pq_schemas=True,
    )

    # Construct the expected table
    expected = cudf.concat(
        [
            df1[df1["i64"] > 20][["list", "d_list", "str"]],
            df2[df2["i64"] > 20][["list", "d_list", "str"]],
        ]
    ).reset_index(drop=True)

    # Read with chunked reader (filter columns not supported)
    got_chunked = read_parquet_chunked(
        [buf1, buf2],
        columns=["list", "d_list", "str"],
        chunk_read_limit=240,
        pass_read_limit=240,
        allow_mismatched_pq_schemas=True,
    )

    # Construct the expected table without filter columns
    expected_chunked = cudf.concat(
        [df1[["list", "d_list", "str"]], df2[["list", "d_list", "str"]]]
    ).reset_index(drop=True)

    # Check results
    assert_eq(expected, got)
    assert_eq(expected_chunked, got_chunked)


def test_parquet_reader_with_mismatched_structs():
    data1 = [
        {
            "a": 1,
            "b": {
                "a_a": 10,
                "b_b": {"b_b_b": 1, "b_b_a": 2},
            },
            "c": 2,
        },
        {
            "a": 3,
            "b": {"b_a": 30, "b_b": {"b_b_a": 210}},
            "c": 4,
        },
        {"a": 5, "b": {"b_a": 50, "b_b": None}, "c": 6},
        {"a": 7, "b": None, "c": 8},
        {"a": 5, "b": {"b_a": None, "b_b": None}, "c": None},
    ]

    data2 = [
        {"a": 1, "b": {"b_b": {"b_b_a": None}}},
        {"a": 5, "b": {"b_b": None}},
        {"a": 7, "b": {"b_b": {"b_b_b": 1, "b_b_a": 0}}},
        {"a": None, "b": {"b_b": None}},
        None,
    ]

    # cuDF tables from struct data
    df1 = cudf.DataFrame.from_arrow(pa.Table.from_pydict({"struct": data1}))
    df2 = cudf.DataFrame.from_arrow(pa.Table.from_pydict({"struct": data2}))

    # Buffers
    buf1 = BytesIO()
    buf2 = BytesIO()

    # Write to parquet
    df1.to_parquet(buf1)
    df2.to_parquet(buf2)

    # Read the struct.b.inner_b.inner_inner_a column from parquet
    got = cudf.read_parquet(
        [buf1, buf2],
        columns=["struct.b.b_b.b_b_a"],
        allow_mismatched_pq_schemas=True,
    )
    got = (
        cudf.Series(got["struct"])
        .struct.field("b")
        .struct.field("b_b")
        .struct.field("b_b_a")
    )

    # Read with chunked reader
    got_chunked = read_parquet_chunked(
        [buf1, buf2],
        columns=["struct.b.b_b.b_b_a"],
        chunk_read_limit=240,
        pass_read_limit=240,
        allow_mismatched_pq_schemas=True,
    )
    got_chunked = (
        cudf.Series(got_chunked["struct"])
        .struct.field("b")
        .struct.field("b_b")
        .struct.field("b_b_a")
    )

    # Construct the expected series
    expected = cudf.concat(
        [
            cudf.Series(df1["struct"])
            .struct.field("b")
            .struct.field("b_b")
            .struct.field("b_b_a"),
            cudf.Series(df2["struct"])
            .struct.field("b")
            .struct.field("b_b")
            .struct.field("b_b_a"),
        ]
    ).reset_index(drop=True)

    # Check results
    assert_eq(expected, got)
    assert_eq(expected, got_chunked)


def test_parquet_reader_with_mismatched_schemas_error():
    df1 = cudf.DataFrame(
        {
            "millis": cudf.Series([123, 3454, 123], dtype="timedelta64[ms]"),
            "i64": cudf.Series([123, 3454, 123], dtype="int64"),
            "i32": cudf.Series([123, 3454, 123], dtype="int32"),
        }
    )
    df2 = cudf.DataFrame(
        {
            "i64": cudf.Series([123, 3454, 123], dtype="int64"),
            "millis": cudf.Series([123, 3454, 123], dtype="timedelta64[ms]"),
        }
    )

    buf1 = BytesIO()
    buf2 = BytesIO()

    df1.to_parquet(buf1, store_schema=True)
    df2.to_parquet(buf2, store_schema=False)

    with pytest.raises(
        ValueError,
        match="Encountered mismatching SchemaElement properties for a column in the selected path",
    ):
        cudf.read_parquet(
            [buf1, buf2], columns=["millis"], allow_mismatched_pq_schemas=True
        )

    data1 = [
        {"a": 1, "b": {"b_a": 1, "b_b": 6}},
        {"a": 3, "b": {"b_a": None, "b_b": 2}},
    ]
    data2 = [
        {"b": {"b_a": 1}, "c": "str"},
        {"b": {"b_a": None}, "c": None},
    ]

    # cuDF tables from struct data
    df1 = cudf.DataFrame.from_arrow(pa.Table.from_pydict({"struct": data1}))
    df2 = cudf.DataFrame.from_arrow(pa.Table.from_pydict({"struct": data2}))

    # Buffers
    buf1 = BytesIO()
    buf2 = BytesIO()

    # Write to parquet
    df1.to_parquet(buf1)
    df2.to_parquet(buf2)

    with pytest.raises(
        IndexError,
        match="Encountered mismatching number of children for a column in the selected path",
    ):
        cudf.read_parquet(
            [buf1, buf2],
            columns=["struct.b"],
            allow_mismatched_pq_schemas=True,
        )

    with pytest.raises(
        IndexError,
        match="Encountered mismatching schema tree depths across data sources",
    ):
        cudf.read_parquet(
            [buf1, buf2],
            columns=["struct.b.b_b"],
            allow_mismatched_pq_schemas=True,
        )


<<<<<<< HEAD
def test_parquet_roundtrip_zero_rows_no_column_mask():
    expected = cudf.DataFrame._from_data(
        {
            "int": cudf.core.column.column_empty(0, "int64"),
            "float": cudf.core.column.column_empty(0, "float64"),
            "datetime": cudf.core.column.column_empty(0, "datetime64[ns]"),
            "timedelta": cudf.core.column.column_empty(0, "timedelta64[ns]"),
            "bool": cudf.core.column.column_empty(0, "bool"),
            "decimal": cudf.core.column.column_empty(
                0, cudf.Decimal64Dtype(1)
            ),
            "struct": cudf.core.column.column_empty(
                0, cudf.StructDtype({"a": "int64"})
            ),
            "list": cudf.core.column.column_empty(
                0, cudf.ListDtype("float64")
            ),
        }
    )
    with BytesIO() as bio:
        expected.to_parquet(bio)
        result = cudf.read_parquet(bio)
    assert_eq(result, expected)
=======
def test_parquet_reader_mismatched_nullability():
    # Ensure that we can faithfully read the tables with mismatched nullabilities
    df1 = cudf.DataFrame(
        {
            "timedelta": cudf.Series([12, 54, 1231], dtype="timedelta64[ms]"),
            "duration_list": list(
                [
                    [
                        [
                            [pd.Timedelta(minutes=1), pd.Timedelta(minutes=2)],
                            None,
                            [pd.Timedelta(minutes=8), None],
                        ],
                        None,
                    ],
                    None,
                    [
                        [
                            [pd.Timedelta(minutes=1), pd.Timedelta(minutes=2)],
                            [pd.Timedelta(minutes=5), pd.Timedelta(minutes=3)],
                            [pd.Timedelta(minutes=8), pd.Timedelta(minutes=4)],
                        ]
                    ],
                ]
            ),
            "int64": cudf.Series([1234, None, 4123], dtype="int64"),
            "int32": cudf.Series([1234, 123, 4123], dtype="int32"),
            "list": list([[1, 2], [1, 2], [1, 2]]),
            "datetime": cudf.Series([1234, 123, 4123], dtype="datetime64[ms]"),
            "string": cudf.Series(["kitten", "puppy", "cub"]),
        }
    )

    df2 = cudf.DataFrame(
        {
            "timedelta": cudf.Series(
                [None, None, None], dtype="timedelta64[ms]"
            ),
            "duration_list": list(
                [
                    [
                        [
                            [pd.Timedelta(minutes=1), pd.Timedelta(minutes=2)],
                            [pd.Timedelta(minutes=8), pd.Timedelta(minutes=1)],
                        ],
                    ],
                    [
                        [
                            [pd.Timedelta(minutes=1), pd.Timedelta(minutes=2)],
                            [pd.Timedelta(minutes=5), pd.Timedelta(minutes=3)],
                            [pd.Timedelta(minutes=8), pd.Timedelta(minutes=4)],
                        ]
                    ],
                    [
                        [
                            [pd.Timedelta(minutes=1), pd.Timedelta(minutes=2)],
                            [pd.Timedelta(minutes=5), pd.Timedelta(minutes=3)],
                            [pd.Timedelta(minutes=8), pd.Timedelta(minutes=4)],
                        ]
                    ],
                ]
            ),
            "int64": cudf.Series([1234, 123, 4123], dtype="int64"),
            "int32": cudf.Series([1234, None, 4123], dtype="int32"),
            "list": list([[1, 2], None, [1, 2]]),
            "datetime": cudf.Series(
                [1234, None, 4123], dtype="datetime64[ms]"
            ),
            "string": cudf.Series(["kitten", None, "cub"]),
        }
    )

    # Write tables to parquet with arrow schema for compatibility for duration column(s)
    fname1 = BytesIO()
    df1.to_parquet(fname1, store_schema=True)
    fname2 = BytesIO()
    df2.to_parquet(fname2, store_schema=True)

    # Read tables back with cudf and arrow in either order and compare
    assert_eq(
        cudf.read_parquet([fname1, fname2]),
        cudf.concat([df1, df2]).reset_index(drop=True),
    )
    assert_eq(
        cudf.read_parquet([fname2, fname1]),
        cudf.concat([df2, df1]).reset_index(drop=True),
    )


def test_parquet_reader_mismatched_nullability_structs(tmpdir):
    data1 = [
        {
            "a": "a",
            "b": {
                "b_a": 10,
                "b_b": {"b_b_b": 1, "b_b_a": 12},
            },
            "c": [1, 2],
        },
        {
            "a": "b",
            "b": {
                "b_a": 30,
                "b_b": {"b_b_b": 2, "b_b_a": 2},
            },
            "c": [3, 4],
        },
        {
            "a": "c",
            "b": {
                "b_a": 50,
                "b_b": {"b_b_b": 4, "b_b_a": 5},
            },
            "c": [5, 6],
        },
        {
            "a": "d",
            "b": {
                "b_a": 135,
                "b_b": {"b_b_b": 12, "b_b_a": 32},
            },
            "c": [7, 8],
        },
        {
            "a": "e",
            "b": {
                "b_a": 1,
                "b_b": {"b_b_b": 1, "b_b_a": 5},
            },
            "c": [9, 10],
        },
        {
            "a": "f",
            "b": {
                "b_a": 32,
                "b_b": {"b_b_b": 1, "b_b_a": 6},
            },
            "c": [11, 12],
        },
    ]

    data2 = [
        {
            "a": "g",
            "b": {
                "b_a": 10,
                "b_b": {"b_b_b": None, "b_b_a": 2},
            },
            "c": None,
        },
        {"a": None, "b": {"b_a": None, "b_b": None}, "c": [15, 16]},
        {"a": "j", "b": None, "c": [8, 10]},
        {"a": None, "b": {"b_a": None, "b_b": None}, "c": None},
        None,
        {
            "a": None,
            "b": {"b_a": None, "b_b": {"b_b_b": 1}},
            "c": [18, 19],
        },
        {"a": None, "b": None, "c": None},
    ]

    pa_table1 = pa.Table.from_pydict({"struct": data1})
    df1 = cudf.DataFrame.from_arrow(pa_table1)

    pa_table2 = pa.Table.from_pydict({"struct": data2})
    df2 = cudf.DataFrame.from_arrow(pa_table2)

    # Write tables to parquet
    buf1 = BytesIO()
    df1.to_parquet(buf1)
    buf2 = BytesIO()
    df2.to_parquet(buf2)

    # Read tables back with cudf and compare with expected.
    assert_eq(
        cudf.read_parquet([buf1, buf2]),
        cudf.concat([df1, df2]).reset_index(drop=True),
    )
    assert_eq(
        cudf.read_parquet([buf2, buf1]),
        cudf.concat([df2, df1]).reset_index(drop=True),
    )
>>>>>>> ba7d6e71
<|MERGE_RESOLUTION|>--- conflicted
+++ resolved
@@ -4053,7 +4053,6 @@
         )
 
 
-<<<<<<< HEAD
 def test_parquet_roundtrip_zero_rows_no_column_mask():
     expected = cudf.DataFrame._from_data(
         {
@@ -4077,7 +4076,8 @@
         expected.to_parquet(bio)
         result = cudf.read_parquet(bio)
     assert_eq(result, expected)
-=======
+
+
 def test_parquet_reader_mismatched_nullability():
     # Ensure that we can faithfully read the tables with mismatched nullabilities
     df1 = cudf.DataFrame(
@@ -4260,5 +4260,4 @@
     assert_eq(
         cudf.read_parquet([buf2, buf1]),
         cudf.concat([df2, df1]).reset_index(drop=True),
-    )
->>>>>>> ba7d6e71
+    )