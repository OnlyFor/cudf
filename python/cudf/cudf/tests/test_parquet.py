--- conflicted
+++ resolved
@@ -4017,13 +4017,8 @@
     df2.to_parquet(buf2, store_schema=False)
 
     with pytest.raises(
-<<<<<<< HEAD
-        RuntimeError,
-        match="Encountered mismatching SchemaElement properties encountered for a column in the selected path",
-=======
         ValueError,
         match="Encountered mismatching SchemaElement properties for a column in the selected path",
->>>>>>> b94db353
     ):
         cudf.read_parquet(
             [buf1, buf2], columns=["millis"], allow_mismatched_pq_schemas=True
@@ -4051,13 +4046,8 @@
     df2.to_parquet(buf2)
 
     with pytest.raises(
-<<<<<<< HEAD
-        RuntimeError,
-        match="Encountered mismatching number of children encountered for a column in the selected path",
-=======
         IndexError,
         match="Encountered mismatching number of children for a column in the selected path",
->>>>>>> b94db353
     ):
         cudf.read_parquet(
             [buf1, buf2],
@@ -4066,11 +4056,7 @@
         )
 
     with pytest.raises(
-<<<<<<< HEAD
-        RuntimeError,
-=======
         IndexError,
->>>>>>> b94db353
         match="Encountered mismatching schema tree depths across data sources",
     ):
         cudf.read_parquet(
