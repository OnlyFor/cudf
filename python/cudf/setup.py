# Copyright (c) 2018, NVIDIA CORPORATION.
import os
import shutil
import sysconfig
from distutils.sysconfig import get_python_lib

import numpy as np
import pyarrow as pa
import versioneer
from Cython.Build import cythonize
from setuptools import find_packages, setup
from setuptools.extension import Extension

install_requires = ["numba", "cython"]

cython_files = ["cudf/**/*.pyx"]

CUDA_HOME = os.environ.get("CUDA_HOME", False)
if not CUDA_HOME:
    path_to_cuda_gdb = shutil.which("cuda-gdb")
    if path_to_cuda_gdb is None:
        raise OSError(
            "Could not locate CUDA. "
            "Please set the environment variable "
            "CUDA_HOME to the path to the CUDA installation "
            "and try again."
        )
    CUDA_HOME = os.path.dirname(os.path.dirname(path_to_cuda_gdb))

if not os.path.isdir(CUDA_HOME):
    raise OSError(f"Invalid CUDA_HOME: directory does not exist: {CUDA_HOME}")

cuda_include_dir = os.path.join(CUDA_HOME, "include")

CUDF_ROOT = os.environ.get("CUDF_ROOT", "../../cpp/build/")

try:
    nthreads = int(os.environ.get("PARALLEL_LEVEL", "0") or "0")
except Exception:
    nthreads = 0

extensions = [
    Extension(
        "*",
        sources=cython_files,
        include_dirs=[
            "../../cpp/include/cudf",
            "../../cpp/include",
<<<<<<< HEAD
            "../../cpp/build/include",
            "../../thirdparty/libcudacxx/include",
=======
            os.path.join(CUDF_ROOT, "include"),
            os.path.join(CUDF_ROOT, "_deps/libcudacxx-src/include"),
            os.path.join(
                os.path.dirname(sysconfig.get_path("include")),
                "libcudf/libcudacxx",
            ),
>>>>>>> 95d7c893
            os.path.dirname(sysconfig.get_path("include")),
            np.get_include(),
            pa.get_include(),
            cuda_include_dir,
        ],
        library_dirs=[get_python_lib(), os.path.join(os.sys.prefix, "lib")],
        libraries=["cudf"],
        language="c++",
        extra_compile_args=["-std=c++14"],
    )
]

setup(
    name="cudf",
    version=versioneer.get_version(),
    description="cuDF - GPU Dataframe",
    url="https://github.com/rapidsai/cudf",
    author="NVIDIA Corporation",
    license="Apache 2.0",
    classifiers=[
        "Intended Audience :: Developers",
        "Topic :: Database",
        "Topic :: Scientific/Engineering",
        "License :: OSI Approved :: Apache Software License",
        "Programming Language :: Python",
        "Programming Language :: Python :: 3.6",
        "Programming Language :: Python :: 3.7",
    ],
    # Include the separately-compiled shared library
    setup_requires=["cython"],
    ext_modules=cythonize(
        extensions,
        nthreads=nthreads,
        compiler_directives=dict(
            profile=False, language_level=3, embedsignature=True
        ),
    ),
    packages=find_packages(include=["cudf", "cudf.*"]),
    package_data=dict.fromkeys(
        find_packages(include=["cudf._lib*", "cudf._cuda*"]), ["*.pxd"],
    ),
    cmdclass=versioneer.get_cmdclass(),
    install_requires=install_requires,
    zip_safe=False,
)<|MERGE_RESOLUTION|>--- conflicted
+++ resolved
@@ -46,17 +46,12 @@
         include_dirs=[
             "../../cpp/include/cudf",
             "../../cpp/include",
-<<<<<<< HEAD
-            "../../cpp/build/include",
-            "../../thirdparty/libcudacxx/include",
-=======
             os.path.join(CUDF_ROOT, "include"),
             os.path.join(CUDF_ROOT, "_deps/libcudacxx-src/include"),
             os.path.join(
                 os.path.dirname(sysconfig.get_path("include")),
                 "libcudf/libcudacxx",
             ),
->>>>>>> 95d7c893
             os.path.dirname(sysconfig.get_path("include")),
             np.get_include(),
             pa.get_include(),
