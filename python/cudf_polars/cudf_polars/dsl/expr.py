# SPDX-FileCopyrightText: Copyright (c) 2024 NVIDIA CORPORATION & AFFILIATES.
# SPDX-License-Identifier: Apache-2.0
# TODO: remove need for this
# ruff: noqa: D101
"""
DSL nodes for the polars expression language.

An expression node is a function, `DataFrame -> Column`.

The evaluation context is provided by a LogicalPlan node, and can
affect the evaluation rule as well as providing the dataframe input.
In particular, the interpretation of the expression language in a
`GroupBy` node is groupwise, rather than whole frame.
"""

from __future__ import annotations

import enum
from enum import IntEnum
from functools import partial, reduce
from typing import TYPE_CHECKING, Any, ClassVar, NamedTuple

import pyarrow as pa

from polars.polars import _expr_nodes as pl_expr

import cudf._lib.pylibcudf as plc

from cudf_polars.containers import Column, NamedColumn
from cudf_polars.utils import sorting

if TYPE_CHECKING:
    from collections.abc import Mapping, Sequence

    import polars.type_aliases as pl_types

    from cudf_polars.containers import DataFrame

__all__ = [
    "Expr",
    "NamedExpr",
    "Literal",
    "Col",
    "BooleanFunction",
    "StringFunction",
    "Sort",
    "SortBy",
    "Gather",
    "Filter",
    "RollingWindow",
    "GroupedRollingWindow",
    "Cast",
    "Agg",
    "BinOp",
]


class ExecutionContext(IntEnum):
    FRAME = enum.auto()
    GROUPBY = enum.auto()
    ROLLING = enum.auto()


class AggInfo(NamedTuple):
    requests: list[tuple[Expr | None, plc.aggregation.Aggregation, Expr]]


class Expr:
    """
    An abstract expression object.

    This contains a (potentially empty) tuple of child expressions,
    along with non-child data. For uniform reconstruction and
    implementation of hashing and equality schemes, child classes need
    to provide a certain amount of metadata when they are defined.
    Specifically, the ``_non_child`` attribute must list, in-order,
    the names of the slots that are passed to the constructor. The
    constructor must take arguments in the order ``(*_non_child,
    *children).``
    """

    __slots__ = ("dtype", "_hash_value", "_repr_value")
    dtype: plc.DataType
    """Data type of the expression."""
    _hash_value: int
    """Caching slot for the hash of the expression."""
    _repr_value: str
    """Caching slot for repr of the expression."""
    children: tuple[Expr, ...] = ()
    """Children of the expression."""
    _non_child: ClassVar[tuple[str, ...]] = ("dtype",)
    """Names of non-child data (not Exprs) for reconstruction."""

    # Constructor must take arguments in order (*_non_child, *children)
    def __init__(self, dtype: plc.DataType) -> None:
        self.dtype = dtype

    def _ctor_arguments(self, children: Sequence[Expr]) -> Sequence:
        return (*(getattr(self, attr) for attr in self._non_child), *children)

    def get_hash(self) -> int:
        """
        Return the hash of this expr.

        Override this in subclasses, rather than __hash__.

        Returns
        -------
        The integer hash value.
        """
        return hash((type(self), self._ctor_arguments(self.children)))

    def __hash__(self) -> int:
        """Hash of an expression with caching."""
        try:
            return self._hash_value
        except AttributeError:
            self._hash_value = self.get_hash()
            return self._hash_value

    def is_equal(self, other: Any) -> bool:
        """
        Equality of two expressions.

        Override this in subclasses, rather than __eq__.

        Parameter
        ---------
        other
            object to compare to

        Returns
        -------
        True if the two expressions are equal, false otherwise.
        """
        if type(self) is not type(other):
            return False
        return self._ctor_arguments(self.children) == other._ctor_arguments(
            other.children
        )

    def __eq__(self, other: Any) -> bool:
        """Equality of expressions."""
        if type(self) != type(other) or hash(self) != hash(other):
            return False
        else:
            return self.is_equal(other)

    def __ne__(self, other: Any) -> bool:
        """Inequality of expressions."""
        return not self.__eq__(other)

    def __repr__(self) -> str:
        """String representation of an expression with caching."""
        try:
            return self._repr_value
        except AttributeError:
            args = ", ".join(f"{arg!r}" for arg in self._ctor_arguments(self.children))
            self._repr_value = f"{type(self).__name__}({args})"
            return self._repr_value

    def do_evaluate(
        self,
        df: DataFrame,
        *,
        context: ExecutionContext = ExecutionContext.FRAME,
        mapping: Mapping[Expr, Column] | None = None,
    ) -> Column:
        """
        Evaluate this expression given a dataframe for context.

        Parameters
        ----------
        df
            DataFrame that will provide columns.
        context
            What context are we performing this evaluation in?
        mapping
            Substitution mapping from expressions to Columns, used to
            override the evaluation of a given expression if we're
            performing a simple rewritten evaluation.

        Notes
        -----
        Do not call this function directly, but rather
        :meth:`evaluate` which handles the mapping lookups.

        Returns
        -------
        Column representing the evaluation of the expression.

        Raises
        ------
        NotImplementedError
            If we couldn't evaluate the expression. Ideally all these
            are returned during translation to the IR, but for now we
            are not perfect.
        """
        raise NotImplementedError(f"Evaluation of {type(self).__name__}")

    def evaluate(
        self,
        df: DataFrame,
        *,
        context: ExecutionContext = ExecutionContext.FRAME,
        mapping: Mapping[Expr, Column] | None = None,
    ) -> Column:
        """
        Evaluate this expression given a dataframe for context.

        Parameters
        ----------
        df
            DataFrame that will provide columns.
        context
            What context are we performing this evaluation in?
        mapping
            Substitution mapping from expressions to Columns, used to
            override the evaluation of a given expression if we're
            performing a simple rewritten evaluation.

        Notes
        -----
        Individual subclasses should implement :meth:`do_evaluate`,
        this method provides logic to handle lookups in the
        substitution mapping.

        Returns
        -------
        Column representing the evaluation of the expression.

        Raises
        ------
        NotImplementedError
            If we couldn't evaluate the expression. Ideally all these
            are returned during translation to the IR, but for now we
            are not perfect.
        """
        if mapping is None:
            return self.do_evaluate(df, context=context, mapping=mapping)
        try:
            return mapping[self]
        except KeyError:
            return self.do_evaluate(df, context=context, mapping=mapping)

    def collect_agg(self, *, depth: int) -> AggInfo:
        """
        Collect information about aggregations in groupbys.

        Parameters
        ----------
        depth
            The depth of aggregating (reduction or sampling)
            expressions we are currently at.

        Returns
        -------
        Aggregation info describing the expression to aggregate in the
        groupby.

        Raises
        ------
        NotImplementedError
            If we can't currently perform the aggregation request, for
            example nested aggregations like ``a.max().min()``.
        """
        raise NotImplementedError(
            f"Collecting aggregation info for {type(self).__name__}"
        )


class NamedExpr:
    # NamedExpr does not inherit from Expr since it does not appear
    # when evaluating expressions themselves, only when constructing
    # named return values in dataframe (IR) nodes.
    __slots__ = ("name", "value")
    value: Expr
    name: str

    def __init__(self, name: str, value: Expr) -> None:
        self.name = name
        self.value = value

    def __hash__(self) -> int:
        """Hash of the expression."""
        return hash((type(self), self.name, self.value))

    def __repr__(self) -> str:
        """Repr of the expression."""
        return f"NamedExpr({self.name}, {self.value}"

    def __eq__(self, other: Any) -> bool:
        """Equality of two expressions."""
        return (
            type(self) is type(other)
            and self.name == other.name
            and self.value == other.value
        )

    def __ne__(self, other: Any) -> bool:
        """Inequality of expressions."""
        return not self.__eq__(other)

    def evaluate(
        self,
        df: DataFrame,
        *,
        context: ExecutionContext = ExecutionContext.FRAME,
        mapping: Mapping[Expr, Column] | None = None,
    ) -> NamedColumn:
        """
        Evaluate this expression given a dataframe for context.

        Parameters
        ----------
        df
            DataFrame providing context
        context
            Execution context
        mapping
            Substitution mapping

        Returns
        -------
        NamedColumn attaching a name to an evaluated Column

        See Also
        --------
        :meth:`Expr.evaluate` for details, this function just adds the
        name to a column produced from an expression.
        """
        obj = self.value.evaluate(df, context=context, mapping=mapping)
        return NamedColumn(
            obj.obj,
            self.name,
            is_sorted=obj.is_sorted,
            order=obj.order,
            null_order=obj.null_order,
        )

    def collect_agg(self, *, depth: int) -> AggInfo:
        """Collect information about aggregations in groupbys."""
        return self.value.collect_agg(depth=depth)


class Literal(Expr):
    __slots__ = ("value",)
    _non_child = ("dtype", "value")
    value: pa.Scalar[Any]
    children: tuple[()]

    def __init__(self, dtype: plc.DataType, value: pa.Scalar[Any]) -> None:
        super().__init__(dtype)
        assert value.type == plc.interop.to_arrow(dtype)
        self.value = value

    def do_evaluate(
        self,
        df: DataFrame,
        *,
        context: ExecutionContext = ExecutionContext.FRAME,
        mapping: Mapping[Expr, Column] | None = None,
    ) -> Column:
        """Evaluate this expression given a dataframe for context."""
        # datatype of pyarrow scalar is correct by construction.
        return Column(plc.Column.from_scalar(plc.interop.from_arrow(self.value), 1))


class Col(Expr):
    __slots__ = ("name",)
    _non_child = ("dtype", "name")
    name: str
    children: tuple[()]

    def __init__(self, dtype: plc.DataType, name: str) -> None:
        self.dtype = dtype
        self.name = name

    def do_evaluate(
        self,
        df: DataFrame,
        *,
        context: ExecutionContext = ExecutionContext.FRAME,
        mapping: Mapping[Expr, Column] | None = None,
    ) -> Column:
        """Evaluate this expression given a dataframe for context."""
        return df._column_map[self.name]

    def collect_agg(self, *, depth: int) -> AggInfo:
        """Collect information about aggregations in groupbys."""
        return AggInfo([(self, plc.aggregation.collect_list(), self)])


class Len(Expr):
    children: tuple[()]

    def do_evaluate(
        self,
        df: DataFrame,
        *,
        context: ExecutionContext = ExecutionContext.FRAME,
        mapping: Mapping[Expr, Column] | None = None,
    ) -> Column:
        """Evaluate this expression given a dataframe for context."""
        return Column(
            plc.Column.from_scalar(
                plc.interop.from_arrow(
                    pa.scalar(df.num_rows, type=plc.interop.to_arrow(self.dtype))
                ),
                1,
            )
        )

    def collect_agg(self, *, depth: int) -> AggInfo:
        """Collect information about aggregations in groupbys."""
        # TODO: polars returns a uint, not an int for count
        return AggInfo(
            [(None, plc.aggregation.count(plc.types.NullPolicy.INCLUDE), self)]
        )


class BooleanFunction(Expr):
    __slots__ = ("name", "options", "children")
    _non_child = ("dtype", "name", "options")
    children: tuple[Expr, ...]

    def __init__(
        self,
        dtype: plc.DataType,
        name: pl_expr.BooleanFunction,
        options: tuple[Any, ...],
        *children: Expr,
    ) -> None:
        super().__init__(dtype)
        self.options = options
        self.name = name
        self.children = children
        if (
            self.name in (pl_expr.BooleanFunction.Any, pl_expr.BooleanFunction.All)
            and not self.options[0]
        ):
            # With ignore_nulls == False, polars uses Kleene logic
            raise NotImplementedError(f"Kleene logic for {self.name}")
        if self.name in (
            pl_expr.BooleanFunction.IsFinite,
            pl_expr.BooleanFunction.IsInfinite,
            pl_expr.BooleanFunction.IsIn,
        ):
            raise NotImplementedError(f"{self.name}")

    @staticmethod
    def _distinct(
        column: Column,
        *,
        keep: plc.stream_compaction.DuplicateKeepOption,
        source_value: plc.Scalar,
        target_value: plc.Scalar,
    ) -> Column:
        table = plc.Table([column.obj])
        indices = plc.stream_compaction.distinct_indices(
            table,
            keep,
            # TODO: polars doesn't expose options for these
            plc.types.NullEquality.EQUAL,
            plc.types.NanEquality.ALL_EQUAL,
        )
        return Column(
            plc.copying.scatter(
                [source_value],
                indices,
                plc.Table([plc.Column.from_scalar(target_value, table.num_rows())]),
            ).columns()[0]
        )

    _BETWEEN_OPS: ClassVar[
        dict[
            pl_types.ClosedInterval,
            tuple[plc.binaryop.BinaryOperator, plc.binaryop.BinaryOperator],
        ]
    ] = {
        "none": (
            plc.binaryop.BinaryOperator.GREATER,
            plc.binaryop.BinaryOperator.LESS,
        ),
        "left": (
            plc.binaryop.BinaryOperator.GREATER_EQUAL,
            plc.binaryop.BinaryOperator.LESS,
        ),
        "right": (
            plc.binaryop.BinaryOperator.GREATER,
            plc.binaryop.BinaryOperator.LESS_EQUAL,
        ),
        "both": (
            plc.binaryop.BinaryOperator.GREATER_EQUAL,
            plc.binaryop.BinaryOperator.LESS_EQUAL,
        ),
    }

    def do_evaluate(
        self,
        df: DataFrame,
        *,
        context: ExecutionContext = ExecutionContext.FRAME,
        mapping: Mapping[Expr, Column] | None = None,
    ) -> Column:
        """Evaluate this expression given a dataframe for context."""
        columns = [
            child.evaluate(df, context=context, mapping=mapping)
            for child in self.children
        ]
        if self.name == pl_expr.BooleanFunction.Any:
            (column,) = columns
            return plc.Column.from_scalar(
                plc.reduce.reduce(column.obj, plc.aggregation.any(), self.dtype), 1
            )
        elif self.name == pl_expr.BooleanFunction.All:
            (column,) = columns
            return plc.Column.from_scalar(
                plc.reduce.reduce(column.obj, plc.aggregation.all(), self.dtype), 1
            )
        if self.name == pl_expr.BooleanFunction.IsNull:
            (column,) = columns
            return Column(plc.unary.is_null(column.obj))
        elif self.name == pl_expr.BooleanFunction.IsNotNull:
            (column,) = columns
            return Column(plc.unary.is_valid(column.obj))
        elif self.name == pl_expr.BooleanFunction.IsNan:
            # TODO: copy over null mask since is_nan(null) => null in polars
            (column,) = columns
            return Column(plc.unary.is_nan(column.obj))
        elif self.name == pl_expr.BooleanFunction.IsNotNan:
            # TODO: copy over null mask since is_not_nan(null) => null in polars
            (column,) = columns
            return Column(plc.unary.is_not_nan(column.obj))
        elif self.name == pl_expr.BooleanFunction.IsFirstDistinct:
            (column,) = columns
            return self._distinct(
                column,
                keep=plc.stream_compaction.DuplicateKeepOption.KEEP_FIRST,
                source_value=plc.interop.from_arrow(
                    pa.scalar(value=True, type=plc.interop.to_arrow(self.dtype))
                ),
                target_value=plc.interop.from_arrow(
                    pa.scalar(value=False, type=plc.interop.to_arrow(self.dtype))
                ),
            )
        elif self.name == pl_expr.BooleanFunction.IsLastDistinct:
            (column,) = columns
            return self._distinct(
                column,
                keep=plc.stream_compaction.DuplicateKeepOption.KEEP_LAST,
                source_value=plc.interop.from_arrow(
                    pa.scalar(value=True, type=plc.interop.to_arrow(self.dtype))
                ),
                target_value=plc.interop.from_arrow(
                    pa.scalar(value=False, type=plc.interop.to_arrow(self.dtype))
                ),
            )
        elif self.name == pl_expr.BooleanFunction.IsUnique:
            (column,) = columns
            return self._distinct(
                column,
                keep=plc.stream_compaction.DuplicateKeepOption.KEEP_NONE,
                source_value=plc.interop.from_arrow(
                    pa.scalar(value=True, type=plc.interop.to_arrow(self.dtype))
                ),
                target_value=plc.interop.from_arrow(
                    pa.scalar(value=False, type=plc.interop.to_arrow(self.dtype))
                ),
            )
        elif self.name == pl_expr.BooleanFunction.IsDuplicated:
            (column,) = columns
            return self._distinct(
                column,
                keep=plc.stream_compaction.DuplicateKeepOption.KEEP_NONE,
                source_value=plc.interop.from_arrow(
                    pa.scalar(value=False, type=plc.interop.to_arrow(self.dtype))
                ),
                target_value=plc.interop.from_arrow(
                    pa.scalar(value=True, type=plc.interop.to_arrow(self.dtype))
                ),
            )
        elif self.name == pl_expr.BooleanFunction.AllHorizontal:
            if any(c.obj.null_count() > 0 for c in columns):
                raise NotImplementedError("Kleene logic for all_horizontal")
            return Column(
                reduce(
                    partial(
                        plc.binaryop.binary_operation,
                        op=plc.binaryop.BinaryOperator.BITWISE_AND,
                        output_type=self.dtype,
                    ),
                    (c.obj for c in columns),
                )
            )
        elif self.name == pl_expr.BooleanFunction.AnyHorizontal:
            if any(c.obj.null_count() > 0 for c in columns):
                raise NotImplementedError("Kleene logic for any_horizontal")
            return Column(
                reduce(
                    partial(
                        plc.binaryop.binary_operation,
                        op=plc.binaryop.BinaryOperator.BITWISE_OR,
                        output_type=self.dtype,
                    ),
                    (c.obj for c in columns),
                )
            )
        elif self.name == pl_expr.BooleanFunction.IsBetween:
            column, lo, hi = columns
            (closed,) = self.options
            lop, rop = self._BETWEEN_OPS[closed]
            return Column(
                plc.binaryop.binary_operation(
                    plc.binaryop.binary_operation(
                        column.obj, lo.obj, lop, output_type=self.dtype
                    ),
                    plc.binaryop.binary_operation(
                        column.obj, hi.obj, rop, output_type=self.dtype
                    ),
                    plc.binaryop.BinaryOperator.LOGICAL_AND,
                    self.dtype,
                )
            )
        else:
            raise NotImplementedError(f"BooleanFunction {self.name}")


class StringFunction(Expr):
    __slots__ = ("name", "options", "children")
    _non_child = ("dtype", "name", "options")
    children: tuple[Expr, ...]

    def __init__(
        self,
        dtype: plc.DataType,
        name: pl_expr.StringFunction,
        options: tuple[Any, ...],
        *children: Expr,
    ) -> None:
        super().__init__(dtype)
        self.options = options
        self.name = name
        self.children = children
        self._validate_input()

    def _validate_input(self):
        if self.name not in (
            pl_expr.StringFunction.Lowercase,
            pl_expr.StringFunction.Uppercase,
            pl_expr.StringFunction.EndsWith,
            pl_expr.StringFunction.StartsWith,
            pl_expr.StringFunction.Contains,
        ):
            raise NotImplementedError(f"String function {self.name}")
        if self.name == pl_expr.StringFunction.Contains:
            literal, strict = self.options
            if not literal:
                if not strict:
                    raise NotImplementedError(
                        "f{strict=} is not supported for regex contains"
                    )
                if not isinstance(self.children[1], Literal):
                    raise NotImplementedError(
                        "Regex contains only supports a scalar pattern"
                    )

    def do_evaluate(
        self,
        df: DataFrame,
        *,
        context: ExecutionContext = ExecutionContext.FRAME,
        mapping: Mapping[Expr, Column] | None = None,
    ) -> Column:
        """Evaluate this expression given a dataframe for context."""
<<<<<<< HEAD
        if self.name == pl_expr.StringFunction.Contains:
            child, pattern = self.children
            column = child.evaluate(df, context=context, mapping=mapping)
            assert isinstance(pattern, Literal)

            literal, _ = self.options
            if literal:
                return Column(plc.strings.find.contains(column.obj, pattern.value))
            else:
                prog = plc.strings.regex_program.RegexProgram.create(
                    pattern.value.as_py(),
                    flags=plc.strings.regex_flags.RegexFlags.DEFAULT,
                )
                return Column(plc.strings.contains.contains_re(column.obj, prog))
=======
        columns = [
            child.evaluate(df, context=context, mapping=mapping)
            for child in self.children
        ]
        if self.name == pl_expr.StringFunction.Lowercase:
            (column,) = columns
            return Column(plc.strings.case.to_lower(column.obj))
        elif self.name == pl_expr.StringFunction.Uppercase:
            (column,) = columns
            return Column(plc.strings.case.to_upper(column.obj))
        elif self.name == pl_expr.StringFunction.EndsWith:
            column, suffix = columns
            return Column(
                plc.strings.find.ends_with(
                    column.obj,
                    suffix.obj_scalar
                    if column.obj.size() != suffix.obj.size() and suffix.is_scalar
                    else suffix.obj,
                )
            )
        elif self.name == pl_expr.StringFunction.StartsWith:
            column, prefix = columns
            return Column(
                plc.strings.find.starts_with(
                    column.obj,
                    prefix.obj_scalar
                    if column.obj.size() != prefix.obj.size() and prefix.is_scalar
                    else prefix.obj,
                )
            )
>>>>>>> 9fae8ab6
        else:
            columns = [
                child.evaluate(df, context=context, mapping=mapping)
                for child in self.children
            ]
            if self.name == pl_expr.StringFunction.Lowercase:
                (column,) = columns
                return Column(plc.strings.case.to_lower(column.obj))
            elif self.name == pl_expr.StringFunction.Uppercase:
                (column,) = columns
                return Column(plc.strings.case.to_upper(column.obj))
            elif self.name == pl_expr.StringFunction.EndsWith:
                column, suffix = columns
                return Column(plc.strings.find.ends_with(column.obj, suffix.obj))
            elif self.name == pl_expr.StringFunction.StartsWith:
                column, suffix = columns
                return Column(plc.strings.find.starts_with(column.obj, suffix.obj))
            else:
                raise NotImplementedError(f"StringFunction {self.name}")


class Sort(Expr):
    __slots__ = ("options", "children")
    _non_child = ("dtype", "options")
    children: tuple[Expr]

    def __init__(
        self, dtype: plc.DataType, options: tuple[bool, bool, bool], column: Expr
    ) -> None:
        super().__init__(dtype)
        self.options = options
        self.children = (column,)

    def do_evaluate(
        self,
        df: DataFrame,
        *,
        context: ExecutionContext = ExecutionContext.FRAME,
        mapping: Mapping[Expr, Column] | None = None,
    ) -> Column:
        """Evaluate this expression given a dataframe for context."""
        (child,) = self.children
        column = child.evaluate(df, context=context, mapping=mapping)
        (stable, nulls_last, descending) = self.options
        order, null_order = sorting.sort_order(
            [descending], nulls_last=[nulls_last], num_keys=1
        )
        do_sort = plc.sorting.stable_sort if stable else plc.sorting.sort
        table = do_sort(plc.Table([column.obj]), order, null_order)
        return Column(
            table.columns()[0],
            is_sorted=plc.types.Sorted.YES,
            order=order[0],
            null_order=null_order[0],
        )


class SortBy(Expr):
    __slots__ = ("options", "children")
    _non_child = ("dtype", "options")
    children: tuple[Expr, ...]

    def __init__(
        self,
        dtype: plc.DataType,
        options: tuple[bool, tuple[bool], tuple[bool]],
        column: Expr,
        *by: Expr,
    ) -> None:
        super().__init__(dtype)
        self.options = options
        self.children = (column, *by)

    def do_evaluate(
        self,
        df: DataFrame,
        *,
        context: ExecutionContext = ExecutionContext.FRAME,
        mapping: Mapping[Expr, Column] | None = None,
    ) -> Column:
        """Evaluate this expression given a dataframe for context."""
        column, *by = (
            child.evaluate(df, context=context, mapping=mapping)
            for child in self.children
        )
        (stable, nulls_last, descending) = self.options
        order, null_order = sorting.sort_order(
            descending, nulls_last=nulls_last, num_keys=len(by)
        )
        do_sort = plc.sorting.stable_sort_by_key if stable else plc.sorting.sort_by_key
        table = do_sort(
            plc.Table([column.obj]), plc.Table([c.obj for c in by]), order, null_order
        )
        return Column(table.columns()[0])


class Gather(Expr):
    __slots__ = ("children",)
    _non_child = ("dtype",)
    children: tuple[Expr, Expr]

    def __init__(self, dtype: plc.DataType, values: Expr, indices: Expr) -> None:
        super().__init__(dtype)
        self.children = (values, indices)

    def do_evaluate(
        self,
        df: DataFrame,
        *,
        context: ExecutionContext = ExecutionContext.FRAME,
        mapping: Mapping[Expr, Column] | None = None,
    ) -> Column:
        """Evaluate this expression given a dataframe for context."""
        values, indices = (
            child.evaluate(df, context=context, mapping=mapping)
            for child in self.children
        )
        lo, hi = plc.reduce.minmax(indices.obj)
        lo = plc.interop.to_arrow(lo).as_py()
        hi = plc.interop.to_arrow(hi).as_py()
        n = df.num_rows
        if hi >= n or lo < -n:
            raise ValueError("gather indices are out of bounds")
        if indices.obj.null_count():
            bounds_policy = plc.copying.OutOfBoundsPolicy.NULLIFY
            obj = plc.replace.replace_nulls(
                indices.obj,
                plc.interop.from_arrow(
                    pa.scalar(n, type=plc.interop.to_arrow(indices.obj.data_type()))
                ),
            )
        else:
            bounds_policy = plc.copying.OutOfBoundsPolicy.DONT_CHECK
            obj = indices.obj
        table = plc.copying.gather(plc.Table([values.obj]), obj, bounds_policy)
        return Column(table.columns()[0])


class Filter(Expr):
    __slots__ = ("children",)
    _non_child = ("dtype",)
    children: tuple[Expr, Expr]

    def __init__(self, dtype: plc.DataType, values: Expr, indices: Expr):
        super().__init__(dtype)
        self.children = (values, indices)

    def do_evaluate(
        self,
        df: DataFrame,
        *,
        context: ExecutionContext = ExecutionContext.FRAME,
        mapping: Mapping[Expr, Column] | None = None,
    ) -> Column:
        """Evaluate this expression given a dataframe for context."""
        values, mask = (
            child.evaluate(df, context=context, mapping=mapping)
            for child in self.children
        )
        table = plc.stream_compaction.apply_boolean_mask(
            plc.Table([values.obj]), mask.obj
        )
        return Column(table.columns()[0]).sorted_like(values)


class RollingWindow(Expr):
    __slots__ = ("options", "children")
    _non_child = ("dtype", "options")
    children: tuple[Expr]

    def __init__(self, dtype: plc.DataType, options: Any, agg: Expr) -> None:
        super().__init__(dtype)
        self.options = options
        self.children = (agg,)


class GroupedRollingWindow(Expr):
    __slots__ = ("options", "children")
    _non_child = ("dtype", "options")
    children: tuple[Expr, ...]

    def __init__(self, dtype: plc.DataType, options: Any, agg: Expr, *by: Expr) -> None:
        super().__init__(dtype)
        self.options = options
        self.children = (agg, *by)


class Cast(Expr):
    __slots__ = ("children",)
    _non_child = ("dtype",)
    children: tuple[Expr]

    def __init__(self, dtype: plc.DataType, value: Expr) -> None:
        super().__init__(dtype)
        self.children = (value,)

    def do_evaluate(
        self,
        df: DataFrame,
        *,
        context: ExecutionContext = ExecutionContext.FRAME,
        mapping: Mapping[Expr, Column] | None = None,
    ) -> Column:
        """Evaluate this expression given a dataframe for context."""
        (child,) = self.children
        column = child.evaluate(df, context=context, mapping=mapping)
        return Column(plc.unary.cast(column.obj, self.dtype)).sorted_like(column)

    def collect_agg(self, *, depth: int) -> AggInfo:
        """Collect information about aggregations in groupbys."""
        # TODO: Could do with sort-based groupby and segmented filter
        (child,) = self.children
        return child.collect_agg(depth=depth)


class Agg(Expr):
    __slots__ = ("name", "options", "op", "request", "children")
    _non_child = ("dtype", "name", "options")
    children: tuple[Expr]

    def __init__(
        self, dtype: plc.DataType, name: str, options: Any, value: Expr
    ) -> None:
        super().__init__(dtype)
        self.name = name
        self.options = options
        self.children = (value,)
        if name not in Agg._SUPPORTED:
            raise NotImplementedError(f"Unsupported aggregation {name=}")
        # TODO: nan handling in groupby case
        if name == "min":
            req = plc.aggregation.min()
        elif name == "max":
            req = plc.aggregation.max()
        elif name == "median":
            req = plc.aggregation.median()
        elif name == "n_unique":
            # TODO: datatype of result
            req = plc.aggregation.nunique(null_handling=plc.types.NullPolicy.INCLUDE)
        elif name == "first" or name == "last":
            req = None
        elif name == "mean":
            req = plc.aggregation.mean()
        elif name == "sum":
            req = plc.aggregation.sum()
        elif name == "std":
            # TODO: handle nans
            req = plc.aggregation.std(ddof=options)
        elif name == "var":
            # TODO: handle nans
            req = plc.aggregation.variance(ddof=options)
        elif name == "count":
            req = plc.aggregation.count(null_handling=plc.types.NullPolicy.EXCLUDE)
        else:
            raise NotImplementedError
        self.request = req
        op = getattr(self, f"_{name}", None)
        if op is None:
            op = partial(self._reduce, request=req)
        elif name in {"min", "max"}:
            op = partial(op, propagate_nans=options)
        elif name in {"count", "first", "last"}:
            pass
        else:
            raise AssertionError
        self.op = op

    _SUPPORTED: ClassVar[frozenset[str]] = frozenset(
        [
            "min",
            "max",
            "median",
            "n_unique",
            "first",
            "last",
            "mean",
            "sum",
            "count",
            "std",
            "var",
        ]
    )

    def collect_agg(self, *, depth: int) -> AggInfo:
        """Collect information about aggregations in groupbys."""
        if depth >= 1:
            raise NotImplementedError("Nested aggregations in groupby")
        (child,) = self.children
        ((expr, _, _),) = child.collect_agg(depth=depth + 1).requests
        if self.request is None:
            raise NotImplementedError(f"Aggregation {self.name} in groupby")
        return AggInfo([(expr, self.request, self)])

    def _reduce(
        self, column: Column, *, request: plc.aggregation.Aggregation
    ) -> Column:
        return Column(
            plc.Column.from_scalar(
                plc.reduce.reduce(column.obj, request, self.dtype),
                1,
            ),
            is_sorted=plc.types.Sorted.YES,
            order=plc.types.Order.ASCENDING,
            null_order=plc.types.NullOrder.BEFORE,
        )

    def _count(self, column: Column) -> Column:
        return Column(
            plc.Column.from_scalar(
                plc.interop.from_arrow(
                    pa.scalar(
                        column.obj.size() - column.obj.null_count(),
                        type=plc.interop.to_arrow(self.dtype),
                    ),
                ),
                1,
            ),
            is_sorted=plc.types.Sorted.YES,
            order=plc.types.Order.ASCENDING,
            null_order=plc.types.NullOrder.BEFORE,
        )

    def _min(self, column: Column, *, propagate_nans: bool) -> Column:
        if propagate_nans and column.nan_count > 0:
            return Column(
                plc.Column.from_scalar(
                    plc.interop.from_arrow(
                        pa.scalar(float("nan"), type=plc.interop.to_arrow(self.dtype))
                    ),
                    1,
                ),
                is_sorted=plc.types.Sorted.YES,
                order=plc.types.Order.ASCENDING,
                null_order=plc.types.NullOrder.BEFORE,
            )
        if column.nan_count > 0:
            column = column.mask_nans()
        return self._reduce(column, request=plc.aggregation.min())

    def _max(self, column: Column, *, propagate_nans: bool) -> Column:
        if propagate_nans and column.nan_count > 0:
            return Column(
                plc.Column.from_scalar(
                    plc.interop.from_arrow(
                        pa.scalar(float("nan"), type=plc.interop.to_arrow(self.dtype))
                    ),
                    1,
                ),
                is_sorted=plc.types.Sorted.YES,
                order=plc.types.Order.ASCENDING,
                null_order=plc.types.NullOrder.BEFORE,
            )
        if column.nan_count > 0:
            column = column.mask_nans()
        return self._reduce(column, request=plc.aggregation.max())

    def _first(self, column: Column) -> Column:
        return Column(
            plc.copying.slice(column.obj, [0, 1])[0],
            is_sorted=plc.types.Sorted.YES,
            order=plc.types.Order.ASCENDING,
            null_order=plc.types.NullOrder.BEFORE,
        )

    def _last(self, column: Column) -> Column:
        n = column.obj.size()
        return Column(
            plc.copying.slice(column.obj, [n - 1, n])[0],
            is_sorted=plc.types.Sorted.YES,
            order=plc.types.Order.ASCENDING,
            null_order=plc.types.NullOrder.BEFORE,
        )

    def do_evaluate(
        self,
        df: DataFrame,
        *,
        context: ExecutionContext = ExecutionContext.FRAME,
        mapping: Mapping[Expr, Column] | None = None,
    ) -> Column:
        """Evaluate this expression given a dataframe for context."""
        if context is not ExecutionContext.FRAME:
            raise NotImplementedError(f"Agg in context {context}")
        (child,) = self.children
        return self.op(child.evaluate(df, context=context, mapping=mapping))


class BinOp(Expr):
    __slots__ = ("op", "children")
    _non_child = ("dtype", "op")
    children: tuple[Expr, Expr]

    def __init__(
        self,
        dtype: plc.DataType,
        op: plc.binaryop.BinaryOperator,
        left: Expr,
        right: Expr,
    ) -> None:
        super().__init__(dtype)
        self.op = op
        self.children = (left, right)

    _MAPPING: ClassVar[dict[pl_expr.Operator, plc.binaryop.BinaryOperator]] = {
        pl_expr.Operator.Eq: plc.binaryop.BinaryOperator.EQUAL,
        pl_expr.Operator.EqValidity: plc.binaryop.BinaryOperator.NULL_EQUALS,
        pl_expr.Operator.NotEq: plc.binaryop.BinaryOperator.NOT_EQUAL,
        pl_expr.Operator.NotEqValidity: plc.binaryop.BinaryOperator.NULL_NOT_EQUALS,
        pl_expr.Operator.Lt: plc.binaryop.BinaryOperator.LESS,
        pl_expr.Operator.LtEq: plc.binaryop.BinaryOperator.LESS_EQUAL,
        pl_expr.Operator.Gt: plc.binaryop.BinaryOperator.GREATER,
        pl_expr.Operator.GtEq: plc.binaryop.BinaryOperator.GREATER_EQUAL,
        pl_expr.Operator.Plus: plc.binaryop.BinaryOperator.ADD,
        pl_expr.Operator.Minus: plc.binaryop.BinaryOperator.SUB,
        pl_expr.Operator.Multiply: plc.binaryop.BinaryOperator.MUL,
        pl_expr.Operator.Divide: plc.binaryop.BinaryOperator.DIV,
        pl_expr.Operator.TrueDivide: plc.binaryop.BinaryOperator.TRUE_DIV,
        pl_expr.Operator.FloorDivide: plc.binaryop.BinaryOperator.FLOOR_DIV,
        pl_expr.Operator.Modulus: plc.binaryop.BinaryOperator.PYMOD,
        pl_expr.Operator.And: plc.binaryop.BinaryOperator.BITWISE_AND,
        pl_expr.Operator.Or: plc.binaryop.BinaryOperator.BITWISE_OR,
        pl_expr.Operator.Xor: plc.binaryop.BinaryOperator.BITWISE_XOR,
        pl_expr.Operator.LogicalAnd: plc.binaryop.BinaryOperator.LOGICAL_AND,
        pl_expr.Operator.LogicalOr: plc.binaryop.BinaryOperator.LOGICAL_OR,
    }

    def do_evaluate(
        self,
        df: DataFrame,
        *,
        context: ExecutionContext = ExecutionContext.FRAME,
        mapping: Mapping[Expr, Column] | None = None,
    ) -> Column:
        """Evaluate this expression given a dataframe for context."""
        left, right = (
            child.evaluate(df, context=context, mapping=mapping)
            for child in self.children
        )
        lop = left.obj
        rop = right.obj
        if left.obj.size() != right.obj.size():
            if left.is_scalar:
                lop = left.obj_scalar
            elif right.is_scalar:
                rop = right.obj_scalar
        return Column(
            plc.binaryop.binary_operation(lop, rop, self.op, self.dtype),
        )

    def collect_agg(self, *, depth: int) -> AggInfo:
        """Collect information about aggregations in groupbys."""
        if depth == 1:
            # inside aggregation, need to pre-evaluate,
            # groupby construction has checked that we don't have
            # nested aggs, so stop the recursion and return ourselves
            # for pre-eval
            return AggInfo([(self, plc.aggregation.collect_list(), self)])
        else:
            left_info, right_info = (
                child.collect_agg(depth=depth) for child in self.children
            )
            requests = [*left_info.requests, *right_info.requests]
            # TODO: Hack, if there were no reductions inside this
            # binary expression then we want to pre-evaluate and
            # collect ourselves. Otherwise we want to collect the
            # aggregations inside and post-evaluate. This is a bad way
            # of checking that we are in case 1.
            if all(
                agg.kind() == plc.aggregation.Kind.COLLECT_LIST
                for _, agg, _ in requests
            ):
                return AggInfo([(self, plc.aggregation.collect_list(), self)])
            return AggInfo(
                [*left_info.requests, *right_info.requests],
            )<|MERGE_RESOLUTION|>--- conflicted
+++ resolved
@@ -673,7 +673,6 @@
         mapping: Mapping[Expr, Column] | None = None,
     ) -> Column:
         """Evaluate this expression given a dataframe for context."""
-<<<<<<< HEAD
         if self.name == pl_expr.StringFunction.Contains:
             child, pattern = self.children
             column = child.evaluate(df, context=context, mapping=mapping)
@@ -688,7 +687,6 @@
                     flags=plc.strings.regex_flags.RegexFlags.DEFAULT,
                 )
                 return Column(plc.strings.contains.contains_re(column.obj, prog))
-=======
         columns = [
             child.evaluate(df, context=context, mapping=mapping)
             for child in self.children
@@ -719,7 +717,6 @@
                     else prefix.obj,
                 )
             )
->>>>>>> 9fae8ab6
         else:
             columns = [
                 child.evaluate(df, context=context, mapping=mapping)
