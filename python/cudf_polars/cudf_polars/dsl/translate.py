# SPDX-FileCopyrightText: Copyright (c) 2024 NVIDIA CORPORATION & AFFILIATES.
# SPDX-License-Identifier: Apache-2.0

"""Translate polars IR representation to ours."""

from __future__ import annotations

from contextlib import AbstractContextManager, nullcontext
from functools import singledispatch
from typing import Any

import pyarrow as pa
from typing_extensions import assert_never

<<<<<<< HEAD
from polars.polars import PySeries, _expr_nodes as pl_expr, _ir_nodes as pl_ir
=======
import polars.polars as plrs
from polars.polars import _expr_nodes as pl_expr, _ir_nodes as pl_ir
>>>>>>> 599ce95a

import cudf._lib.pylibcudf as plc

from cudf_polars.dsl import expr, ir
from cudf_polars.typing import NodeTraverser
from cudf_polars.utils import dtypes

__all__ = ["translate_ir", "translate_named_expr"]


class set_node(AbstractContextManager[None]):
    """
    Run a block with current node set in the visitor.

    Parameters
    ----------
    visitor
        The internal Rust visitor object
    n
        The node to set as the current root.

    Notes
    -----
    This is useful for translating expressions with a given node
    active, restoring the node when the block exits.
    """

    __slots__ = ("n", "visitor")
    visitor: NodeTraverser
    n: int

    def __init__(self, visitor: NodeTraverser, n: int) -> None:
        self.visitor = visitor
        self.n = n

    def __enter__(self) -> None:
        n = self.visitor.get_node()
        self.visitor.set_node(self.n)
        self.n = n

    def __exit__(self, *args: Any) -> None:
        self.visitor.set_node(self.n)


noop_context: nullcontext[None] = nullcontext()


@singledispatch
def _translate_ir(
    node: Any, visitor: NodeTraverser, schema: dict[str, plc.DataType]
) -> ir.IR:
    raise NotImplementedError(
        f"Translation for {type(node).__name__}"
    )  # pragma: no cover


@_translate_ir.register
def _(
    node: pl_ir.PythonScan, visitor: NodeTraverser, schema: dict[str, plc.DataType]
) -> ir.IR:
    return ir.PythonScan(
        schema,
        node.options,
        translate_named_expr(visitor, n=node.predicate)
        if node.predicate is not None
        else None,
    )


@_translate_ir.register
def _(
    node: pl_ir.Scan, visitor: NodeTraverser, schema: dict[str, plc.DataType]
) -> ir.IR:
    return ir.Scan(
        schema,
        node.scan_type,
        node.paths,
        node.file_options,
        translate_named_expr(visitor, n=node.predicate)
        if node.predicate is not None
        else None,
    )


@_translate_ir.register
def _(
    node: pl_ir.Cache, visitor: NodeTraverser, schema: dict[str, plc.DataType]
) -> ir.IR:
    return ir.Cache(schema, node.id_, translate_ir(visitor, n=node.input))


@_translate_ir.register
def _(
    node: pl_ir.DataFrameScan, visitor: NodeTraverser, schema: dict[str, plc.DataType]
) -> ir.IR:
    return ir.DataFrameScan(
        schema,
        node.df,
        node.projection,
        translate_named_expr(visitor, n=node.selection)
        if node.selection is not None
        else None,
    )


@_translate_ir.register
def _(
    node: pl_ir.Select, visitor: NodeTraverser, schema: dict[str, plc.DataType]
) -> ir.IR:
    with set_node(visitor, node.input):
        inp = translate_ir(visitor, n=None)
        exprs = [translate_named_expr(visitor, n=e) for e in node.expr]
    return ir.Select(schema, inp, exprs, node.should_broadcast)


@_translate_ir.register
def _(
    node: pl_ir.GroupBy, visitor: NodeTraverser, schema: dict[str, plc.DataType]
) -> ir.IR:
    with set_node(visitor, node.input):
        inp = translate_ir(visitor, n=None)
        aggs = [translate_named_expr(visitor, n=e) for e in node.aggs]
        keys = [translate_named_expr(visitor, n=e) for e in node.keys]
    return ir.GroupBy(
        schema,
        inp,
        aggs,
        keys,
        node.maintain_order,
        node.options,
    )


@_translate_ir.register
def _(
    node: pl_ir.Join, visitor: NodeTraverser, schema: dict[str, plc.DataType]
) -> ir.IR:
    # Join key dtypes are dependent on the schema of the left and
    # right inputs, so these must be translated with the relevant
    # input active.
    with set_node(visitor, node.input_left):
        inp_left = translate_ir(visitor, n=None)
        left_on = [translate_named_expr(visitor, n=e) for e in node.left_on]
    with set_node(visitor, node.input_right):
        inp_right = translate_ir(visitor, n=None)
        right_on = [translate_named_expr(visitor, n=e) for e in node.right_on]
    return ir.Join(schema, inp_left, inp_right, left_on, right_on, node.options)


@_translate_ir.register
def _(
    node: pl_ir.HStack, visitor: NodeTraverser, schema: dict[str, plc.DataType]
) -> ir.IR:
    with set_node(visitor, node.input):
        inp = translate_ir(visitor, n=None)
        exprs = [translate_named_expr(visitor, n=e) for e in node.exprs]
    return ir.HStack(schema, inp, exprs, node.should_broadcast)


@_translate_ir.register
def _(
    node: pl_ir.Reduce, visitor: NodeTraverser, schema: dict[str, plc.DataType]
) -> ir.IR:  # pragma: no cover; polars doesn't emit this node yet
    with set_node(visitor, node.input):
        inp = translate_ir(visitor, n=None)
        exprs = [translate_named_expr(visitor, n=e) for e in node.expr]
    return ir.Reduce(schema, inp, exprs)


@_translate_ir.register
def _(
    node: pl_ir.Distinct, visitor: NodeTraverser, schema: dict[str, plc.DataType]
) -> ir.IR:
    return ir.Distinct(
        schema,
        translate_ir(visitor, n=node.input),
        node.options,
    )


@_translate_ir.register
def _(
    node: pl_ir.Sort, visitor: NodeTraverser, schema: dict[str, plc.DataType]
) -> ir.IR:
    with set_node(visitor, node.input):
        inp = translate_ir(visitor, n=None)
        by = [translate_named_expr(visitor, n=e) for e in node.by_column]
    return ir.Sort(schema, inp, by, node.sort_options, node.slice)


@_translate_ir.register
def _(
    node: pl_ir.Slice, visitor: NodeTraverser, schema: dict[str, plc.DataType]
) -> ir.IR:
    return ir.Slice(schema, translate_ir(visitor, n=node.input), node.offset, node.len)


@_translate_ir.register
def _(
    node: pl_ir.Filter, visitor: NodeTraverser, schema: dict[str, plc.DataType]
) -> ir.IR:
    with set_node(visitor, node.input):
        inp = translate_ir(visitor, n=None)
        mask = translate_named_expr(visitor, n=node.predicate)
    return ir.Filter(schema, inp, mask)


@_translate_ir.register
def _(
    node: pl_ir.SimpleProjection,
    visitor: NodeTraverser,
    schema: dict[str, plc.DataType],
) -> ir.IR:
    return ir.Projection(schema, translate_ir(visitor, n=node.input))


@_translate_ir.register
def _(
    node: pl_ir.MapFunction, visitor: NodeTraverser, schema: dict[str, plc.DataType]
) -> ir.IR:
    name, *options = node.function
    return ir.MapFunction(
        schema,
        # TODO: merge_sorted breaks this pattern
        translate_ir(visitor, n=node.input),
        name,
        options,
    )


@_translate_ir.register
def _(
    node: pl_ir.Union, visitor: NodeTraverser, schema: dict[str, plc.DataType]
) -> ir.IR:
    return ir.Union(
        schema, [translate_ir(visitor, n=n) for n in node.inputs], node.options
    )


@_translate_ir.register
def _(
    node: pl_ir.HConcat, visitor: NodeTraverser, schema: dict[str, plc.DataType]
) -> ir.IR:
    return ir.HConcat(schema, [translate_ir(visitor, n=n) for n in node.inputs])


def translate_ir(visitor: NodeTraverser, *, n: int | None = None) -> ir.IR:
    """
    Translate a polars-internal IR node to our representation.

    Parameters
    ----------
    visitor
        Polars NodeTraverser object
    n
        Optional node to start traversing from, if not provided uses
        current polars-internal node.

    Returns
    -------
    Translated IR object

    Raises
    ------
    NotImplementedError
        If we can't translate the nodes due to unsupported functionality.
    """
    ctx: AbstractContextManager[None] = (
        set_node(visitor, n) if n is not None else noop_context
    )
    with ctx:
        node = visitor.view_current_node()
        schema = {k: dtypes.from_polars(v) for k, v in visitor.get_schema().items()}
        return _translate_ir(node, visitor, schema)


def translate_named_expr(
    visitor: NodeTraverser, *, n: pl_expr.PyExprIR
) -> expr.NamedExpr:
    """
    Translate a polars-internal named expression IR object into our representation.

    Parameters
    ----------
    visitor
        Polars NodeTraverser object
    n
        Node to translate, a named expression node.

    Returns
    -------
    Translated IR object.

    Notes
    -----
    The datatype of the internal expression will be obtained from the
    visitor by calling ``get_dtype``, for this to work properly, the
    caller should arrange that the expression is translated with the
    node that it references "active" for the visitor (see :class:`set_node`).

    Raises
    ------
    NotImplementedError
        If any translation fails due to unsupported functionality.
    """
    return expr.NamedExpr(n.output_name, translate_expr(visitor, n=n.node))


@singledispatch
def _translate_expr(
    node: Any, visitor: NodeTraverser, dtype: plc.DataType
) -> expr.Expr:
    raise NotImplementedError(
        f"Translation for {type(node).__name__}"
    )  # pragma: no cover


@_translate_expr.register
def _(node: pl_expr.Function, visitor: NodeTraverser, dtype: plc.DataType) -> expr.Expr:
    name, *options = node.function_data
    options = tuple(options)
    if isinstance(name, pl_expr.StringFunction):
        return expr.StringFunction(
            dtype,
            name,
            options,
            *(translate_expr(visitor, n=n) for n in node.input),
        )
    elif isinstance(name, pl_expr.BooleanFunction):
        if name == pl_expr.BooleanFunction.IsBetween:
            column, lo, hi = (translate_expr(visitor, n=n) for n in node.input)
            (closed,) = options
            lop, rop = expr.BooleanFunction._BETWEEN_OPS[closed]
            return expr.BinOp(
                dtype,
                plc.binaryop.BinaryOperator.LOGICAL_AND,
                expr.BinOp(dtype, lop, column, lo),
                expr.BinOp(dtype, rop, column, hi),
            )
        return expr.BooleanFunction(
            dtype,
            name,
            options,
            *(translate_expr(visitor, n=n) for n in node.input),
        )
    else:
        raise NotImplementedError(f"No handler for Expr function node with {name=}")


@_translate_expr.register
def _(node: pl_expr.Window, visitor: NodeTraverser, dtype: plc.DataType) -> expr.Expr:
    # TODO: raise in groupby?
    if isinstance(node.options, pl_expr.RollingGroupOptions):
        # pl.col("a").rolling(...)
        return expr.RollingWindow(
            dtype, node.options, translate_expr(visitor, n=node.function)
        )
    elif isinstance(node.options, pl_expr.WindowMapping):
        # pl.col("a").over(...)
        return expr.GroupedRollingWindow(
            dtype,
            node.options,
            translate_expr(visitor, n=node.function),
            *(translate_expr(visitor, n=n) for n in node.partition_by),
        )
    assert_never(node.options)


@_translate_expr.register
def _(node: pl_expr.Literal, visitor: NodeTraverser, dtype: plc.DataType) -> expr.Expr:
<<<<<<< HEAD
    if isinstance(node.value, PySeries):
        value = node.value.to_arrow()
        # TODO: casting from large string to string is not ideal
        if value.type == pa.large_string():
            value = value.cast(pa.string())
    else:
        value = pa.scalar(node.value, type=plc.interop.to_arrow(dtype))
=======
    if isinstance(node.value, plrs.PySeries):
        return expr.LiteralColumn(dtype, node.value)
    value = pa.scalar(node.value, type=plc.interop.to_arrow(dtype))
>>>>>>> 599ce95a
    return expr.Literal(dtype, value)


@_translate_expr.register
def _(node: pl_expr.Sort, visitor: NodeTraverser, dtype: plc.DataType) -> expr.Expr:
    # TODO: raise in groupby
    return expr.Sort(dtype, node.options, translate_expr(visitor, n=node.expr))


@_translate_expr.register
def _(node: pl_expr.SortBy, visitor: NodeTraverser, dtype: plc.DataType) -> expr.Expr:
    return expr.SortBy(
        dtype,
        node.sort_options,
        translate_expr(visitor, n=node.expr),
        *(translate_expr(visitor, n=n) for n in node.by),
    )


@_translate_expr.register
def _(node: pl_expr.Gather, visitor: NodeTraverser, dtype: plc.DataType) -> expr.Expr:
    return expr.Gather(
        dtype,
        translate_expr(visitor, n=node.expr),
        translate_expr(visitor, n=node.idx),
    )


@_translate_expr.register
def _(node: pl_expr.Filter, visitor: NodeTraverser, dtype: plc.DataType) -> expr.Expr:
    return expr.Filter(
        dtype,
        translate_expr(visitor, n=node.input),
        translate_expr(visitor, n=node.by),
    )


@_translate_expr.register
def _(node: pl_expr.Cast, visitor: NodeTraverser, dtype: plc.DataType) -> expr.Expr:
    inner = translate_expr(visitor, n=node.expr)
    # Push casts into literals so we can handle Cast(Literal(Null))
    if isinstance(inner, expr.Literal):
        return expr.Literal(dtype, inner.value.cast(plc.interop.to_arrow(dtype)))
    else:
        return expr.Cast(dtype, inner)


@_translate_expr.register
def _(node: pl_expr.Column, visitor: NodeTraverser, dtype: plc.DataType) -> expr.Expr:
    return expr.Col(dtype, node.name)


@_translate_expr.register
def _(node: pl_expr.Agg, visitor: NodeTraverser, dtype: plc.DataType) -> expr.Expr:
    return expr.Agg(
        dtype,
        node.name,
        node.options,
        translate_expr(visitor, n=node.arguments),
    )


@_translate_expr.register
def _(node: pl_expr.Ternary, visitor: NodeTraverser, dtype: plc.DataType) -> expr.Expr:
    return expr.Ternary(
        dtype,
        translate_expr(visitor, n=node.predicate),
        translate_expr(visitor, n=node.truthy),
        translate_expr(visitor, n=node.falsy),
    )


@_translate_expr.register
def _(
    node: pl_expr.BinaryExpr, visitor: NodeTraverser, dtype: plc.DataType
) -> expr.Expr:
    return expr.BinOp(
        dtype,
        expr.BinOp._MAPPING[node.op],
        translate_expr(visitor, n=node.left),
        translate_expr(visitor, n=node.right),
    )


@_translate_expr.register
def _(node: pl_expr.Len, visitor: NodeTraverser, dtype: plc.DataType) -> expr.Expr:
    return expr.Len(dtype)


def translate_expr(visitor: NodeTraverser, *, n: int) -> expr.Expr:
    """
    Translate a polars-internal expression IR into our representation.

    Parameters
    ----------
    visitor
        Polars NodeTraverser object
    n
        Node to translate, an integer referencing a polars internal node.

    Returns
    -------
    Translated IR object.

    Raises
    ------
    NotImplementedError
        If any translation fails due to unsupported functionality.
    """
    node = visitor.view_expression(n)
    dtype = dtypes.from_polars(visitor.get_dtype(n))
    return _translate_expr(node, visitor, dtype)<|MERGE_RESOLUTION|>--- conflicted
+++ resolved
@@ -12,12 +12,8 @@
 import pyarrow as pa
 from typing_extensions import assert_never
 
-<<<<<<< HEAD
-from polars.polars import PySeries, _expr_nodes as pl_expr, _ir_nodes as pl_ir
-=======
 import polars.polars as plrs
 from polars.polars import _expr_nodes as pl_expr, _ir_nodes as pl_ir
->>>>>>> 599ce95a
 
 import cudf._lib.pylibcudf as plc
 
@@ -388,19 +384,9 @@
 
 @_translate_expr.register
 def _(node: pl_expr.Literal, visitor: NodeTraverser, dtype: plc.DataType) -> expr.Expr:
-<<<<<<< HEAD
-    if isinstance(node.value, PySeries):
-        value = node.value.to_arrow()
-        # TODO: casting from large string to string is not ideal
-        if value.type == pa.large_string():
-            value = value.cast(pa.string())
-    else:
-        value = pa.scalar(node.value, type=plc.interop.to_arrow(dtype))
-=======
     if isinstance(node.value, plrs.PySeries):
         return expr.LiteralColumn(dtype, node.value)
     value = pa.scalar(node.value, type=plc.interop.to_arrow(dtype))
->>>>>>> 599ce95a
     return expr.Literal(dtype, value)
 
 
