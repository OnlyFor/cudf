# SPDX-FileCopyrightText: Copyright (c) 2024 NVIDIA CORPORATION & AFFILIATES.
# SPDX-License-Identifier: Apache-2.0
"""
DSL nodes for the LogicalPlan of polars.

An IR node is either a source, normal, or a sink. Respectively they
can be considered as functions:

- source: `IO () -> DataFrame`
- normal: `DataFrame -> DataFrame`
- sink: `DataFrame -> IO ()`
"""

from __future__ import annotations

import dataclasses
import itertools
import types
from functools import cache
from pathlib import Path
from typing import TYPE_CHECKING, Any, Callable, ClassVar

import pyarrow as pa
from typing_extensions import assert_never

import polars as pl

import cudf._lib.pylibcudf as plc

import cudf_polars.dsl.expr as expr
from cudf_polars.containers import DataFrame, NamedColumn
from cudf_polars.utils import sorting

if TYPE_CHECKING:
    from collections.abc import MutableMapping
    from typing import Literal

    from cudf_polars.typing import Schema


__all__ = [
    "IR",
    "PythonScan",
    "Scan",
    "Cache",
    "DataFrameScan",
    "Select",
    "GroupBy",
    "Join",
    "HStack",
    "Distinct",
    "Sort",
    "Slice",
    "Filter",
    "Projection",
    "MapFunction",
    "Union",
    "HConcat",
]


def broadcast(
    *columns: NamedColumn, target_length: int | None = None
) -> list[NamedColumn]:
    """
    Broadcast a sequence of columns to a common length.

    Parameters
    ----------
    columns
        Columns to broadcast.
    target_length
        Optional length to broadcast to. If not provided, uses the
        non-unit length of existing columns.

    Returns
    -------
    List of broadcasted columns all of the same length.

    Raises
    ------
    RuntimeError
        If broadcasting is not possible.

    Notes
    -----
    In evaluation of a set of expressions, polars type-puns length-1
    columns with scalars. When we insert these into a DataFrame
    object, we need to ensure they are of equal length. This function
    takes some columns, some of which may be length-1 and ensures that
    all length-1 columns are broadcast to the length of the others.

    Broadcasting is only possible if the set of lengths of the input
    columns is a subset of ``{1, n}`` for some (fixed) ``n``. If
    ``target_length`` is provided and not all columns are length-1
    (i.e. ``n != 1``), then ``target_length`` must be equal to ``n``.
    """
    if len(columns) == 0:
        return []
    lengths: set[int] = {column.obj.size() for column in columns}
    if lengths == {1}:
        if target_length is None:
            return list(columns)
        nrows = target_length
    else:
        try:
            (nrows,) = lengths.difference([1])
        except ValueError as e:
            raise RuntimeError("Mismatching column lengths") from e
        if target_length is not None and nrows != target_length:
            raise RuntimeError(
                f"Cannot broadcast columns of length {nrows=} to {target_length=}"
            )
    return [
        column
        if column.obj.size() != 1
        else NamedColumn(
            plc.Column.from_scalar(column.obj_scalar, nrows),
            column.name,
            is_sorted=plc.types.Sorted.YES,
            order=plc.types.Order.ASCENDING,
            null_order=plc.types.NullOrder.BEFORE,
        )
        for column in columns
    ]


@dataclasses.dataclass
class IR:
    """Abstract plan node, representing an unevaluated dataframe."""

    schema: Schema
    """Mapping from column names to their data types."""

    def __post_init__(self):
        """Validate preconditions."""
        if any(dtype.id() == plc.TypeId.EMPTY for dtype in self.schema.values()):
            raise NotImplementedError("Cannot make empty columns.")

    def evaluate(self, *, cache: MutableMapping[int, DataFrame]) -> DataFrame:
        """
        Evaluate the node and return a dataframe.

        Parameters
        ----------
        cache
            Mapping from cached node ids to constructed DataFrames.
            Used to implement evaluation of the `Cache` node.

        Returns
        -------
        DataFrame (on device) representing the evaluation of this plan
        node.

        Raises
        ------
        NotImplementedError
            If we couldn't evaluate things. Ideally this should not occur,
            since the translation phase should pick up things that we
            cannot handle.
        """
        raise NotImplementedError(
            f"Evaluation of plan {type(self).__name__}"
        )  # pragma: no cover


@dataclasses.dataclass
class PythonScan(IR):
    """Representation of input from a python function."""

    options: Any
    """Arbitrary options."""
    predicate: expr.NamedExpr | None
    """Filter to apply to the constructed dataframe before returning it."""

    def __post_init__(self):
        """Validate preconditions."""
        raise NotImplementedError("PythonScan not implemented")


@dataclasses.dataclass
class Scan(IR):
    """Input from files."""

    typ: str
    """What type of file are we reading? Parquet, CSV, etc..."""
    reader_options: dict[str, Any]
    """Reader-specific options, as dictionary."""
    cloud_options: dict[str, Any] | None
    """Cloud-related authentication options, currently ignored."""
    paths: list[str]
    """List of paths to read from."""
    file_options: Any
    """Options for reading the file.

    Attributes are:
    - ``with_columns: list[str]`` of projected columns to return.
    - ``n_rows: int``: Number of rows to read.
    - ``row_index: tuple[name, offset] | None``: Add an integer index
        column with given name.
    """
    predicate: expr.NamedExpr | None
    """Mask to apply to the read dataframe."""

    def __post_init__(self) -> None:
        """Validate preconditions."""
<<<<<<< HEAD
        if self.file_options.n_rows is not None:
            raise NotImplementedError("row limit in scan")
        if self.typ not in ("csv", "parquet", "ndjson"):  # pragma: no cover
            # This line is unhittable ATM since IPC/Anonymous scan raise
            # on the polars side
=======
        if self.typ not in ("csv", "parquet"):
>>>>>>> 0cac2a9d
            raise NotImplementedError(f"Unhandled scan type: {self.typ}")
        if self.cloud_options is not None and any(
            self.cloud_options[k] is not None for k in ("aws", "azure", "gcp")
        ):
            raise NotImplementedError(
                "Read from cloud storage"
            )  # pragma: no cover; no test yet
        if self.typ == "csv":
            if self.reader_options["skip_rows_after_header"] != 0:
                raise NotImplementedError("Skipping rows after header in CSV reader")
            parse_options = self.reader_options["parse_options"]
            if (
                null_values := parse_options["null_values"]
            ) is not None and "Named" in null_values:
                raise NotImplementedError(
                    "Per column null value specification not supported for CSV reader"
                )
            if (
                comment := parse_options["comment_prefix"]
            ) is not None and "Multi" in comment:
                raise NotImplementedError(
                    "Multi-character comment prefix not supported for CSV reader"
                )
            if not self.reader_options["has_header"]:
                # Need to do some file introspection to get the number
                # of columns so that column projection works right.
                raise NotImplementedError("Reading CSV without header")
        elif self.typ == "ndjson":
            # TODO: consider handling the low memory option here
            # (maybe use chunked JSON reader)
            if self.reader_options["infer_schema_length"] != 100:
                raise NotImplementedError(
                    "infer_schema_length is not supported in the JSON reader"
                )
            if self.reader_options["ignore_errors"]:
                raise NotImplementedError(
                    "ignore_errors is not supported in the JSON reader"
                )

    def evaluate(self, *, cache: MutableMapping[int, DataFrame]) -> DataFrame:
        """Evaluate and return a dataframe."""
        options = self.file_options
        with_columns = options.with_columns
        row_index = options.row_index
        nrows = self.file_options.n_rows if self.file_options.n_rows is not None else -1
        if self.typ == "csv":
            parse_options = self.reader_options["parse_options"]
            sep = chr(parse_options["separator"])
            quote = chr(parse_options["quote_char"])
            eol = chr(parse_options["eol_char"])
            if self.reader_options["schema"] is not None:
                # Reader schema provides names
                column_names = list(self.reader_options["schema"]["inner"].keys())
            else:
                # file provides column names
                column_names = None
            usecols = with_columns
            # TODO: support has_header=False
            header = 0

            # polars defaults to no null recognition
            null_values = [""]
            if parse_options["null_values"] is not None:
                ((typ, nulls),) = parse_options["null_values"].items()
                if typ == "AllColumnsSingle":
                    # Single value
                    null_values.append(nulls)
                else:
                    # List of values
                    null_values.extend(nulls)
            if parse_options["comment_prefix"] is not None:
                comment = chr(parse_options["comment_prefix"]["Single"])
            else:
                comment = None
            decimal = "," if parse_options["decimal_comma"] else "."

            # polars skips blank lines at the beginning of the file
            pieces = []
            for p in self.paths:
                skiprows = self.reader_options["skip_rows"]
                path = Path(p)
                with path.open() as f:
                    while f.readline() == "\n":
                        skiprows += 1
                tbl_w_meta = plc.io.csv.read_csv(
                    plc.io.SourceInfo([path]),
                    delimiter=sep,
                    quotechar=quote,
                    lineterminator=eol,
                    col_names=column_names,
                    header=header,
                    usecols=usecols,
                    na_filter=True,
                    na_values=null_values,
                    keep_default_na=False,
                    skiprows=skiprows,
                    comment=comment,
                    decimal=decimal,
                    dtypes=self.schema,
                    nrows=nrows,
                )
                pieces.append(tbl_w_meta)
            tables, colnames = zip(
                *(
                    (piece.tbl, piece.column_names(include_children=False))
                    for piece in pieces
                )
            )
            df = DataFrame.from_table(
                plc.concatenate.concatenate(list(tables)),
                colnames[0],
            )
        elif self.typ == "parquet":
<<<<<<< HEAD
            cdf = cudf.read_parquet(self.paths, columns=with_columns)
            assert isinstance(cdf, cudf.DataFrame)
            df = DataFrame.from_cudf(cdf)
        elif self.typ == "ndjson":
            json_schema: list[tuple[str, str, list]] = [
                (name, typ, []) for name, typ in self.schema.items()
            ]
            plc_tbl_w_meta = plc.io.json.read_json(
                plc.io.SourceInfo(self.paths),
                lines=True,
                dtypes=json_schema,
                prune_columns=True,
            )
            # TODO: I don't think cudf-polars supports nested types in general right now
            # (but when it does, we should pass child column names from nested columns in)
            df = DataFrame.from_table(
                plc_tbl_w_meta.tbl, plc_tbl_w_meta.column_names(include_children=False)
            )
            # TODO: libcudf doesn't support column-projection (like usecols)
            # We should change the prune_columns param to usecols there to support this
            if with_columns is not None:
                df = df.select(with_columns)
=======
            tbl_w_meta = plc.io.parquet.read_parquet(
                plc.io.SourceInfo(self.paths),
                columns=with_columns,
                num_rows=nrows,
            )
            df = DataFrame.from_table(
                tbl_w_meta.tbl,
                # TODO: consider nested column names?
                tbl_w_meta.column_names(include_children=False),
            )
>>>>>>> 0cac2a9d
        else:
            raise NotImplementedError(
                f"Unhandled scan type: {self.typ}"
            )  # pragma: no cover; post init trips first
        if (
            row_index is not None
            # TODO: remove condition when dropping support for polars 1.0
            # https://github.com/pola-rs/polars/pull/17363
            and row_index[0] in self.schema
        ):
            name, offset = row_index
            dtype = self.schema[name]
            step = plc.interop.from_arrow(
                pa.scalar(1, type=plc.interop.to_arrow(dtype))
            )
            init = plc.interop.from_arrow(
                pa.scalar(offset, type=plc.interop.to_arrow(dtype))
            )
            index = NamedColumn(
                plc.filling.sequence(df.num_rows, init, step),
                name,
                is_sorted=plc.types.Sorted.YES,
                order=plc.types.Order.ASCENDING,
                null_order=plc.types.NullOrder.AFTER,
            )
            df = DataFrame([index, *df.columns])
        assert all(c.obj.type() == self.schema[c.name] for c in df.columns)
        if self.predicate is None:
            return df
        else:
            (mask,) = broadcast(self.predicate.evaluate(df), target_length=df.num_rows)
            return df.filter(mask)


@dataclasses.dataclass
class Cache(IR):
    """
    Return a cached plan node.

    Used for CSE at the plan level.
    """

    key: int
    """The cache key."""
    value: IR
    """The unevaluated node to cache."""

    def evaluate(self, *, cache: MutableMapping[int, DataFrame]) -> DataFrame:
        """Evaluate and return a dataframe."""
        try:
            return cache[self.key]
        except KeyError:
            return cache.setdefault(self.key, self.value.evaluate(cache=cache))


@dataclasses.dataclass
class DataFrameScan(IR):
    """
    Input from an existing polars DataFrame.

    This typically arises from ``q.collect().lazy()``
    """

    df: Any
    """Polars LazyFrame object."""
    projection: list[str]
    """List of columns to project out."""
    predicate: expr.NamedExpr | None
    """Mask to apply."""

    def evaluate(self, *, cache: MutableMapping[int, DataFrame]) -> DataFrame:
        """Evaluate and return a dataframe."""
        pdf = pl.DataFrame._from_pydf(self.df)
        if self.projection is not None:
            pdf = pdf.select(self.projection)
        df = DataFrame.from_polars(pdf)
        assert all(
            c.obj.type() == dtype for c, dtype in zip(df.columns, self.schema.values())
        )
        if self.predicate is not None:
            (mask,) = broadcast(self.predicate.evaluate(df), target_length=df.num_rows)
            return df.filter(mask)
        else:
            return df


@dataclasses.dataclass
class Select(IR):
    """Produce a new dataframe selecting given expressions from an input."""

    df: IR
    """Input dataframe."""
    expr: list[expr.NamedExpr]
    """List of expressions to evaluate to form the new dataframe."""
    should_broadcast: bool
    """Should columns be broadcast?"""

    def evaluate(self, *, cache: MutableMapping[int, DataFrame]) -> DataFrame:
        """Evaluate and return a dataframe."""
        df = self.df.evaluate(cache=cache)
        # Handle any broadcasting
        columns = [e.evaluate(df) for e in self.expr]
        if self.should_broadcast:
            columns = broadcast(*columns)
        return DataFrame(columns)


@dataclasses.dataclass
class Reduce(IR):
    """
    Produce a new dataframe selecting given expressions from an input.

    This is a special case of :class:`Select` where all outputs are a single row.
    """

    df: IR
    """Input dataframe."""
    expr: list[expr.NamedExpr]
    """List of expressions to evaluate to form the new dataframe."""

    def evaluate(
        self, *, cache: MutableMapping[int, DataFrame]
    ) -> DataFrame:  # pragma: no cover; polars doesn't emit this node yet
        """Evaluate and return a dataframe."""
        df = self.df.evaluate(cache=cache)
        columns = broadcast(*(e.evaluate(df) for e in self.expr))
        assert all(column.obj.size() == 1 for column in columns)
        return DataFrame(columns)


def placeholder_column(n: int) -> plc.Column:
    """
    Produce a placeholder pylibcudf column with NO BACKING DATA.

    Parameters
    ----------
    n
        Number of rows the column will advertise

    Returns
    -------
    pylibcudf Column that is almost unusable. DO NOT ACCESS THE DATA BUFFER.

    Notes
    -----
    This is used to avoid allocating data for count aggregations.
    """
    return plc.Column(
        plc.DataType(plc.TypeId.INT8),
        n,
        plc.gpumemoryview(
            types.SimpleNamespace(__cuda_array_interface__={"data": (1, True)})
        ),
        None,
        0,
        0,
        [],
    )


@dataclasses.dataclass
class GroupBy(IR):
    """Perform a groupby."""

    df: IR
    """Input dataframe."""
    agg_requests: list[expr.NamedExpr]
    """List of expressions to evaluate groupwise."""
    keys: list[expr.NamedExpr]
    """List of expressions forming the keys."""
    maintain_order: bool
    """Should the order of the input dataframe be maintained?"""
    options: Any
    """Options controlling style of groupby."""
    agg_infos: list[expr.AggInfo] = dataclasses.field(init=False)

    @staticmethod
    def check_agg(agg: expr.Expr) -> int:
        """
        Determine if we can handle an aggregation expression.

        Parameters
        ----------
        agg
            Expression to check

        Returns
        -------
        depth of nesting

        Raises
        ------
        NotImplementedError
            For unsupported expression nodes.
        """
        if isinstance(agg, (expr.BinOp, expr.Cast, expr.UnaryFunction)):
            return max(GroupBy.check_agg(child) for child in agg.children)
        elif isinstance(agg, expr.Agg):
            return 1 + max(GroupBy.check_agg(child) for child in agg.children)
        elif isinstance(agg, (expr.Len, expr.Col, expr.Literal, expr.LiteralColumn)):
            return 0
        else:
            raise NotImplementedError(f"No handler for {agg=}")

    def __post_init__(self) -> None:
        """Check whether all the aggregations are implemented."""
        if self.options.rolling is None and self.maintain_order:
            raise NotImplementedError("Maintaining order in groupby")
        if self.options.rolling:
            raise NotImplementedError(
                "rolling window/groupby"
            )  # pragma: no cover; rollingwindow constructor has already raised
        if any(GroupBy.check_agg(a.value) > 1 for a in self.agg_requests):
            raise NotImplementedError("Nested aggregations in groupby")
        self.agg_infos = [req.collect_agg(depth=0) for req in self.agg_requests]

    def evaluate(self, *, cache: MutableMapping[int, DataFrame]) -> DataFrame:
        """Evaluate and return a dataframe."""
        df = self.df.evaluate(cache=cache)
        keys = broadcast(
            *(k.evaluate(df) for k in self.keys), target_length=df.num_rows
        )
        sorted = (
            plc.types.Sorted.YES
            if all(k.is_sorted for k in keys)
            else plc.types.Sorted.NO
        )
        grouper = plc.groupby.GroupBy(
            plc.Table([k.obj for k in keys]),
            null_handling=plc.types.NullPolicy.INCLUDE,
            keys_are_sorted=sorted,
            column_order=[k.order for k in keys],
            null_precedence=[k.null_order for k in keys],
        )
        # TODO: uniquify
        requests = []
        replacements: list[expr.Expr] = []
        for info in self.agg_infos:
            for pre_eval, req, rep in info.requests:
                if pre_eval is None:
                    col = placeholder_column(df.num_rows)
                else:
                    col = pre_eval.evaluate(df).obj
                requests.append(plc.groupby.GroupByRequest(col, [req]))
                replacements.append(rep)
        group_keys, raw_tables = grouper.aggregate(requests)
        # TODO: names
        raw_columns: list[NamedColumn] = []
        for i, table in enumerate(raw_tables):
            (column,) = table.columns()
            raw_columns.append(NamedColumn(column, f"tmp{i}"))
        mapping = dict(zip(replacements, raw_columns))
        result_keys = [
            NamedColumn(gk, k.name) for gk, k in zip(group_keys.columns(), keys)
        ]
        result_subs = DataFrame(raw_columns)
        results = [
            req.evaluate(result_subs, mapping=mapping) for req in self.agg_requests
        ]
        return DataFrame(broadcast(*result_keys, *results)).slice(self.options.slice)


@dataclasses.dataclass
class Join(IR):
    """A join of two dataframes."""

    left: IR
    """Left frame."""
    right: IR
    """Right frame."""
    left_on: list[expr.NamedExpr]
    """List of expressions used as keys in the left frame."""
    right_on: list[expr.NamedExpr]
    """List of expressions used as keys in the right frame."""
    options: tuple[
        Literal["inner", "left", "full", "leftsemi", "leftanti", "cross"],
        bool,
        tuple[int, int] | None,
        str | None,
        bool,
    ]
    """
    tuple of options:
    - how: join type
    - join_nulls: do nulls compare equal?
    - slice: optional slice to perform after joining.
    - suffix: string suffix for right columns if names match
    - coalesce: should key columns be coalesced (only makes sense for outer joins)
    """

    def __post_init__(self) -> None:
        """Validate preconditions."""
        if any(
            isinstance(e.value, expr.Literal)
            for e in itertools.chain(self.left_on, self.right_on)
        ):
            raise NotImplementedError("Join with literal as join key.")

    @staticmethod
    @cache
    def _joiners(
        how: Literal["inner", "left", "full", "leftsemi", "leftanti"],
    ) -> tuple[
        Callable, plc.copying.OutOfBoundsPolicy, plc.copying.OutOfBoundsPolicy | None
    ]:
        if how == "inner":
            return (
                plc.join.inner_join,
                plc.copying.OutOfBoundsPolicy.DONT_CHECK,
                plc.copying.OutOfBoundsPolicy.DONT_CHECK,
            )
        elif how == "left":
            return (
                plc.join.left_join,
                plc.copying.OutOfBoundsPolicy.DONT_CHECK,
                plc.copying.OutOfBoundsPolicy.NULLIFY,
            )
        elif how == "full":
            return (
                plc.join.full_join,
                plc.copying.OutOfBoundsPolicy.NULLIFY,
                plc.copying.OutOfBoundsPolicy.NULLIFY,
            )
        elif how == "leftsemi":
            return (
                plc.join.left_semi_join,
                plc.copying.OutOfBoundsPolicy.DONT_CHECK,
                None,
            )
        elif how == "leftanti":
            return (
                plc.join.left_anti_join,
                plc.copying.OutOfBoundsPolicy.DONT_CHECK,
                None,
            )
        else:
            assert_never(how)

    def _reorder_maps(
        self,
        left_rows: int,
        lg: plc.Column,
        left_policy: plc.copying.OutOfBoundsPolicy,
        right_rows: int,
        rg: plc.Column,
        right_policy: plc.copying.OutOfBoundsPolicy,
    ) -> list[plc.Column]:
        """
        Reorder gather maps to satisfy polars join order restrictions.

        Parameters
        ----------
        left_rows
            Number of rows in left table
        lg
            Left gather map
        left_policy
            Nullify policy for left map
        right_rows
            Number of rows in right table
        rg
            Right gather map
        right_policy
            Nullify policy for right map

        Returns
        -------
        list of reordered left and right gather maps.

        Notes
        -----
        For a left join, the polars result preserves the order of the
        left keys, and is stable wrt the right keys. For all other
        joins, there is no order obligation.
        """
        dt = plc.interop.to_arrow(plc.types.SIZE_TYPE)
        init = plc.interop.from_arrow(pa.scalar(0, type=dt))
        step = plc.interop.from_arrow(pa.scalar(1, type=dt))
        left_order = plc.copying.gather(
            plc.Table([plc.filling.sequence(left_rows, init, step)]), lg, left_policy
        )
        right_order = plc.copying.gather(
            plc.Table([plc.filling.sequence(right_rows, init, step)]), rg, right_policy
        )
        return plc.sorting.stable_sort_by_key(
            plc.Table([lg, rg]),
            plc.Table([*left_order.columns(), *right_order.columns()]),
            [plc.types.Order.ASCENDING, plc.types.Order.ASCENDING],
            [plc.types.NullOrder.AFTER, plc.types.NullOrder.AFTER],
        ).columns()

    def evaluate(self, *, cache: MutableMapping[int, DataFrame]) -> DataFrame:
        """Evaluate and return a dataframe."""
        left = self.left.evaluate(cache=cache)
        right = self.right.evaluate(cache=cache)
        how, join_nulls, zlice, suffix, coalesce = self.options
        suffix = "_right" if suffix is None else suffix
        if how == "cross":
            # Separate implementation, since cross_join returns the
            # result, not the gather maps
            columns = plc.join.cross_join(left.table, right.table).columns()
            left_cols = [
                NamedColumn(new, old.name).sorted_like(old)
                for new, old in zip(columns[: left.num_columns], left.columns)
            ]
            right_cols = [
                NamedColumn(
                    new,
                    old.name
                    if old.name not in left.column_names_set
                    else f"{old.name}{suffix}",
                )
                for new, old in zip(columns[left.num_columns :], right.columns)
            ]
            return DataFrame([*left_cols, *right_cols])
        # TODO: Waiting on clarity based on https://github.com/pola-rs/polars/issues/17184
        left_on = DataFrame(broadcast(*(e.evaluate(left) for e in self.left_on)))
        right_on = DataFrame(broadcast(*(e.evaluate(right) for e in self.right_on)))
        null_equality = (
            plc.types.NullEquality.EQUAL
            if join_nulls
            else plc.types.NullEquality.UNEQUAL
        )
        join_fn, left_policy, right_policy = Join._joiners(how)
        if right_policy is None:
            # Semi join
            lg = join_fn(left_on.table, right_on.table, null_equality)
            table = plc.copying.gather(left.table, lg, left_policy)
            result = DataFrame.from_table(table, left.column_names)
        else:
            lg, rg = join_fn(left_on.table, right_on.table, null_equality)
            if how == "left":
                # Order of left table is preserved
                lg, rg = self._reorder_maps(
                    left.num_rows, lg, left_policy, right.num_rows, rg, right_policy
                )
            if coalesce and how == "inner":
                right = right.discard_columns(right_on.column_names_set)
            left = DataFrame.from_table(
                plc.copying.gather(left.table, lg, left_policy), left.column_names
            )
            right = DataFrame.from_table(
                plc.copying.gather(right.table, rg, right_policy), right.column_names
            )
            if coalesce and how != "inner":
                left = left.replace_columns(
                    *(
                        NamedColumn(
                            plc.replace.replace_nulls(left_col.obj, right_col.obj),
                            left_col.name,
                        )
                        for left_col, right_col in zip(
                            left.select_columns(left_on.column_names_set),
                            right.select_columns(right_on.column_names_set),
                        )
                    )
                )
                right = right.discard_columns(right_on.column_names_set)
            right = right.rename_columns(
                {
                    name: f"{name}{suffix}"
                    for name in right.column_names
                    if name in left.column_names_set
                }
            )
            result = left.with_columns(right.columns)
        return result.slice(zlice)


@dataclasses.dataclass
class HStack(IR):
    """Add new columns to a dataframe."""

    df: IR
    """Input dataframe."""
    columns: list[expr.NamedExpr]
    """List of expressions to produce new columns."""
    should_broadcast: bool
    """Should columns be broadcast?"""

    def evaluate(self, *, cache: MutableMapping[int, DataFrame]) -> DataFrame:
        """Evaluate and return a dataframe."""
        df = self.df.evaluate(cache=cache)
        columns = [c.evaluate(df) for c in self.columns]
        if self.should_broadcast:
            columns = broadcast(*columns, target_length=df.num_rows)
        else:
            # Polars ensures this is true, but let's make sure nothing
            # went wrong. In this case, the parent node is a
            # guaranteed to be a Select which will take care of making
            # sure that everything is the same length. The result
            # table that might have mismatching column lengths will
            # never be turned into a pylibcudf Table with all columns
            # by the Select, which is why this is safe.
            assert all(e.name.startswith("__POLARS_CSER_0x") for e in self.columns)
        return df.with_columns(columns)


@dataclasses.dataclass
class Distinct(IR):
    """Produce a new dataframe with distinct rows."""

    df: IR
    """Input dataframe."""
    keep: plc.stream_compaction.DuplicateKeepOption
    """Which rows to keep."""
    subset: set[str] | None
    """Which columns to inspect when computing distinct rows."""
    zlice: tuple[int, int] | None
    """Optional slice to perform after compaction."""
    stable: bool
    """Should order be preserved?"""

    _KEEP_MAP: ClassVar[dict[str, plc.stream_compaction.DuplicateKeepOption]] = {
        "first": plc.stream_compaction.DuplicateKeepOption.KEEP_FIRST,
        "last": plc.stream_compaction.DuplicateKeepOption.KEEP_LAST,
        "none": plc.stream_compaction.DuplicateKeepOption.KEEP_NONE,
        "any": plc.stream_compaction.DuplicateKeepOption.KEEP_ANY,
    }

    def __init__(self, schema: Schema, df: IR, options: Any) -> None:
        self.schema = schema
        self.df = df
        (keep, subset, maintain_order, zlice) = options
        self.keep = Distinct._KEEP_MAP[keep]
        self.subset = set(subset) if subset is not None else None
        self.stable = maintain_order
        self.zlice = zlice

    def evaluate(self, *, cache: MutableMapping[int, DataFrame]) -> DataFrame:
        """Evaluate and return a dataframe."""
        df = self.df.evaluate(cache=cache)
        if self.subset is None:
            indices = list(range(df.num_columns))
        else:
            indices = [i for i, k in enumerate(df.column_names) if k in self.subset]
        keys_sorted = all(df.columns[i].is_sorted for i in indices)
        if keys_sorted:
            table = plc.stream_compaction.unique(
                df.table,
                indices,
                self.keep,
                plc.types.NullEquality.EQUAL,
            )
        else:
            distinct = (
                plc.stream_compaction.stable_distinct
                if self.stable
                else plc.stream_compaction.distinct
            )
            table = distinct(
                df.table,
                indices,
                self.keep,
                plc.types.NullEquality.EQUAL,
                plc.types.NanEquality.ALL_EQUAL,
            )
        result = DataFrame(
            [
                NamedColumn(c, old.name).sorted_like(old)
                for c, old in zip(table.columns(), df.columns)
            ]
        )
        if keys_sorted or self.stable:
            result = result.sorted_like(df)
        return result.slice(self.zlice)


@dataclasses.dataclass
class Sort(IR):
    """Sort a dataframe."""

    df: IR
    """Input."""
    by: list[expr.NamedExpr]
    """List of expressions to produce sort keys."""
    do_sort: Callable[..., plc.Table]
    """pylibcudf sorting function."""
    zlice: tuple[int, int] | None
    """Optional slice to apply after sorting."""
    order: list[plc.types.Order]
    """Order keys should be sorted in."""
    null_order: list[plc.types.NullOrder]
    """Where nulls sort to."""

    def __init__(
        self,
        schema: Schema,
        df: IR,
        by: list[expr.NamedExpr],
        options: Any,
        zlice: tuple[int, int] | None,
    ) -> None:
        self.schema = schema
        self.df = df
        self.by = by
        self.zlice = zlice
        stable, nulls_last, descending = options
        self.order, self.null_order = sorting.sort_order(
            descending, nulls_last=nulls_last, num_keys=len(by)
        )
        self.do_sort = (
            plc.sorting.stable_sort_by_key if stable else plc.sorting.sort_by_key
        )

    def evaluate(self, *, cache: MutableMapping[int, DataFrame]) -> DataFrame:
        """Evaluate and return a dataframe."""
        df = self.df.evaluate(cache=cache)
        sort_keys = broadcast(
            *(k.evaluate(df) for k in self.by), target_length=df.num_rows
        )
        names = {c.name: i for i, c in enumerate(df.columns)}
        # TODO: More robust identification here.
        keys_in_result = [
            i
            for k in sort_keys
            if (i := names.get(k.name)) is not None and k.obj is df.columns[i].obj
        ]
        table = self.do_sort(
            df.table,
            plc.Table([k.obj for k in sort_keys]),
            self.order,
            self.null_order,
        )
        columns = [
            NamedColumn(c, old.name) for c, old in zip(table.columns(), df.columns)
        ]
        # If a sort key is in the result table, set the sortedness property
        for k, i in enumerate(keys_in_result):
            columns[i] = columns[i].set_sorted(
                is_sorted=plc.types.Sorted.YES,
                order=self.order[k],
                null_order=self.null_order[k],
            )
        return DataFrame(columns).slice(self.zlice)


@dataclasses.dataclass
class Slice(IR):
    """Slice a dataframe."""

    df: IR
    """Input."""
    offset: int
    """Start of the slice."""
    length: int
    """Length of the slice."""

    def evaluate(self, *, cache: MutableMapping[int, DataFrame]) -> DataFrame:
        """Evaluate and return a dataframe."""
        df = self.df.evaluate(cache=cache)
        return df.slice((self.offset, self.length))


@dataclasses.dataclass
class Filter(IR):
    """Filter a dataframe with a boolean mask."""

    df: IR
    """Input."""
    mask: expr.NamedExpr
    """Expression evaluating to a mask."""

    def evaluate(self, *, cache: MutableMapping[int, DataFrame]) -> DataFrame:
        """Evaluate and return a dataframe."""
        df = self.df.evaluate(cache=cache)
        (mask,) = broadcast(self.mask.evaluate(df), target_length=df.num_rows)
        return df.filter(mask)


@dataclasses.dataclass
class Projection(IR):
    """Select a subset of columns from a dataframe."""

    df: IR
    """Input."""

    def evaluate(self, *, cache: MutableMapping[int, DataFrame]) -> DataFrame:
        """Evaluate and return a dataframe."""
        df = self.df.evaluate(cache=cache)
        # This can reorder things.
        columns = broadcast(
            *df.select(list(self.schema.keys())).columns, target_length=df.num_rows
        )
        return DataFrame(columns)


@dataclasses.dataclass
class MapFunction(IR):
    """Apply some function to a dataframe."""

    df: IR
    """Input."""
    name: str
    """Function name."""
    options: Any
    """Arbitrary options, interpreted per function."""

    _NAMES: ClassVar[frozenset[str]] = frozenset(
        [
            "rechunk",
            # libcudf merge is not stable wrt order of inputs, since
            # it uses a priority queue to manage the tables it produces.
            # See: https://github.com/rapidsai/cudf/issues/16010
            # "merge_sorted",
            "rename",
            "explode",
        ]
    )

    def __post_init__(self) -> None:
        """Validate preconditions."""
        if self.name not in MapFunction._NAMES:
            raise NotImplementedError(f"Unhandled map function {self.name}")
        if self.name == "explode":
            (to_explode,) = self.options
            if len(to_explode) > 1:
                # TODO: straightforward, but need to error check
                # polars requires that all to-explode columns have the
                # same sub-shapes
                raise NotImplementedError("Explode with more than one column")
        elif self.name == "rename":
            old, new, _ = self.options
            # TODO: perhaps polars should validate renaming in the IR?
            if len(new) != len(set(new)) or (
                set(new) & (set(self.df.schema.keys() - set(old)))
            ):
                raise NotImplementedError("Duplicate new names in rename.")

    def evaluate(self, *, cache: MutableMapping[int, DataFrame]) -> DataFrame:
        """Evaluate and return a dataframe."""
        if self.name == "rechunk":
            # No-op in our data model
            # Don't think this appears in a plan tree from python
            return self.df.evaluate(cache=cache)  # pragma: no cover
        elif self.name == "rename":
            df = self.df.evaluate(cache=cache)
            # final tag is "swapping" which is useful for the
            # optimiser (it blocks some pushdown operations)
            old, new, _ = self.options
            return df.rename_columns(dict(zip(old, new)))
        elif self.name == "explode":
            df = self.df.evaluate(cache=cache)
            ((to_explode,),) = self.options
            index = df.column_names.index(to_explode)
            subset = df.column_names_set - {to_explode}
            return DataFrame.from_table(
                plc.lists.explode_outer(df.table, index), df.column_names
            ).sorted_like(df, subset=subset)
        else:
            raise AssertionError("Should never be reached")  # pragma: no cover


@dataclasses.dataclass
class Union(IR):
    """Concatenate dataframes vertically."""

    dfs: list[IR]
    """List of inputs."""
    zlice: tuple[int, int] | None
    """Optional slice to apply after concatenation."""

    def __post_init__(self) -> None:
        """Validate preconditions."""
        schema = self.dfs[0].schema
        if not all(s.schema == schema for s in self.dfs[1:]):
            raise NotImplementedError("Schema mismatch")

    def evaluate(self, *, cache: MutableMapping[int, DataFrame]) -> DataFrame:
        """Evaluate and return a dataframe."""
        # TODO: only evaluate what we need if we have a slice
        dfs = [df.evaluate(cache=cache) for df in self.dfs]
        return DataFrame.from_table(
            plc.concatenate.concatenate([df.table for df in dfs]), dfs[0].column_names
        ).slice(self.zlice)


@dataclasses.dataclass
class HConcat(IR):
    """Concatenate dataframes horizontally."""

    dfs: list[IR]
    """List of inputs."""

    @staticmethod
    def _extend_with_nulls(table: plc.Table, *, nrows: int) -> plc.Table:
        """
        Extend a table with nulls.

        Parameters
        ----------
        table
            Table to extend
        nrows
            Number of additional rows

        Returns
        -------
        New pylibcudf table.
        """
        return plc.concatenate.concatenate(
            [
                table,
                plc.Table(
                    [
                        plc.Column.all_null_like(column, nrows)
                        for column in table.columns()
                    ]
                ),
            ]
        )

    def evaluate(self, *, cache: MutableMapping[int, DataFrame]) -> DataFrame:
        """Evaluate and return a dataframe."""
        dfs = [df.evaluate(cache=cache) for df in self.dfs]
        max_rows = max(df.num_rows for df in dfs)
        # Horizontal concatenation extends shorter tables with nulls
        dfs = [
            df
            if df.num_rows == max_rows
            else DataFrame.from_table(
                self._extend_with_nulls(df.table, nrows=max_rows - df.num_rows),
                df.column_names,
            )
            for df in dfs
        ]
        return DataFrame(
            list(itertools.chain.from_iterable(df.columns for df in dfs)),
        )<|MERGE_RESOLUTION|>--- conflicted
+++ resolved
@@ -204,16 +204,12 @@
 
     def __post_init__(self) -> None:
         """Validate preconditions."""
-<<<<<<< HEAD
-        if self.file_options.n_rows is not None:
-            raise NotImplementedError("row limit in scan")
         if self.typ not in ("csv", "parquet", "ndjson"):  # pragma: no cover
             # This line is unhittable ATM since IPC/Anonymous scan raise
             # on the polars side
-=======
-        if self.typ not in ("csv", "parquet"):
->>>>>>> 0cac2a9d
             raise NotImplementedError(f"Unhandled scan type: {self.typ}")
+        if self.typ == "json" and self.file_options.n_rows is not None:
+            raise NotImplementedError("row limit in scan")
         if self.cloud_options is not None and any(
             self.cloud_options[k] is not None for k in ("aws", "azure", "gcp")
         ):
@@ -243,10 +239,6 @@
         elif self.typ == "ndjson":
             # TODO: consider handling the low memory option here
             # (maybe use chunked JSON reader)
-            if self.reader_options["infer_schema_length"] != 100:
-                raise NotImplementedError(
-                    "infer_schema_length is not supported in the JSON reader"
-                )
             if self.reader_options["ignore_errors"]:
                 raise NotImplementedError(
                     "ignore_errors is not supported in the JSON reader"
@@ -326,10 +318,16 @@
                 colnames[0],
             )
         elif self.typ == "parquet":
-<<<<<<< HEAD
-            cdf = cudf.read_parquet(self.paths, columns=with_columns)
-            assert isinstance(cdf, cudf.DataFrame)
-            df = DataFrame.from_cudf(cdf)
+            tbl_w_meta = plc.io.parquet.read_parquet(
+                plc.io.SourceInfo(self.paths),
+                columns=with_columns,
+                num_rows=nrows,
+            )
+            df = DataFrame.from_table(
+                tbl_w_meta.tbl,
+                # TODO: consider nested column names?
+                tbl_w_meta.column_names(include_children=False),
+            )
         elif self.typ == "ndjson":
             json_schema: list[tuple[str, str, list]] = [
                 (name, typ, []) for name, typ in self.schema.items()
@@ -345,22 +343,11 @@
             df = DataFrame.from_table(
                 plc_tbl_w_meta.tbl, plc_tbl_w_meta.column_names(include_children=False)
             )
-            # TODO: libcudf doesn't support column-projection (like usecols)
-            # We should change the prune_columns param to usecols there to support this
-            if with_columns is not None:
-                df = df.select(with_columns)
-=======
-            tbl_w_meta = plc.io.parquet.read_parquet(
-                plc.io.SourceInfo(self.paths),
-                columns=with_columns,
-                num_rows=nrows,
-            )
-            df = DataFrame.from_table(
-                tbl_w_meta.tbl,
-                # TODO: consider nested column names?
-                tbl_w_meta.column_names(include_children=False),
-            )
->>>>>>> 0cac2a9d
+            col_order = list(self.schema.keys())
+            if row_index is not None and row_index[0] in self.schema:
+                col_order.remove(row_index[0])
+            if col_order is not None:
+                df = df.select(col_order)
         else:
             raise NotImplementedError(
                 f"Unhandled scan type: {self.typ}"
