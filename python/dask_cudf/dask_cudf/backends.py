--- conflicted
+++ resolved
@@ -95,17 +95,11 @@
 
 
 @_dask_cudf_performance_tracking
-<<<<<<< HEAD
 def _get_non_empty_data(
     s: cudf.core.column.ColumnBase,
 ) -> cudf.core.column.ColumnBase:
     """Return a non-empty column as metadata from a column."""
     if isinstance(s.dtype, cudf.CategoricalDtype):
-=======
-def _get_non_empty_data(s):
-    """Return a non empty column as metadata."""
-    if isinstance(s, cudf.core.column.CategoricalColumn):
->>>>>>> 6b0bff4b
         categories = (
             s.categories if len(s.categories) else [UNKNOWN_CATEGORIES]  # type: ignore[attr-defined]
         )
@@ -132,11 +126,7 @@
         struct_data = [{key: None for key in struct_dtype.fields.keys()}] * 2
         return cudf.core.column.as_column(struct_data, dtype=s.dtype)
     elif is_string_dtype(s.dtype):
-<<<<<<< HEAD
         return cudf.core.column.as_column(pa.array(["cat", "dog"]))
-=======
-        data = cudf.core.column.as_column(pa.array(["cat", "dog"]))
->>>>>>> 6b0bff4b
     elif isinstance(s.dtype, pd.DatetimeTZDtype):
         date_data = cudf.date_range("2001-01-01", periods=2, freq=s.time_unit)  # type: ignore[attr-defined]
         return date_data.tz_localize(str(s.dtype.tz))._column
