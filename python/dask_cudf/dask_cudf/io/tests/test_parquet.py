# Copyright (c) 2019-2024, NVIDIA CORPORATION.

import glob
import math
import os

import numpy as np
import pandas as pd
import pytest

import dask
from dask import dataframe as dd
from dask.utils import natural_sort_key

import cudf

import dask_cudf
from dask_cudf.tests.utils import skip_dask_expr, xfail_dask_expr

# Check if create_metadata_file is supported by
# the current dask.dataframe version
need_create_meta = pytest.mark.skipif(
    dask_cudf.io.parquet.create_metadata_file is None,
    reason="Need create_metadata_file support in dask.dataframe.",
)

nrows = 40
npartitions = 15
df = pd.DataFrame(
    {
        "x": [i * 7 % 5 for i in range(nrows)],  # Not sorted
        "y": [i * 2.5 for i in range(nrows)],
    },
    index=pd.Index(range(nrows), name="index"),
)  # Sorted
ddf = dd.from_pandas(df, npartitions=npartitions)


def test_roundtrip_backend_dispatch(tmpdir):
    # Test ddf.read_parquet cudf-backend dispatch
    tmpdir = str(tmpdir)
    ddf.to_parquet(tmpdir, engine="pyarrow")
    with dask.config.set({"dataframe.backend": "cudf"}):
        ddf2 = dd.read_parquet(tmpdir, index=False)
    assert isinstance(ddf2, dask_cudf.DataFrame)
    dd.assert_eq(ddf.reset_index(drop=False), ddf2)


@pytest.mark.parametrize("write_metadata_file", [True, False])
@pytest.mark.parametrize("divisions", [True, False])
def test_roundtrip_from_dask(tmpdir, divisions, write_metadata_file):
    tmpdir = str(tmpdir)
    ddf.to_parquet(
        tmpdir, write_metadata_file=write_metadata_file, engine="pyarrow"
    )
    files = sorted(
        (os.path.join(tmpdir, f) for f in os.listdir(tmpdir)),
        key=natural_sort_key,
    )

    # Read list of parquet files
    ddf2 = dask_cudf.read_parquet(files, calculate_divisions=divisions)
    dd.assert_eq(ddf, ddf2, check_divisions=divisions)

    # Specify columns=['x']
    ddf2 = dask_cudf.read_parquet(
        files, columns=["x"], calculate_divisions=divisions
    )
    dd.assert_eq(ddf[["x"]], ddf2, check_divisions=divisions)

    # Specify columns='y'
    ddf2 = dask_cudf.read_parquet(
        files, columns="y", calculate_divisions=divisions
    )
    dd.assert_eq(ddf["y"], ddf2, check_divisions=divisions)

    # Now include metadata
    ddf2 = dask_cudf.read_parquet(tmpdir, calculate_divisions=divisions)
    dd.assert_eq(ddf, ddf2, check_divisions=divisions)

    # Specify columns=['x'] (with metadata)
    ddf2 = dask_cudf.read_parquet(
        tmpdir, columns=["x"], calculate_divisions=divisions
    )
    dd.assert_eq(ddf[["x"]], ddf2, check_divisions=divisions)

    # Specify columns='y' (with metadata)
    ddf2 = dask_cudf.read_parquet(
        tmpdir, columns="y", calculate_divisions=divisions
    )
    dd.assert_eq(ddf["y"], ddf2, check_divisions=divisions)


def test_roundtrip_from_dask_index_false(tmpdir):
    tmpdir = str(tmpdir)
    ddf.to_parquet(tmpdir, engine="pyarrow")

    ddf2 = dask_cudf.read_parquet(tmpdir, index=False)
    dd.assert_eq(ddf.reset_index(drop=False), ddf2)


def test_roundtrip_from_dask_none_index_false(tmpdir):
    tmpdir = str(tmpdir)
    path = os.path.join(tmpdir, "test.parquet")

    df2 = ddf.reset_index(drop=True).compute()
    df2.to_parquet(path, engine="pyarrow")

    ddf3 = dask_cudf.read_parquet(path, index=False)
    dd.assert_eq(df2, ddf3)


@pytest.mark.parametrize("write_meta", [True, False])
def test_roundtrip_from_dask_cudf(tmpdir, write_meta):
    tmpdir = str(tmpdir)
    gddf = ddf.to_backend("cudf")
    gddf.to_parquet(tmpdir, write_metadata_file=write_meta)

    gddf2 = dask_cudf.read_parquet(tmpdir, calculate_divisions=True)
    dd.assert_eq(gddf, gddf2)


def test_roundtrip_none_rangeindex(tmpdir):
    fn = str(tmpdir.join("test.parquet"))
    gdf = cudf.DataFrame(
        {"id": [0, 1, 2, 3], "val": [None, None, 0, 1]},
        index=pd.RangeIndex(start=5, stop=9),
    )
    dask_cudf.from_cudf(gdf, npartitions=2).to_parquet(fn)
    ddf2 = dask_cudf.read_parquet(fn)
    dd.assert_eq(gdf, ddf2, check_index=True)


def test_roundtrip_from_pandas(tmpdir):
    fn = str(tmpdir.join("test.parquet"))

    # First without specifying an index
    dfp = df.copy()
    dfp.to_parquet(fn, engine="pyarrow", index=False)
    dfp = dfp.reset_index(drop=True)
    ddf2 = dask_cudf.read_parquet(fn)
    dd.assert_eq(dfp, ddf2, check_index=True)

    # Now, specifying an index
    dfp = df.copy()
    dfp.to_parquet(fn, engine="pyarrow", index=True)
    ddf2 = dask_cudf.read_parquet(fn, index=["index"])
    dd.assert_eq(dfp, ddf2, check_index=True)


def test_strings(tmpdir):
    fn = str(tmpdir)
    dfp = pd.DataFrame(
        {"a": ["aa", "bbb", "cccc"], "b": ["hello", "dog", "man"]}
    )
    dfp.set_index("a", inplace=True, drop=True)
    ddf2 = dd.from_pandas(dfp, npartitions=2)
    ddf2.to_parquet(fn, engine="pyarrow")
    read_df = dask_cudf.read_parquet(fn, index=["a"])
    dd.assert_eq(ddf2, read_df.compute().to_pandas())


def test_dask_timeseries_from_pandas(tmpdir):
    fn = str(tmpdir.join("test.parquet"))
    ddf2 = dask.datasets.timeseries(freq="D")
    pdf = ddf2.compute()
    pdf.to_parquet(fn, engine="pyarrow")
    read_df = dask_cudf.read_parquet(fn)
    dd.assert_eq(ddf2, read_df.compute())


@pytest.mark.parametrize("index", [False, None])
@pytest.mark.parametrize("divisions", [False, True])
def test_dask_timeseries_from_dask(tmpdir, index, divisions):
    fn = str(tmpdir)
    ddf2 = dask.datasets.timeseries(freq="D")
    ddf2.to_parquet(fn, engine="pyarrow", write_index=index)
    read_df = dask_cudf.read_parquet(
        fn, index=index, calculate_divisions=divisions
    )
    dd.assert_eq(
        ddf2, read_df, check_divisions=(divisions and index), check_index=index
    )


@pytest.mark.parametrize("index", [False, None])
@pytest.mark.parametrize("divisions", [False, True])
def test_dask_timeseries_from_daskcudf(tmpdir, index, divisions):
    fn = str(tmpdir)
    ddf2 = dask_cudf.from_cudf(
        cudf.datasets.timeseries(freq="D"), npartitions=4
    )
    # Use assign in lieu of `ddf2.name = ...`
    # See: https://github.com/dask/dask-expr/issues/1010
    ddf2 = ddf2.assign(name=ddf2.name.astype("object"))
    ddf2.to_parquet(fn, write_index=index)
    read_df = dask_cudf.read_parquet(
        fn, index=index, calculate_divisions=divisions
    )
    dd.assert_eq(
        ddf2, read_df, check_divisions=(divisions and index), check_index=index
    )


@pytest.mark.parametrize("index", [False, True])
def test_empty(tmpdir, index):
    fn = str(tmpdir)
    dfp = pd.DataFrame({"a": [11.0, 12.0, 12.0], "b": [4, 5, 6]})[:0]
    if index:
        dfp.set_index("a", inplace=True, drop=True)
    ddf2 = dd.from_pandas(dfp, npartitions=2)

    ddf2.to_parquet(fn, write_index=index, engine="pyarrow")
    read_df = dask_cudf.read_parquet(fn)
    dd.assert_eq(ddf2, read_df.compute())


def test_filters(tmpdir):
    tmp_path = str(tmpdir)
    df = pd.DataFrame({"x": range(10), "y": list("aabbccddee")})
    ddf = dd.from_pandas(df, npartitions=5)
    assert ddf.npartitions == 5

    ddf.to_parquet(tmp_path, engine="pyarrow")

    a = dask_cudf.read_parquet(
        tmp_path, filters=[("x", ">", 4)], split_row_groups=True
    )
    assert a.npartitions == 3
    assert (a.x > 3).all().compute()

    b = dask_cudf.read_parquet(
        tmp_path, filters=[("y", "==", "c")], split_row_groups=True
    )
    assert b.npartitions == 1
    b = b.compute().to_pandas()
    assert (b.y == "c").all()

    c = dask_cudf.read_parquet(
        tmp_path,
        filters=[("y", "==", "c"), ("x", ">", 6)],
        split_row_groups=True,
    )
    assert c.npartitions <= 1
    assert not len(c)


@pytest.mark.parametrize("numeric", [True, False])
@pytest.mark.parametrize("null", [np.nan, None])
def test_isna_filters(tmpdir, null, numeric):
    tmp_path = str(tmpdir)
    df = pd.DataFrame(
        {
            "x": range(10),
            "y": list("aabbccddee"),
            "i": [0] * 4 + [np.nan] * 2 + [0] * 4,
            "j": [""] * 4 + [None] * 2 + [""] * 4,
        }
    )
    ddf = dd.from_pandas(df, npartitions=5)
    assert ddf.npartitions == 5
    ddf.to_parquet(tmp_path, engine="pyarrow")

    # Test "is"
    col = "i" if numeric else "j"
    filters = [(col, "is", null)]
    out = dask_cudf.read_parquet(
        tmp_path, filters=filters, split_row_groups=True
    )
    assert len(out) == 2
    assert list(out.x.compute().values) == [4, 5]

    # Test "is not"
    filters = [(col, "is not", null)]
    out = dask_cudf.read_parquet(
        tmp_path, filters=filters, split_row_groups=True
    )
    assert len(out) == 8
    assert list(out.x.compute().values) == [0, 1, 2, 3, 6, 7, 8, 9]


def test_filters_at_row_group_level(tmpdir):
    tmp_path = str(tmpdir)
    df = pd.DataFrame({"x": range(10), "y": list("aabbccddee")})
    ddf = dd.from_pandas(df, npartitions=5)
    assert ddf.npartitions == 5

    ddf.to_parquet(tmp_path, engine="pyarrow", row_group_size=10 / 5)

    a = dask_cudf.read_parquet(
        tmp_path, filters=[("x", "==", 1)], split_row_groups=True
    )
    assert a.npartitions == 1
    assert (a.shape[0] == 1).compute()

    # Overwrite=True can be removed for dask-expr>=0.4.1
    # See: https://github.com/dask-contrib/dask-expr/issues/800
    ddf.to_parquet(
        tmp_path, engine="pyarrow", row_group_size=1, overwrite=True
    )

    b = dask_cudf.read_parquet(
        tmp_path, filters=[("x", "==", 1)], split_row_groups=True
    )
    assert b.npartitions == 1
    assert (b.shape[0] == 1).compute()


@pytest.mark.parametrize("metadata", [True, False])
@pytest.mark.parametrize("daskcudf", [True, False])
@pytest.mark.parametrize(
    "parts", [["year", "month", "day"], ["year", "month"], ["year"]]
)
def test_roundtrip_from_dask_partitioned(tmpdir, parts, daskcudf, metadata):
    tmpdir = str(tmpdir)

    df = pd.DataFrame()
    df["year"] = [2018, 2019, 2019, 2019, 2020, 2021]
    df["month"] = [1, 2, 3, 3, 3, 2]
    df["day"] = [1, 1, 1, 2, 2, 1]
    df["data"] = [0, 0, 0, 0, 0, 0]
    df.index.name = "index"
    if daskcudf:
        ddf2 = dask_cudf.from_cudf(cudf.from_pandas(df), npartitions=2)
        ddf2.to_parquet(
            tmpdir, write_metadata_file=metadata, partition_on=parts
        )
    else:
        ddf2 = dd.from_pandas(df, npartitions=2)
        ddf2.to_parquet(
            tmpdir,
            engine="pyarrow",
            write_metadata_file=metadata,
            partition_on=parts,
        )
    df_read = dd.read_parquet(tmpdir, engine="pyarrow")
    gdf_read = dask_cudf.read_parquet(tmpdir)

    # TODO: Avoid column selection after `CudfEngine`
    # can be aligned with dask/dask#6534
    columns = list(df_read.columns)
    assert set(df_read.columns) == set(gdf_read.columns)
    dd.assert_eq(
        df_read.compute(scheduler=dask.get)[columns],
        gdf_read.compute(scheduler=dask.get)[columns],
    )

    assert gdf_read.index.name == "index"

    # Check that we don't have uuid4 file names
    for _, _, files in os.walk(tmpdir):
        for fn in files:
            if not fn.startswith("_"):
                assert "part" in fn

    # Check that we can aggregate files by a partition name
    df_read = dd.read_parquet(
        tmpdir, engine="pyarrow", aggregate_files="year", split_row_groups=2
    )
    gdf_read = dask_cudf.read_parquet(
        tmpdir, aggregate_files="year", split_row_groups=2
    )
    dd.assert_eq(df_read, gdf_read)


@pytest.mark.parametrize("row_groups", [1, 3, 10, 12])
@pytest.mark.parametrize("index", [False, True])
def test_split_row_groups(tmpdir, row_groups, index):
    nparts = 2
    df_size = 100
    row_group_size = 5
    file_row_groups = 10  # Known apriori
    npartitions_expected = math.ceil(file_row_groups / row_groups) * 2

    df = pd.DataFrame(
        {
            "a": np.random.choice(["apple", "banana", "carrot"], size=df_size),
            "b": np.random.random(size=df_size),
            "c": np.random.randint(1, 5, size=df_size),
            "index": np.arange(0, df_size),
        }
    )
    if index:
        df = df.set_index("index")

    ddf1 = dd.from_pandas(df, npartitions=nparts)
    ddf1.to_parquet(
        str(tmpdir),
        engine="pyarrow",
        row_group_size=row_group_size,
        write_metadata_file=True,
    )

    ddf2 = dask_cudf.read_parquet(
        str(tmpdir),
        split_row_groups=row_groups,
    )

    dd.assert_eq(ddf1, ddf2, check_divisions=False)

    assert ddf2.npartitions == npartitions_expected


@need_create_meta
@pytest.mark.parametrize("partition_on", [None, "a"])
def test_create_metadata_file(tmpdir, partition_on):
    tmpdir = str(tmpdir)

    # Write ddf without a _metadata file
    df1 = cudf.DataFrame({"b": range(100), "a": ["A", "B", "C", "D"] * 25})
    df1.index.name = "myindex"
    ddf1 = dask_cudf.from_cudf(df1, npartitions=10)
    ddf1.to_parquet(
        tmpdir,
        write_metadata_file=False,
        partition_on=partition_on,
    )

    # Add global _metadata file
    if partition_on:
        fns = glob.glob(os.path.join(tmpdir, partition_on + "=*/*.parquet"))
    else:
        fns = glob.glob(os.path.join(tmpdir, "*.parquet"))
    dask_cudf.io.parquet.create_metadata_file(
        fns,
        split_every=3,  # Force tree reduction
    )

    # Check that we can now read the ddf
    # with the _metadata file present
    ddf2 = dask_cudf.read_parquet(
        tmpdir,
        split_row_groups=False,
        index="myindex",
        calculate_divisions=True,
    )
    if partition_on:
        ddf1 = df1.sort_values("b")
        ddf2 = ddf2.compute().sort_values("b")
        ddf2.a = ddf2.a.astype("object")
    dd.assert_eq(ddf1, ddf2)


@xfail_dask_expr("Newer dask version needed", lt_version="2024.5.0")
@need_create_meta
def test_create_metadata_file_inconsistent_schema(tmpdir):
    # NOTE: This test demonstrates that the CudfEngine
    # can be used to generate a global `_metadata` file
    # even if there are inconsistent schemas in the dataset.

    # Write file 0
    df0 = pd.DataFrame({"a": [None] * 10, "b": range(10)})
    p0 = os.path.join(tmpdir, "part.0.parquet")
    df0.to_parquet(p0, engine="pyarrow")

    # Write file 1
    b = list(range(10))
    b[1] = None
    df1 = pd.DataFrame({"a": range(10), "b": b})
    p1 = os.path.join(tmpdir, "part.1.parquet")
    df1.to_parquet(p1, engine="pyarrow")

    # New pyarrow-dataset base can handle an inconsistent
    # schema (even without a _metadata file), but computing
    # and dtype validation may fail
    ddf1 = dask_cudf.read_parquet(str(tmpdir), calculate_divisions=True)

    # Add global metadata file.
    # Dask-CuDF can do this without requiring schema
    # consistency.
    dask_cudf.io.parquet.create_metadata_file([p0, p1])

    # Check that we can still read the ddf
    # with the _metadata file present
    ddf2 = dask_cudf.read_parquet(str(tmpdir), calculate_divisions=True)

    # Check that the result is the same with and
    # without the _metadata file.  Note that we must
    # call `compute` on `ddf1`, because the dtype of
    # the inconsistent column ("a") may be "object"
    # before computing, and "int" after
    dd.assert_eq(ddf1.compute(), ddf2)
    dd.assert_eq(ddf1.compute(), ddf2.compute())


@pytest.mark.parametrize(
    "data",
    [
        ["dog", "cat", "fish"],
        [[0], [1, 2], [3]],
        [None, [1, 2], [3]],
        [{"f1": 1}, {"f1": 0, "f2": "dog"}, {"f2": "cat"}],
        [None, {"f1": 0, "f2": "dog"}, {"f2": "cat"}],
    ],
)
def test_cudf_dtypes_from_pandas(tmpdir, data):
    # Simple test that we can read in list and struct types
    fn = str(tmpdir.join("test.parquet"))
    dfp = pd.DataFrame({"data": data})
    dfp.to_parquet(fn, engine="pyarrow", index=True)
    # Use `split_row_groups=True` to avoid "fast path" where
    # schema is not is passed through in older Dask versions
    ddf2 = dask_cudf.read_parquet(fn, split_row_groups=True)
    dd.assert_eq(cudf.from_pandas(dfp), ddf2)


def test_cudf_list_struct_write(tmpdir):
    df = cudf.DataFrame(
        {
            "a": [1, 2, 3],
            "b": [[[1, 2]], [[2, 3]], None],
            "c": [[[["a", "z"]]], [[["b", "d", "e"]]], None],
        }
    )
    df["d"] = df.to_struct()

    ddf = dask_cudf.from_cudf(df, 3)
    temp_file = str(tmpdir.join("list_struct.parquet"))

    ddf.to_parquet(temp_file)
    new_ddf = dask_cudf.read_parquet(temp_file)
    dd.assert_eq(df, new_ddf)


@skip_dask_expr("Not necessary in dask-expr")
def test_check_file_size(tmpdir):
    # Test simple file-size check to help warn users
    # of upstream change to `split_row_groups` default
    fn = str(tmpdir.join("test.parquet"))
    cudf.DataFrame({"a": np.arange(1000)}).to_parquet(fn)
    with pytest.warns(match="large parquet file"):
        # Need to use `dask_cudf.io` path
        # TODO: Remove outdated `check_file_size` functionality
        dask_cudf.io.read_parquet(fn, check_file_size=1).compute()


@xfail_dask_expr("HivePartitioning cannot be hashed", lt_version="2024.3.0")
def test_null_partition(tmpdir):
    import pyarrow as pa
    from pyarrow.dataset import HivePartitioning

    ids = pd.Series([0, 1, None], dtype="Int64")
    df = pd.DataFrame({"id": ids, "x": [1, 2, 3]})
    ddf = dd.from_pandas(df, npartitions=1).to_backend("cudf")
    ddf.to_parquet(str(tmpdir), partition_on="id")
    fns = glob.glob(os.path.join(tmpdir, "id" + "=*/*.parquet"))
    assert len(fns) == 3

    partitioning = HivePartitioning(pa.schema([("id", pa.int64())]))
    ddf_read = dask_cudf.read_parquet(
        str(tmpdir),
        dataset={"partitioning": partitioning},
    )
    dd.assert_eq(
        ddf[["x", "id"]],
        ddf_read[["x", "id"]],
        check_divisions=False,
    )


def test_nullable_schema_mismatch(tmpdir):
    # See: https://github.com/rapidsai/cudf/issues/12702
    path0 = str(tmpdir.join("test.0.parquet"))
    path1 = str(tmpdir.join("test.1.parquet"))
    cudf.DataFrame.from_dict({"a": [1, 2, 3]}).to_parquet(path0)
    cudf.DataFrame.from_dict({"a": [4, 5, None]}).to_parquet(path1)
    ddf = dask_cudf.read_parquet(
        [path0, path1], split_row_groups=2, aggregate_files=True
    )
    expect = pd.read_parquet([path0, path1])
    dd.assert_eq(ddf, expect, check_index=False)


def test_parquet_read_filter_and_project(tmpdir):
    # Filter on columns that are not included
    # in the current column projection

    # Write parquet data
    path = str(tmpdir.join("test.parquet"))
    df = cudf.DataFrame(
        {
            "a": [1, 2, 3, 4, 5] * 10,
            "b": [0, 1, 2, 3, 4] * 10,
            "c": range(50),
            "d": [6, 7] * 25,
            "e": [8, 9] * 25,
        }
    )
    df.to_parquet(path)

    # Read back with filter and projection
    columns = ["b"]
    filters = [[("a", "==", 5), ("c", ">", 20)]]
    got = dask_cudf.read_parquet(path, columns=columns, filters=filters)

    # Check result
    expected = df[(df.a == 5) & (df.c > 20)][columns].reset_index(drop=True)
    dd.assert_eq(got, expected)


<<<<<<< HEAD
def test_unsupported_timezone(tmpdir):
    # Write parquet file with "unsupported" utc info
=======
def test_timezone_column(tmpdir):
>>>>>>> e3ba131b
    path = str(tmpdir.join("test.parquet"))
    pdf = pd.DataFrame(
        {
            "time": pd.to_datetime(
                ["1996-01-02", "1996-12-01"],
                utc=True,
            ),
            "x": [1, 2],
        }
    )
    pdf.to_parquet(path)
<<<<<<< HEAD
    # NOTE: We CANNOT do `cudf.DataFrame.from_pandas(pdf)`,
    # or we will get:
    #   "cuDF does not yet support timezone-aware datetimes"
    # However, we can read a timezone-aware datetime from a
    # Parquet file with cudf, so we should also be able to
    # read the same file with dask_cudf.

    # Check that we can read the file
    got = dask_cudf.read_parquet(path)
    expect = cudf.read_parquet(path)
    dd.assert_eq(got, expect)
=======
    got = dask_cudf.read_parquet(path)
    # cudf.read_parquet does not support reading timezone aware types yet
    assert got["time"].dtype == pd.DatetimeTZDtype("ns", "UTC")
    got["time"] = got["time"].astype("datetime64[ns]")
    expected = cudf.read_parquet(path)
    dd.assert_eq(got, expected)
>>>>>>> e3ba131b
<|MERGE_RESOLUTION|>--- conflicted
+++ resolved
@@ -598,12 +598,7 @@
     dd.assert_eq(got, expected)
 
 
-<<<<<<< HEAD
-def test_unsupported_timezone(tmpdir):
-    # Write parquet file with "unsupported" utc info
-=======
 def test_timezone_column(tmpdir):
->>>>>>> e3ba131b
     path = str(tmpdir.join("test.parquet"))
     pdf = pd.DataFrame(
         {
@@ -615,23 +610,8 @@
         }
     )
     pdf.to_parquet(path)
-<<<<<<< HEAD
-    # NOTE: We CANNOT do `cudf.DataFrame.from_pandas(pdf)`,
-    # or we will get:
-    #   "cuDF does not yet support timezone-aware datetimes"
-    # However, we can read a timezone-aware datetime from a
-    # Parquet file with cudf, so we should also be able to
-    # read the same file with dask_cudf.
-
-    # Check that we can read the file
+
+    # Check that `cudf` and `dask_cudf` results match
     got = dask_cudf.read_parquet(path)
     expect = cudf.read_parquet(path)
-    dd.assert_eq(got, expect)
-=======
-    got = dask_cudf.read_parquet(path)
-    # cudf.read_parquet does not support reading timezone aware types yet
-    assert got["time"].dtype == pd.DatetimeTZDtype("ns", "UTC")
-    got["time"] = got["time"].astype("datetime64[ns]")
-    expected = cudf.read_parquet(path)
-    dd.assert_eq(got, expected)
->>>>>>> e3ba131b
+    dd.assert_eq(got, expect)