# =============================================================================
# Copyright (c) 2024, NVIDIA CORPORATION.
#
# Licensed under the Apache License, Version 2.0 (the "License"); you may not use this file except
# in compliance with the License. You may obtain a copy of the License at
#
# http://www.apache.org/licenses/LICENSE-2.0
#
# Unless required by applicable law or agreed to in writing, software distributed under the License
# is distributed on an "AS IS" BASIS, WITHOUT WARRANTIES OR CONDITIONS OF ANY KIND, either express
# or implied. See the License for the specific language governing permissions and limitations under
# the License.
# =============================================================================

set(cython_sources
<<<<<<< HEAD
=======
    attributes.pyx
>>>>>>> afe9f929
    capitalize.pyx
    case.pyx
    char_types.pyx
    contains.pyx
    extract.pyx
    find.pyx
<<<<<<< HEAD
    find_multiple.pyx
=======
>>>>>>> afe9f929
    findall.pyx
    regex_flags.pyx
    regex_program.pyx
    repeat.pyx
    replace.pyx
    side_type.pyx
    slice.pyx
    strip.pyx
)

set(linked_libraries cudf::cudf)
rapids_cython_create_modules(
  CXX
  SOURCE_FILES "${cython_sources}"
  LINKED_LIBRARIES "${linked_libraries}" MODULE_PREFIX pylibcudf_strings_ ASSOCIATED_TARGETS cudf
)

add_subdirectory(convert)<|MERGE_RESOLUTION|>--- conflicted
+++ resolved
@@ -13,20 +13,14 @@
 # =============================================================================
 
 set(cython_sources
-<<<<<<< HEAD
-=======
     attributes.pyx
->>>>>>> afe9f929
     capitalize.pyx
     case.pyx
     char_types.pyx
     contains.pyx
     extract.pyx
     find.pyx
-<<<<<<< HEAD
     find_multiple.pyx
-=======
->>>>>>> afe9f929
     findall.pyx
     regex_flags.pyx
     regex_program.pyx
