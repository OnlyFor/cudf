--- conflicted
+++ resolved
@@ -12,14 +12,9 @@
 # the License.
 # =============================================================================
 
-<<<<<<< HEAD
-set(cython_sources capitalize.pyx case.pyx char_types.pyx contains.pyx find.pyx findall.pyx
-                   regex_flags.pyx regex_program.pyx replace.pyx slice.pyx
-=======
 set(cython_sources
-    capitalize.pyx case.pyx char_types.pyx contains.pyx extract.pyx find.pyx regex_flags.pyx
-    regex_program.pyx repeat.pyx replace.pyx side_type.pyx slice.pyx strip.pyx
->>>>>>> 8b12cf4e
+    capitalize.pyx case.pyx char_types.pyx contains.pyx extract.pyx find.pyx findall.pyx
+    regex_flags.pyx regex_program.pyx repeat.pyx replace.pyx side_type.pyx slice.pyx strip.pyx
 )
 
 set(linked_libraries cudf::cudf)
