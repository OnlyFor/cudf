--- conflicted
+++ resolved
@@ -12,13 +12,9 @@
 # the License.
 # =============================================================================
 
-<<<<<<< HEAD
-set(cython_sources convert_durations.pyx convert_datetime.pyx convert_integers.pyx)
-=======
 set(cython_sources convert_booleans.pyx convert_datetime.pyx convert_durations.pyx
-                   convert_fixed_point.pyx
+                   convert_fixed_point.pyx convert_integers.pyx
 )
->>>>>>> 119aa9d9
 
 set(linked_libraries cudf::cudf)
 rapids_cython_create_modules(
