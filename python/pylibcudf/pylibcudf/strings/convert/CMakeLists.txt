# =============================================================================
# Copyright (c) 2024, NVIDIA CORPORATION.
#
# Licensed under the Apache License, Version 2.0 (the "License"); you may not use this file except
# in compliance with the License. You may obtain a copy of the License at
#
# http://www.apache.org/licenses/LICENSE-2.0
#
# Unless required by applicable law or agreed to in writing, software distributed under the License
# is distributed on an "AS IS" BASIS, WITHOUT WARRANTIES OR CONDITIONS OF ANY KIND, either express
# or implied. See the License for the specific language governing permissions and limitations under
# the License.
# =============================================================================

set(cython_sources convert_booleans.pyx convert_datetime.pyx convert_durations.pyx
<<<<<<< HEAD
                   convert_fixed_point.pyx convert_ipv4.pyx convert_lists.pyx convert_urls.pyx
=======
                   convert_fixed_point.pyx convert_floats.pyx convert_ipv4.pyx convert_urls.pyx
>>>>>>> 3791c8a9
)

set(linked_libraries cudf::cudf)
rapids_cython_create_modules(
  CXX
  SOURCE_FILES "${cython_sources}"
  LINKED_LIBRARIES "${linked_libraries}" MODULE_PREFIX pylibcudf_strings_ ASSOCIATED_TARGETS cudf
)<|MERGE_RESOLUTION|>--- conflicted
+++ resolved
@@ -12,12 +12,9 @@
 # the License.
 # =============================================================================
 
-set(cython_sources convert_booleans.pyx convert_datetime.pyx convert_durations.pyx
-<<<<<<< HEAD
-                   convert_fixed_point.pyx convert_ipv4.pyx convert_lists.pyx convert_urls.pyx
-=======
-                   convert_fixed_point.pyx convert_floats.pyx convert_ipv4.pyx convert_urls.pyx
->>>>>>> 3791c8a9
+set(cython_sources
+    convert_booleans.pyx convert_datetime.pyx convert_durations.pyx convert_fixed_point.pyx
+    convert_floats.pyx convert_ipv4.pyx convert_lists.pyx convert_urls.pyx
 )
 
 set(linked_libraries cudf::cudf)
