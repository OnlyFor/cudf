--- conflicted
+++ resolved
@@ -1,18 +1,11 @@
 # Copyright (c) 2024, NVIDIA CORPORATION.
 
-<<<<<<< HEAD
 from . import edit_distance, generate_ngrams, jaccard, minhash, ngrams_tokenize
-=======
-from . import edit_distance, generate_ngrams, jaccard, minhash
->>>>>>> 4dbb8a35
 
 __all__ = [
     "edit_distance",
     "generate_ngrams",
     "jaccard",
     "minhash",
-<<<<<<< HEAD
-    "ngrams_tokenize"
-=======
->>>>>>> 4dbb8a35
+    "ngrams_tokenize",
 ]