# =============================================================================
# Copyright (c) 2024, NVIDIA CORPORATION.
#
# Licensed under the Apache License, Version 2.0 (the "License"); you may not use this file except
# in compliance with the License. You may obtain a copy of the License at
#
# http://www.apache.org/licenses/LICENSE-2.0
#
# Unless required by applicable law or agreed to in writing, software distributed under the License
# is distributed on an "AS IS" BASIS, WITHOUT WARRANTIES OR CONDITIONS OF ANY KIND, either express
# or implied. See the License for the specific language governing permissions and limitations under
# the License.
# =============================================================================

<<<<<<< HEAD
set(cython_sources edit_distance.pyx generate_ngrams.pyx jaccard.pyx minhash.pyx ngrams_tokenize.pyx)
=======
set(cython_sources edit_distance.pyx generate_ngrams.pyx jaccard.pyx minhash.pyx)
>>>>>>> 4dbb8a35

set(linked_libraries cudf::cudf)
rapids_cython_create_modules(
  CXX
  SOURCE_FILES "${cython_sources}"
  LINKED_LIBRARIES "${linked_libraries}" MODULE_PREFIX pylibcudf_nvtext_ ASSOCIATED_TARGETS cudf
)<|MERGE_RESOLUTION|>--- conflicted
+++ resolved
@@ -12,11 +12,9 @@
 # the License.
 # =============================================================================
 
-<<<<<<< HEAD
-set(cython_sources edit_distance.pyx generate_ngrams.pyx jaccard.pyx minhash.pyx ngrams_tokenize.pyx)
-=======
-set(cython_sources edit_distance.pyx generate_ngrams.pyx jaccard.pyx minhash.pyx)
->>>>>>> 4dbb8a35
+set(cython_sources edit_distance.pyx generate_ngrams.pyx jaccard.pyx minhash.pyx
+                   ngrams_tokenize.pyx
+)
 
 set(linked_libraries cudf::cudf)
 rapids_cython_create_modules(
