--- conflicted
+++ resolved
@@ -24,58 +24,6 @@
   LANGUAGES CXX CUDA
 )
 
-<<<<<<< HEAD
-option(FIND_CUDF_CPP "Search for existing CUDF C++ installations before defaulting to local files"
-       OFF
-)
-# Find Python early so that later commands can use it
-find_package(Python 3.9 REQUIRED COMPONENTS Interpreter)
-
-# If the user requested it we attempt to find CUDF.
-if(FIND_CUDF_CPP)
-  include(rapids-cpm)
-  include(rapids-export)
-  include(rapids-find)
-  rapids_cpm_init()
-
-  find_package(cudf "${RAPIDS_VERSION}" REQUIRED)
-
-  # an installed version of libcudf doesn't provide the dlpack headers so we need to download dlpack
-  # for the interop.pyx
-  include(../../cpp/cmake/thirdparty/get_dlpack.cmake)
-else()
-  set(cudf_FOUND OFF)
-endif()
-
-include(rapids-cython-core)
-
-if(NOT cudf_FOUND)
-  set(BUILD_TESTS OFF)
-  set(BUILD_BENCHMARKS OFF)
-  set(CUDF_BUILD_TESTUTIL OFF)
-  set(CUDF_BUILD_STREAMS_TEST_UTIL OFF)
-  set(CUDA_STATIC_RUNTIME ON)
-
-  add_subdirectory(../../cpp cudf-cpp EXCLUDE_FROM_ALL)
-
-  # libcudf targets are excluded by default above via EXCLUDE_FROM_ALL to remove extraneous
-  # components like headers from libcudacxx, but we do need the libraries. However, we want to
-  # control where they are installed to. Since there are multiple subpackages of pylibcudf that
-  # require access to libcudf, we place the library and all its dependent artifacts in the cudf
-  # directory as a single source of truth and modify the other rpaths appropriately.
-  set(cython_lib_dir pylibcudf)
-  include(cmake/Modules/WheelHelpers.cmake)
-  # TODO: This install is currently overzealous. We should only install the libraries that are
-  # downloaded by CPM during the build, not libraries that were found on the system.  However, in
-  # practice right this would only be a problem is if libcudf was not found but some of the
-  # dependencies were, and we have no real use cases where that happens.
-  install_aliased_imported_targets(
-    TARGETS cudf nvcomp::nvcomp nvcomp::nvcomp_gdeflate nvcomp::nvcomp_bitcomp DESTINATION
-    ${cython_lib_dir}
-  )
-endif()
-
-=======
 find_package(cudf "${RAPIDS_VERSION}" REQUIRED)
 
 # an installed version of libcudf doesn't provide the dlpack headers so we need to download dlpack
@@ -86,7 +34,6 @@
 
 include(rapids-cython-core)
 
->>>>>>> 8d6b2616
 rapids_cython_init()
 
 add_subdirectory(pylibcudf)
