--- conflicted
+++ resolved
@@ -60,11 +60,8 @@
 - PR #3701 Fix hash_partition hashing all columns instead of columns_to_hash
 - PR #3694 Allow for null columns parameter in csv_writer`
 - PR #3704 Changed the default delimiter to `whitespace` for nvtext methods.
-<<<<<<< HEAD
+- PR #3709 Fix inner_join incorrect result issue
 - PR #3672 Fix to_host issue with column_view having offset
-=======
-- PR #3709 Fix inner_join incorrect result issue
->>>>>>> 9f60bab3
 
 
 # cuDF 0.11.0 (11 Dec 2019)
