--- conflicted
+++ resolved
@@ -11,11 +11,8 @@
 - PR #2578 Update legacy_groupby to use libcudf group_by_without_aggregation
 - PR #2581 Removed `managed` allocator from hash map classes.
 - PR #2571 Remove unnecessary managed memory from gdf_column_concat
-<<<<<<< HEAD
+- PR #2588 Update Series.append documentation
 - PR #2642 Improve null printing and testing
-=======
-- PR #2588 Update Series.append documentation
->>>>>>> 4b5ad150
 
 ## Bug Fixes
 
