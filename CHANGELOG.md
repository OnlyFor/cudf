# cuDF 0.14.0 (Date TBD)

## New Features


## Improvements

- PR #4531 Add doc note on conda channel_priority
- PR #4479 Adding cuda 10.2 support via conda environment file addition
- PR #4486 Remove explicit template parameter from detail::scatter.
- PR #4471 Consolidate partitioning functionality into a single header.
- PR #4498 Adds in support for chunked writers to java
- PR #4073 Enable contiguous split java test
- PR #4527 Add JNI and java bindings for matches_re
- PR #4599 Add Java and JNI bindings for string replace

## Bug Fixes

- PR #4386 Update Java package to 0.14
- PR #4402 Fix cudf::strings::join_strings logic with all-null strings and null narep
- PR #4570 Fixing loc ordering issue in dataframe
<<<<<<< HEAD
- PR #4609 Fix to handle `Series.factorize` when index is set

=======
- PR #4613 Fix issue related to downcasting in `.loc`
- PR #4615 Fix potential OOB write in ORC writer compression stage
- PR #4617 Fix memory leak in aggregation object destructor
>>>>>>> 1f5b65c0

# cuDF 0.13.0 (Date TBD)

## New Features

- PR #4360 Added Java bindings for bitwise shift operators
- PR #3577 Add initial dictionary support to column classes
- PR #3777 Add support for dictionary column in gather
- PR #3693 add string support, skipna to scan operation
- PR #3662 Define and implement `shift`.
- PR #3861 Added Series.sum feature for String
- PR #4069 Added cast of numeric columns from/to String
- PR #3681 Add cudf::experimental::boolean_mask_scatter
- PR #4040 Add support for n-way merge of sorted tables
- PR #4053 Multi-column quantiles.
- PR #4100 Add set_keys function for dictionary columns
- PR #3894 Add remove_keys functions for dictionary columns
- PR #4107 Add groupby nunique aggregation
- PR #4235 Port nvtx.pyx to use non-legacy libcudf APIs
- PR #4153 Support Dask serialization protocol on cuDF objects
- PR #4127 Add python API for n-way sorted merge (merge_sorted)
- PR #4164 Add Buffer "constructor-kwargs" header
- PR #4172 Add groupby nth aggregation
- PR #4159 Add COUNT aggregation that includes null values
- PR #4190 Add libcudf++ transpose Cython implementation
- PR #4063 Define and implement string capitalize and title API
- PR #4217 Add libcudf++ quantiles Cython implementation
- PR #4216 Add cudf.Scalar Python type
- PR #3782 Add `fixed_point` class to support DecimalType
- PR #4272 Add stable sorted order
- PR #4129 Add libcudf++ interleave_columns and tile Cython implementation
- PR #4262 Port unaryops.pyx to use libcudf++ APIs
- PR #4276 Port avro.pyx to libcudf++
- PR #4259 Ability to create Java host buffers from memory-mapped files
- PR #4240 Add groupby::groups()
- PR #4304 Add new NVTX infrastructure and add ranges to all top-level compute APIs.
- PR #4319 Add repartition_by_hash API to dask_cudf
- PR #4315 ShiftLeft, ShiftRight, ShiftRightUnsigned binops
- PR #4321 Expose Python Semi and Anti Joins
- PR #4291 Add Java callback support for RMM events
- PR #4298 Port orc.pyx to libcudf++
- PR #4344 Port concat.pyx to libcudf++
- PR #4329 Add support for dictionary columns in scatter
- PR #4352 Add factory function make_column_from_scalar
- PR #4381 Add Java support for copying buffers with asynchronous streams
- PR #4288 Add libcudf++ shift Cython implementation
- PR #4338 Add cudf::sequence() for generating an incrementing list of numeric values
- PR #4456 Add argmin/max and string min/max to sort groupby
- PR #4564 Added Java bindings for clamp operator.

## Improvements

- PR #4140 Add cudf series examples and corr() method for dataframe in dataframe.py
- PR #4187 exposed getNativeView method in Java bindings
- PR #3525 build.sh option to disable nvtx
- PR #3748 Optimize hash_partition using shared memory
- PR #3808 Optimize hash_partition using shared memory and cub block scan
- PR #3698 Add count_(un)set_bits functions taking multiple ranges and updated slice to compute null counts at once.
- PR #3909 Move java backend to libcudf++
- PR #3971 Adding `as_table` to convert Column to Table in python
- PR #3910 Adding sinh, cosh, tanh, asinh, acosh, atanh cube root and rint unary support.
- PR #3972 Add Java bindings for left_semi_join and left_anti_join
- PR #3975 Simplify and generalize data handling in `Buffer`
- PR #3985 Update RMM include files and remove extraneously included header files.
- PR #3601 Port UDF functionality for rolling windows to libcudf++
- PR #3911 Adding null boolean handling for copy_if_else
- PR #4003 Drop old `to_device` utility wrapper function
- PR #4002 Adding to_frame and fix for categorical column issue
- PR #4009 build script update to enable cudf build without installing
- PR #3897 Port cuIO JSON reader to cudf::column types
- PR #4008 Eliminate extra copy in column constructor
- PR #4013 Add cython definition for io readers cudf/io/io_types.hpp
- PR #4028 Port json.pyx to use new libcudf APIs
- PR #4014 ORC/Parquet: add count parameter to stripe/rowgroup-based reader API
- PR #3880 Add aggregation infrastructure support for cudf::reduce
- PR #4059 Add aggregation infrastructure support for cudf::scan 
- PR #4021 Change quantiles signature for clarity.
- PR #4057 Handle offsets in cython Column class
- PR #4045 Reorganize `libxx` directory
- PR #4029 Port stream_compaction.pyx to use libcudf++ APIs
- PR #4031 Docs build scripts and instructions update
- PR #4062 Improve how java classifiers are produced
- PR #4038 JNI and Java support for is_nan and is_not_nan
- PR #3786 Adding string support to rolling_windows
- PR #4067 Removed unused `CATEGORY` type ID.
- PR #3891 Port NVStrings (r)split_record to contiguous_(r)split_record
- PR #4070 Port NVText normalize_spaces to use libcudf strings column
- PR #4072 Allow round_robin_partition to single partition
- PR #4064 Add cudaGetDeviceCount to JNI layer
- PR #4075 Port nvtext ngrams-tokenize to libcudf++
- PR #4087 Add support for writing large Parquet files in a chunked manner.
- PR #3716 Update cudf.to_parquet to use new GPU accelerated Parquet writer
- PR #4083 Use two partitions in test_groupby_multiindex_reset_index
- PR #4071 Add Java bindings for round robin partition
- PR #4079 Simply use `mask.size` to create the array view
- PR #4092 Keep mask on GPU for bit unpacking
- PR #4081 Copy from `Buffer`'s pointer directly to host
- PR #4105 Change threshold of using optimized hash partition code
- PR #4101 Redux serialize `Buffer` directly with `__cuda_array_interface__`
- PR #4098 Remove legacy calls from libcudf strings column code
- PR #4044 Port join.pyx to use libcudf++ APIs
- PR #4111 Use `Buffer`'s to serialize `StringColumn`
- PR #4567 Optimize `__reduce__` in `StringColumn`
- PR #4590 Register a few more types for Dask serialization
- PR #4113 Get `len` of `StringColumn`s without `nvstrings`
- PR #4147 Remove workaround for UNKNOWN_NULL_COUNT in contiguous_split.
- PR #4130 Renames in-place `cudf::experimental::fill` to `cudf::experimental::fill_in_place`
- PR #4136 Add `Index.names` property
- PR #4139 Port rolling.pyx to new libcudf APIs
- PR #4143 Renames in-place `cudf::experimental::copy_range` to `cudf::experimental::copy_range_in_place`
- PR #4144 Release GIL when calling libcudf++ functions
- PR #4082 Rework MultiColumns in cuDF
- PR #4149 Use "type-serialized" for pickled types like Dask
- PR #4174 Port hash groupby to libcudf++
- PR #4171 Split java host and device vectors to make a vector truly immutable
- PR #4167 Port `search` to libcudf++ (support multi-column searchsorted)
- PR #4163 Assert Dask CUDA serializers have `Buffer` frames
- PR #4165 List serializable classes once
- PR #4168 IO readers: do not create null mask for non-nullable columns
- PR #4177 Use `uint8` type for host array copy of `Buffer`
- PR #4183 Update Google Test Execution
- PR #4182 Rename cuDF serialize functions to be more generic
- PR #4176 Add option to parallelize setup.py's cythonize
- PR #4191 Porting sort.pyx to use new libcudf APIs
- PR #4196 reduce CHANGELOG.md merge conflicts
- PR #4197 Added notebook testing to gpuCI gpu build
- PR #4220 Port strings wrap functionality.
- PR #4204 Port nvtext create-ngrams function
- PR #4219 Port dlpack.pyx to use new libcudf APIs
- PR #4225 Remove stale notebooks
- PR #4233 Porting replace.pyx to use new libcudf APIs
- PR #4223 Fix a few of the Cython warnings
- PR #4224 Optimize concatenate for many columns
- PR #4234 Add BUILD_LEGACY_TESTS cmake option
- PR #4231 Support for custom cuIO data_sink classes.
- PR #4251 Add class to docs in `dask-cudf` `derived_from`
- PR #4261 libxx Cython reorganization
- PR #4274 Support negative position values in slice_strings
- PR #4282 Porting nvstrings conversion functions from new libcudf++ to Python/Cython
- PR #4290 Port Parquet to use new libcudf APIs
- PR #4299 Convert cudf::shift to column-based api
- PR #4301 Add support for writing large ORC files in a chunked manner
- PR #4306 Use libcudf++ `unary.pyx` cast instead of legacy cast
- PR #4295 Port reduce.pyx to libcudf++ API
- PR #4305 Move gpuarrow.pyx and related libarrow_cuda files into `_libxx`
- PR #4244 Port nvstrings Substring Gather/Scatter functions to cuDF Python/Cython
- PR #4280 Port nvstrings Numeric Handling functions to cuDF Python/Cython
- PR #4278 Port filling.pyx to libcudf++ API
- PR #4328 Add memory threshold callbacks for Java RMM event handler
- PR #4336 Move a bunch of internal nvstrings code to use native StringColumns
- PR #4166 Port `is_sorted.pyx` to use libcudf++ APIs
- PR #4351 Remove a bunch of internal usage of Numba; set rmm as cupy allocator
- PR #4333 nvstrings case/capitalization cython bindings
- PR #4345 Removed an undesirable backwards include from /include to /src in cuIO writers.hpp
- PR #4367 Port copying.pyx to use new libcudf
- PR #4362 Move pq_chunked_state struct into it's own header to match how orc writer is doing it.
- PR #4339 Port libcudf strings `wrap` api to cython/python
- PR #4236 Update dask_cudf.io.to_parquet to use cudf to_parquet
- PR #4311 Port nvstrings String Manipulations functions to cuDF Python/Cython
- PR #4373 Port nvstrings Regular Expressions functions to cuDF Python/Cython
- PR #4308 Replace dask_cudf sort_values and improve set_index
- PR #4407 Enable `.str.slice` & `.str.get` and `.str.zfill` unit-tests
- PR #4412 Require Dask + Distributed 2.12.0+
- PR #4377 Support loading avro files that contain nested arrays
- PR #4436 Enable `.str.cat` and fix `.str.split` on python side
- PR #4405 Port nvstrings (Sub)string Comparisons functions to cuDF Python/Cython
- PR #4316 Add Java and JNI bindings for substring expression
- PR #4314 Add Java and JNI bindings for string contains
- PR #4461 Port nvstrings Miscellaneous functions to cuDF Python/Cython
- PR #4495 Port nvtext to cuDF Python/Cython
- PR #4503 Port binaryop.pyx to libcudf++ API
- PR #4499 Adding changes to handle include `keep_index` and `RangeIndex`
- PR #4533 Import `tlz` for optional `cytoolz` support
- PR #4493 Skip legacy testing in CI
- PR #4346 Port groupby Cython/Python to use libcudf++ API
- PR #4524 Updating `__setitem__` for DataFrame to use scalar scatter
- PR #4534 Disable deprecation warnings as errors.
- PR #4506 Check for multi-dimensional data in column/Series creation
- PR #4549 Add option to disable deprecation warnings.
- PR #4516 Add negative value support for `.str.get`
- PR #4563 Remove copying to host for metadata generation in `generate_pandas_metadata`

## Bug Fixes

- PR #3888 Drop `ptr=None` from `DeviceBuffer` call
- PR #3976 Fix string serialization and memory_usage method to be consistent
- PR #3902 Fix conversion of large size GPU array to dataframe
- PR #3953 Fix overflow in column_buffer when computing the device buffer size
- PR #3959 Add missing hash-dispatch function for cudf.Series
- PR #3970 Fix for Series Pickle
- PR #3964 Restore legacy NVStrings and NVCategory dependencies in Java jar
- PR #3982 Fix java unary op enum and add missing ops
- PR #3999 Fix issue serializing empty string columns (java)
- PR #3979 Add `name` to Series serialize and deserialize
- PR #4005 Fix null mask allocation bug in gather_bitmask
- PR #4000 Fix dask_cudf sort_values performance for single partitions
- PR #4007 Fix for copy_bitmask issue with uninitialized device_buffer
- PR #4037 Fix JNI quantile compile issue
- PR #4054 Fixed JNI to deal with reduction API changes
- PR #4052 Fix for round-robin when num_partitions divides nrows.
- PR #4061 Add NDEBUG guard on `constexpr_assert`.
- PR #4049 Fix `cudf::split` issue returning one less than expected column vectors
- PR #4065 Parquet writer: fix for out-of-range dictionary indices
- PR #4066 Fixed mismatch with dtype enums
- PR #4078 Fix joins for when column_in_common input parameter is empty
- PR #4080 Fix multi-index dask test with sort issue
- PR #4084 Update Java for removal of CATEGORY type
- PR #4086 ORC reader: fix potentially incorrect timestamp decoding in the last rowgroup
- PR #4089 Fix dask groupby mutliindex test case issues in join
- PR #4097 Fix strings concatenate logic with column offsets
- PR #4076 All null string entries should have null data buffer
- PR #4109 Use rmm::device_vector instead of thrust::device_vector
- PR #4113 Use `.nvstrings` in `StringColumn.sum(...)`
- PR #4116 Fix a bug in contiguous_split() where tables with mixed column types could corrupt string output
- PR #4125 Fix type enum to account for added Dictionary type in `types.hpp`
- PR #4132 Fix `hash_partition` null mask allocation
- PR #4137 Update Java for mutating fill and rolling window changes
- PR #4184 Add missing except+ to Cython bindings
- PR #4141 Fix NVStrings test_convert failure in 10.2 build
- PR #4156 Make fill/copy_range no-op on empty columns
- PR #4158 Fix merge issue with empty table return if one of the two tables are empty
- PR #4162 Properly handle no index metadata generation for to_parquet
- PR #4175 Fix `__sizeof__` calculation in `StringColumn`
- PR #4155 Update groupby group_offsets size and fix unnecessary device dispatch.
- PR #4186 Fix from_timestamps 12-hour specifiers support
- PR #4198 Fix constructing `RangeIndex` from `range`
- PR #4192 Parquet writer: fix OOB read when computing string hash
- PR #4201 Fix java window tests
- PR #4199 Fix potential race condition in memcpy_block
- PR #4221 Fix series dict alignment to not drop index name
- PR #4218 Fix `get_aggregation` definition with `except *`
- PR #4215 Fix performance regression in strings::detail::concatenate
- PR #4214 Alter ValueError exception for GPU accelerated Parquet writer to properly report `categorical` columns are not supported.
- PR #4232 Fix handling empty tuples of children in string columns
- PR #4222 Fix no-return compile error in binop-null-test
- PR #4242 Fix for rolling tests CI failure
- PR #4245 Fix race condition in parquet reader
- PR #4253 Fix dictionary decode and set_keys with column offset
- PR #4258 Fix dask-cudf losing index name in `reset_index`
- PR #4268 Fix java build for hash aggregate
- PR #4275 Fix bug in searching nullable values in non-nullable search space in `upper_bound`
- PR #4273 Fix losing `StringIndex` name in dask `_meta_nonempty`
- PR #4279 Fix converting `np.float64` to Scalar
- PR #4285 Add init files for cython pkgs and fix `setup.py`
- PR #4287 Parquet reader: fix empty string potentially read as null
- PR #4310 Fix empty values case in groupby
- PR #4297 Fix specification of package_data in setup.py
- PR #4302 Fix `_is_local_filesystem` check
- PR #4303 Parquet reader: fix empty columns missing from table
- PR #4317 Fix fill() when using string_scalar with an empty string
- PR #4324 Fix slice_strings for out-of-range start position value
- PR #4115 Serialize an empty column table with non zero rows
- PR #4327 Preemptive dispatch fix for changes in dask#5973
- PR #4379 Correct regex reclass count variable to number of pairs instead of the number of literals
- PR #4364 Fix libcudf zfill strings to ignore '+/-' chars
- PR #4358 Fix strings::concat where narep is an empty string
- PR #4369 Fix race condition in gpuinflate
- PR #4390 Disable ScatterValid and ScatterNull legacy tests
- PR #4399 Make scalar destructor virtual.
- PR #4398 Fixes the failure in groupby in MIN/MAX on strings when some groups are empty
- PR #4406 Fix sorted merge issue with null values and ascending=False
- PR #4445 Fix string issue for parquet reader and support `keep_index` for `scatter_to_tables`
- PR #4423 Tighten up Dask serialization checks
- PR #4537 Use `elif` in Dask deserialize check
- PR #4438 Fix repl-template error for replace_with_backrefs
- PR #4434 Fix join_strings logic with all-null strings and non-null narep
- PR #4465 Fix use_pandas_index having no effect in libcudf++ parquet reader
- PR #4464 Update Cmake to always link in libnvToolsExt
- PR #4467 Fix dropna issue for a DataFrame having np.nan
- PR #4480 Fix string_scalar.value to return an empty string_view for empty string-scalar
- PR #4474 Fix to not materialize RangeIndex in copy_categories
- PR #4496 Skip tests which require 2+ GPUs
- PR #4494 Update Java memory event handler for new RMM resource API
- PR #4505 Fix 0 length buffers during serialization
- PR #4482 Fix `.str.rsplit`, `.str.split`, `.str.find`, `.str.rfind`, `.str.index`, `.str.rindex` and enable related tests
- PR #4513 Backport scalar virtual destructor fix
- PR #4519 Remove `n` validation for `nlargest` & `nsmallest` and add negative support for `n`
- PR #4596 Fix `_popn` issue with performance
- PR #4526 Fix index slicing issue for index incase of an empty dataframe
- PR #4538 Fix cudf::strings::slice_strings(step=-1) for empty strings
- PR #4557 Disable compile-errors on deprecation warnings, for JNI
- PR #4576 Fix typo in `serialize.py`
- PR #4571 Load JNI native dependencies for Scalar class
- PR #4598 Fix to handle `pd.DataFrame` in `DataFrame.__init__`
- PR #4594 Fix exec dangling pointer issue in legacy groupby
- PR #4591 Fix issue when reading consecutive rowgroups
- PR #4600 Fix missing include in benchmark_fixture.hpp
- PR #4588 Fix ordering issue in `MultiIndex`


# cuDF 0.12.0 (04 Feb 2020)

## New Features

- PR #3759 Updated 10 Minutes with clarification on how `dask_cudf` uses `cudf` API
- PR #3224 Define and implement new join APIs.
- PR #3284 Add gpu-accelerated parquet writer
- PR #3254 Python redesign for libcudf++
- PR #3336 Add `from_dlpack` and `to_dlpack`
- PR #3555 Add column names support to libcudf++ io readers and writers
- PR #3527 Add string functionality for merge API
- PR #3610 Add memory_usage to DataFrame and Series APIs
- PR #3557 Add contiguous_split() function.
- PR #3619 Support CuPy 7
- PR #3604 Add nvtext ngrams-tokenize function
- PR #3403 Define and implement new stack + tile APIs
- PR #3627 Adding cudf::sort and cudf::sort_by_key
- PR #3597 Implement new sort based groupby
- PR #3776 Add column equivalence comparator (using epsilon for float equality)
- PR #3667 Define and implement round-robin partition API.
- PR #3690 Add bools_to_mask
- PR #3761 Introduce a Frame class and make Index, DataFrame and Series subclasses
- PR #3538 Define and implement left semi join and left anti join
- PR #3683 Added support for multiple delimiters in `nvtext.token_count()`
- PR #3792 Adding is_nan and is_notnan
- PR #3594 Adding clamp support to libcudf++

## Improvements

- PR #3124 Add support for grand-children in cudf column classes
- PR #3292 Port NVStrings regex contains function
- PR #3409 Port NVStrings regex replace function
- PR #3417 Port NVStrings regex findall function
- PR #3351 Add warning when filepath resolves to multiple files in cudf readers
- PR #3370 Port NVStrings strip functions
- PR #3453 Port NVStrings IPv4 convert functions to cudf strings column
- PR #3441 Port NVStrings url encode/decode to cudf strings column
- PR #3364 Port NVStrings split functions
- PR #3463 Port NVStrings partition/rpartition to cudf strings column
- PR #3502 ORC reader: add option to read DECIMALs as INT64
- PR #3461 Add a new overload to allocate_like() that takes explicit type and size params.
- PR #3590 Specialize hash functions for floating point
- PR #3569 Use `np.asarray` in `StringColumn.deserialize`
- PR #3553 Support Python NoneType in numeric binops
- PR #3511 Support DataFrame / Series mixed arithmetic
- PR #3567 Include `strides` in `__cuda_array_interface__`
- PR #3608 Update OPS codeowner group name
- PR #3431 Port NVStrings translate to cudf strings column
- PR #3507 Define and implement new binary operation APIs
- PR #3620 Add stream parameter to unary ops detail API
- PR #3593 Adding begin/end for mutable_column_device_view
- PR #3587 Merge CHECK_STREAM & CUDA_CHECK_LAST to CHECK_CUDA
- PR #3733 Rework `hash_partition` API
- PR #3655 Use move with make_pair to avoid copy construction
- PR #3402 Define and implement new quantiles APIs
- PR #3612 Add ability to customize the JIT kernel cache path
- PR #3647 Remove PatchedNumbaDeviceArray with CuPy 6.6.0
- PR #3641 Remove duplicate definitions of CUDA_DEVICE_CALLABLE
- PR #3640 Enable memory_usage in dask_cudf (also adds pd.Index from_pandas)
- PR #3654 Update Jitify submodule ref to include gcc-8 fix
- PR #3639 Define and implement `nans_to_nulls`
- PR #3561 Rework contains implementation in search
- PR #3616 Add aggregation infrastructure for argmax/argmin.
- PR #3673 Parquet reader: improve rounding of timestamp conversion to seconds
- PR #3699 Stringify libcudacxx headers for binary op JIT
- PR #3697 Improve column insert performance for wide frames
- PR #3653 Make `gather_bitmask_kernel` more reusable.
- PR #3710 Remove multiple CMake configuration steps from root build script
- PR #3657 Define and implement compiled binops for string column comparisons
- PR #3520 Change read_parquet defaults and add warnings
- PR #3780 Java APIs for selecting a GPU
- PR #3796 Improve on round-robin with the case when number partitions greater than number of rows.
- PR #3805 Avoid CuPy 7.1.0 for now
- PR #3758 detail::scatter variant with map iterator support
- PR #3882 Fail loudly when creating a StringColumn from nvstrings with > MAX_VAL(int32) bytes
- PR #3823 Add header file for detail search functions
- PR #2438 Build GBench Benchmarks in CI
- PR #3713 Adding aggregation support to rolling_window
- PR #3875 Add abstract sink for IO writers, used by ORC and Parquet writers for now
- PR #3916 Refactor gather bindings

## Bug Fixes

- PR #3618 Update 10 minutes to cudf and cupy to hide warning that were being shown in the docs
- PR #3550 Update Java package to 0.12
- PR #3549 Fix index name issue with iloc with RangeIndex
- PR #3562 Fix 4GB limit for gzipped-compressed csv files
- PR #2981 enable build.sh to build all targets without installation
- PR #3563 Use `__cuda_array_interface__` for serialization
- PR #3564 Fix cuda memory access error in gather_bitmask_kernel
- PR #3548 Replaced CUDA_RT_CALL with CUDA_TRY
- PR #3486 Pandas > 0.25 compatability
- PR #3622 Fix new warnings and errors when building with gcc-8
- PR #3588 Remove avro reader column order reversal
- PR #3629 Fix hash map test failure
- PR #3637 Fix sorted set_index operations in dask_cudf
- PR #3663 Fix libcudf++ ORC reader microseconds and milliseconds conversion
- PR #3668 Fixing CHECK_CUDA debug build issue
- PR #3684 Fix ends_with logic for matching string case
- PR #3691 Fix create_offsets to handle offset correctly
- PR #3687 Fixed bug while passing input GPU memory pointer in `nvtext.scatter_count()`
- PR #3701 Fix hash_partition hashing all columns instead of columns_to_hash
- PR #3694 Allow for null columns parameter in `csv_writer`
- PR #3706 Removed extra type-dispatcher call from merge
- PR #3704 Changed the default delimiter to `whitespace` for nvtext methods.
- PR #3741 Construct DataFrame from dict-of-Series with alignment
- PR #3724 Update rmm version to match release
- PR #3743 Fix for `None` data in `__array_interface__`
- PR #3731 Fix performance of zero sized dataframe slice
- PR #3709 Fix inner_join incorrect result issue
- PR #3734 Update numba to 0.46 in conda files
- PR #3738 Update libxx cython types.hpp path
- PR #3672 Fix to_host issue with column_view having offset
- PR #3730 CSV reader: Set invalid float values to NaN/null
- PR #3670 Floor when casting between timestamps of different precisions
- PR #3728 Fix apply_boolean_mask issue with non-null string column
- PR #3769 Don't look for a `name` attribute in column
- PR #3783 Bind cuDF operators to Dask Dataframe
- PR #3775 Fix segfault when reading compressed CSV files larger than 4GB
- PR #3799 Align indices of Series inputs when adding as columns to DataFrame
- PR #3803 Keep name when unpickling Index objects
- PR #3804 Fix cuda crash in AVRO reader
- PR #3766 Remove references to cudf::type_id::CATEGORY from IO code
- PR #3817 Don't always deepcopy an index
- PR #3821 Fix OOB read in gpuinflate prefetcher
- PR #3829 Parquet writer: fix empty dataframe causing cuda launch errors
- PR #3835 Fix memory leak in Cython when dealing with nulls in string columns
- PR #3866 Remove unnecessary if check in NVStrings.create_offsets
- PR #3858 Fixes the broken debug build after #3728
- PR #3850 Fix merge typecast scope issue and resulting memory leak
- PR #3855 Fix MultiColumn recreation with reset_index
- PR #3869 Fixed size calculation in NVStrings::byte_count()
- PR #3868 Fix apply_grouped moving average example
- PR #3900 Properly link `NVStrings` and `NVCategory` into tests
- PR #3868 Fix apply_grouped moving average example
- PR #3871 Fix `split_out` error
- PR #3886 Fix string column materialization from column view
- PR #3893 Parquet reader: fix segfault reading empty parquet file
- PR #3931 Dask-cudf groupby `.agg` multicolumn handling fix
- PR #4017 Fix memory leaks in `GDF_STRING` cython handling and `nans_to_nulls` cython


# cuDF 0.11.0 (11 Dec 2019)

## New Features

- PR #2905 Added `Series.median()` and null support for `Series.quantile()`
- PR #2930 JSON Reader: Support ARROW_RANDOM_FILE input
- PR #2956 Add `cudf::stack` and `cudf::tile`
- PR #2980 Added nvtext is_vowel/is_consonant functions
- PR #2987 Add `inplace` arg to `DataFrame.reset_index` and `Series`
- PR #3011 Added libcudf++ transition guide
- PR #3129 Add strings column factory from `std::vector`s
- PR #3054 Add parquet reader support for decimal data types
- PR #3022 adds DataFrame.astype for cuDF dataframes
- PR #2962 Add isnull(), notnull() and related functions
- PR #3025 Move search files to legacy
- PR #3068 Add `scalar` class
- PR #3094 Adding `any` and `all` support from libcudf
- PR #3130 Define and implement new `column_wrapper`
- PR #3143 Define and implement new copying APIs `slice` and `split`
- PR #3161 Move merge files to legacy
- PR #3079 Added support to write ORC files given a local path
- PR #3192 Add dtype param to cast `DataFrame` on init
- PR #3213 Port cuIO to libcudf++
- PR #3222 Add nvtext character tokenizer
- PR #3223 Java expose underlying buffers
- PR #3300 Add `DataFrame.insert`
- PR #3263 Define and implement new `valid_if`
- PR #3278 Add `to_host` utility to copy `column_view` to host
- PR #3087 Add new cudf::experimental bool8 wrapper
- PR #3219 Construct column from column_view
- PR #3250 Define and implement new merge APIs
- PR #3144 Define and implement new hashing APIs `hash` and `hash_partition`
- PR #3229 Define and implement new search APIs
- PR #3308 java add API for memory usage callbacks
- PR #2691 Row-wise reduction and scan operations via CuPy
- PR #3291 Add normalize_nans_and_zeros
- PR #3187 Define and implement new replace APIs
- PR #3356 Add vertical concatenation for table/columns
- PR #3344 java split API
- PR #2791 Add `groupby.std()`
- PR #3368 Enable dropna argument in dask_cudf groupby
- PR #3298 add null replacement iterator for column_device_view
- PR #3297 Define and implement new groupby API.
- PR #3396 Update device_atomics with new bool8 and timestamp specializations
- PR #3411 Java host memory management API
- PR #3393 Implement df.cov and enable covariance/correlation in dask_cudf
- PR #3401 Add dask_cudf ORC writer (to_orc)
- PR #3331 Add copy_if_else
- PR #3427 Define and Implement new multi-search API
- PR #3442 Add Bool-index + Multi column + DataFrame support for set-item
- PR #3172 Define and implement new fill/repeat/copy_range APIs
- PR #3490 Add pair iterators for columns
- PR #3497 Add DataFrame.drop(..., inplace=False) argument
- PR #3469 Add string functionality for replace API
- PR #3273 Define and implement new reduction APIs

## Improvements

- PR #2904 Move gpu decompressors to cudf::io namespace
- PR #2977 Moved old C++ test utilities to legacy directory.
- PR #2965 Fix slow orc reader perf with large uncompressed blocks
- PR #2995 Move JIT type utilities to legacy directory
- PR #2927 Add ``Table`` and ``TableView`` extension classes that wrap legacy cudf::table
- PR #3005 Renames `cudf::exp` namespace to `cudf::experimental`
- PR #3008 Make safe versions of `is_null` and `is_valid` in `column_device_view`
- PR #3026 Move fill and repeat files to legacy
- PR #3027 Move copying.hpp and related source to legacy folder
- PR #3014 Snappy decompression optimizations
- PR #3032 Use `asarray` to coerce indices to a NumPy array
- PR #2996 IO Readers: Replace `cuio::device_buffer` with `rmm::device_buffer`
- PR #3051 Specialized hash function for strings column
- PR #3065 Select and Concat for cudf::experimental::table
- PR #3080 Move `valid_if.cuh` to `legacy/`
- PR #3052 Moved replace.hpp functionality to legacy
- PR #3091 Move join files to legacy
- PR #3092 Implicitly init RMM if Java allocates before init
- PR #3029 Update gdf_ numeric types with stdint and move to cudf namespace
- PR #3052 Moved replace.hpp functionality to legacy
- PR #2955 Add cmake option to only build for present GPU architecture
- PR #3070 Move functions.h and related source to legacy
- PR #2951 Allow set_index to handle a list of column names
- PR #3093 Move groupby files to legacy
- PR #2988 Removing GIS functionality (now part of cuSpatial library)
- PR #3067 Java method to return size of device memory buffer
- PR #3083 Improved some binary operation tests to include null testing.
- PR #3084 Update to arrow-cpp and pyarrow 0.15.0
- PR #3071 Move cuIO to legacy
- PR #3126 Round 2 of snappy decompression optimizations
- PR #3046 Define and implement new copying APIs `empty_like` and `allocate_like`
- PR #3128 Support MultiIndex in DataFrame.join
- PR #2971 Added initial gather and scatter methods for strings_column_view
- PR #3133 Port NVStrings to cudf column: count_characters and count_bytes
- PR #2991 Added strings column functions concatenate and join_strings
- PR #3028 Define and implement new `gather` APIs.
- PR #3135 Add nvtx utilities to cudf::nvtx namespace
- PR #3021 Java host side concat of serialized buffers
- PR #3138 Move unary files to legacy
- PR #3170 Port NVStrings substring functions to cudf strings column
- PR #3159 Port NVStrings is-chars-types function to cudf strings column
- PR #3154 Make `table_view_base.column()` const and add `mutable_table_view.column()`
- PR #3175 Set cmake cuda version variables
- PR #3171 Move deprecated error macros to legacy
- PR #3191 Port NVStrings integer convert ops to cudf column
- PR #3189 Port NVStrings find ops to cudf column
- PR #3352 Port NVStrings convert float functions to cudf strings column
- PR #3193 Add cuPy as a formal dependency
- PR #3195 Support for zero columned `table_view`
- PR #3165 Java device memory size for string category
- PR #3205 Move transform files to legacy
- PR #3202 Rename and move error.hpp to public headers
- PR #2878 Use upstream merge code in dask_cudf
- PR #3217 Port NVStrings upper and lower case conversion functions
- PR #3350 Port NVStrings booleans convert functions
- PR #3231 Add `column::release()` to give up ownership of contents.
- PR #3157 Use enum class rather than enum for mask_allocation_policy
- PR #3232 Port NVStrings datetime conversion to cudf strings column
- PR #3136 Define and implement new transpose API
- PR #3237 Define and implement new transform APIs
- PR #3245 Move binaryop files to legacy
- PR #3241 Move stream_compaction files to legacy
- PR #3166 Move reductions to legacy
- PR #3261 Small cleanup: remove `== true`
- PR #3271 Update rmm API based on `rmm.reinitialize(...)` change
- PR #3266 Remove optional checks for CuPy
- PR #3268 Adding null ordering per column feature when sorting
- PR #3239 Adding floating point specialization to comparators for NaNs
- PR #3270 Move predicates files to legacy
- PR #3281 Add to_host specialization for strings in column test utilities
- PR #3282 Add `num_bitmask_words`
- PR #3252 Add new factory methods to include passing an existing null mask
- PR #3288 Make `bit.cuh` utilities usable from host code.
- PR #3287 Move rolling windows files to legacy
- PR #3182 Define and implement new unary APIs `is_null` and `is_not_null`
- PR #3314 Drop `cython` from run requirements
- PR #3301 Add tests for empty column wrapper.
- PR #3294 Update to arrow-cpp and pyarrow 0.15.1
- PR #3310 Add `row_hasher` and `element_hasher` utilities
- PR #3272 Support non-default streams when creating/destroying hash maps
- PR #3286 Clean up the starter code on README
- PR #3332 Port NVStrings replace to cudf strings column
- PR #3354 Define and implement new `scatter` APIs
- PR #3322 Port NVStrings pad operations to cudf strings column
- PR #3345 Add cache member for number of characters in string_view class
- PR #3299 Define and implement new `is_sorted` APIs
- PR #3328 Partition by stripes in dask_cudf ORC reader
- PR #3243 Use upstream join code in dask_cudf
- PR #3371 Add `select` method to `table_view`
- PR #3309 Add java and JNI bindings for search bounds
- PR #3305 Define and implement new rolling window APIs
- PR #3380 Concatenate columns of strings
- PR #3382 Add fill function for strings column
- PR #3391 Move device_atomics_tests.cu files to legacy
- PR #3303 Define and implement new stream compaction APIs `copy_if`, `drop_nulls`,
           `apply_boolean_mask`, `drop_duplicate` and `unique_count`.
- PR #3387 Strings column gather function
- PR #3440 Strings column scatter function
- PR #3389 Move quantiles.hpp + group_quantiles.hpp files to legacy
- PR #3397 Port unary cast to libcudf++
- PR #3398 Move reshape.hpp files to legacy
- PR #3395 Port NVStrings regex extract to cudf strings column
- PR #3423 Port NVStrings htoi to cudf strings column
- PR #3425 Strings column copy_if_else implementation
- PR #3422 Move utilities to legacy
- PR #3201 Define and implement new datetime_ops APIs
- PR #3421 Port NVStrings find_multiple to cudf strings column
- PR #3448 Port scatter_to_tables to libcudf++
- PR #3458 Update strings sections in the transition guide
- PR #3462 Add `make_empty_column` and update `empty_like`.
- PR #3465 Port `aggregation` traits and utilities.
- PR #3214 Define and implement new unary operations APIs
- PR #3475 Add `bitmask_to_host` column utility
- PR #3487 Add is_boolean trait and random timestamp generator for testing
- PR #3492 Small cleanup (remove std::abs) and comment
- PR #3407 Allow multiple row-groups per task in dask_cudf read_parquet
- PR #3512 Remove unused CUDA conda labels
- PR #3500 cudf::fill()/cudf::repeat() support for strings columns.
- PR #3438 Update scalar and scalar_device_view to better support strings
- PR #3414 Add copy_range function for strings column
- PR #3685 Add string support to contiguous_split.
- PR #3471 Add scalar/column, column/scalar and scalar/scalar overloads to copy_if_else.
- PR #3451 Add support for implicit typecasting of join columns

## Bug Fixes

- PR #2895 Fixed dask_cudf group_split behavior to handle upstream rearrange_by_divisions
- PR #3048 Support for zero columned tables
- PR #3030 Fix snappy decoding regression in PR #3014
- PR #3041 Fixed exp to experimental namespace name change issue
- PR #3056 Add additional cmake hint for finding local build of RMM files
- PR #3060 Move copying.hpp includes to legacy
- PR #3139 Fixed java RMM auto initalization
- PR #3141 Java fix for relocated IO headers
- PR #3149 Rename column_wrapper.cuh to column_wrapper.hpp
- PR #3168 Fix mutable_column_device_view head const_cast
- PR #3199 Update JNI includes for legacy moves
- PR #3204 ORC writer: Fix ByteRLE encoding of NULLs
- PR #2994 Fix split_out-support but with hash_object_dispatch
- PR #3212 Fix string to date casting when format is not specified
- PR #3218 Fixes `row_lexicographic_comparator` issue with handling two tables
- PR #3228 Default initialize RMM when Java native dependencies are loaded
- PR #3012 replacing instances of `to_gpu_array` with `mem`
- PR #3236 Fix Numba 0.46+/CuPy 6.3 interface compatibility
- PR #3276 Update JNI includes for legacy moves
- PR #3256 Fix orc writer crash with multiple string columns
- PR #3211 Fix breaking change caused by rapidsai/rmm#167
- PR #3265 Fix dangling pointer in `is_sorted`
- PR #3267 ORC writer: fix incorrect ByteRLE encoding of long literal runs
- PR #3277 Fix invalid reference to deleted temporary in `is_sorted`.
- PR #3274 ORC writer: fix integer RLEv2 mode2 unsigned base value encoding
- PR #3279 Fix shutdown hang issues with pinned memory pool init executor
- PR #3280 Invalid children check in mutable_column_device_view
- PR #3289 fix java memory usage API for empty columns
- PR #3293 Fix loading of csv files zipped on MacOS (disabled zip min version check)
- PR #3295 Fix storing storing invalid RMM exec policies.
- PR #3307 Add pd.RangeIndex to from_pandas to fix dask_cudf meta_nonempty bug
- PR #3313 Fix public headers including non-public headers
- PR #3318 Revert arrow to 0.15.0 temporarily to unblock downstream projects CI
- PR #3317 Fix index-argument bug in dask_cudf parquet reader
- PR #3323 Fix `insert` non-assert test case
- PR #3341 Fix `Series` constructor converting NoneType to "None"
- PR #3326 Fix and test for detail::gather map iterator type inference
- PR #3334 Remove zero-size exception check from make_strings_column factories
- PR #3333 Fix compilation issues with `constexpr` functions not marked `__device__`
- PR #3340 Make all benchmarks use cudf base fixture to initialize RMM pool
- PR #3337 Fix Java to pad validity buffers to 64-byte boundary
- PR #3362 Fix `find_and_replace` upcasting series for python scalars and lists
- PR #3357 Disabling `column_view` iterators for non fixed-width types
- PR #3383 Fix : properly compute null counts for rolling_window.
- PR #3386 Removing external includes from `column_view.hpp`
- PR #3369 Add write_partition to dask_cudf to fix to_parquet bug
- PR #3388 Support getitem with bools when DataFrame has a MultiIndex
- PR #3408 Fix String and Column (De-)Serialization
- PR #3372 Fix dask-distributed scatter_by_map bug
- PR #3419 Fix a bug in parse_into_parts (incomplete input causing walking past the end of string).
- PR #3413 Fix dask_cudf read_csv file-list bug
- PR #3416 Fix memory leak in ColumnVector when pulling strings off the GPU
- PR #3424 Fix benchmark build by adding libcudacxx to benchmark's CMakeLists.txt
- PR #3435 Fix diff and shift for empty series
- PR #3439 Fix index-name bug in StringColumn concat
- PR #3445 Fix ORC Writer default stripe size
- PR #3459 Fix printing of invalid entries
- PR #3466 Fix gather null mask allocation for invalid index
- PR #3468 Fix memory leak issue in `drop_duplicates`
- PR #3474 Fix small doc error in capitalize Docs
- PR #3491 Fix more doc errors in NVStrings
- PR #3478 Fix as_index deep copy via Index.rename inplace arg
- PR #3476 Fix ORC reader timezone conversion
- PR #3188 Repr slices up large DataFrames
- PR #3519 Fix strings column concatenate handling zero-sized columns
- PR #3530 Fix copy_if_else test case fail issue
- PR #3523 Fix lgenfe issue with debug build
- PR #3532 Fix potential use-after-free in cudf parquet reader
- PR #3540 Fix unary_op null_mask bug and add missing test cases
- PR #3559 Use HighLevelGraph api in DataFrame constructor (Fix upstream compatibility)
- PR #3572 Fix CI Issue with hypothesis tests that are flaky


# cuDF 0.10.0 (16 Oct 2019)

## New Features

- PR #2423 Added `groupby.quantile()`
- PR #2522 Add Java bindings for NVStrings backed upper and lower case mutators
- PR #2605 Added Sort based groupby in libcudf
- PR #2607 Add Java bindings for parsing JSON
- PR #2629 Add dropna= parameter to groupby
- PR #2585 ORC & Parquet Readers: Remove millisecond timestamp restriction
- PR #2507 Add GPU-accelerated ORC Writer
- PR #2559 Add Series.tolist()
- PR #2653 Add Java bindings for rolling window operations
- PR #2480 Merge `custreamz` codebase into `cudf` repo
- PR #2674 Add __contains__ for Index/Series/Column
- PR #2635 Add support to read from remote and cloud sources like s3, gcs, hdfs
- PR #2722 Add Java bindings for NVTX ranges
- PR #2702 Add make_bool to dataset generation functions
- PR #2394 Move `rapidsai/custrings` into `cudf`
- PR #2734 Final sync of custrings source into cudf
- PR #2724 Add libcudf support for __contains__
- PR #2777 Add python bindings for porter stemmer measure functionality
- PR #2781 Add issorted to is_monotonic
- PR #2685 Add cudf::scatter_to_tables and cython binding
- PR #2743 Add Java bindings for NVStrings timestamp2long as part of String ColumnVector casting
- PR #2785 Add nvstrings Python docs
- PR #2786 Add benchmarks option to root build.sh
- PR #2802 Add `cudf::repeat()` and `cudf.Series.repeat()`
- PR #2773 Add Fisher's unbiased kurtosis and skew for Series/DataFrame
- PR #2748 Parquet Reader: Add option to specify loading of PANDAS index
- PR #2807 Add scatter_by_map to DataFrame python API
- PR #2836 Add nvstrings.code_points method
- PR #2844 Add Series/DataFrame notnull
- PR #2858 Add GTest type list utilities
- PR #2870 Add support for grouping by Series of arbitrary length
- PR #2719 Series covariance and Pearson correlation
- PR #2207 Beginning of libcudf overhaul: introduce new column and table types
- PR #2869 Add `cudf.CategoricalDtype`
- PR #2838 CSV Reader: Support ARROW_RANDOM_FILE input
- PR #2655 CuPy-based Series and Dataframe .values property
- PR #2803 Added `edit_distance_matrix()` function to calculate pairwise edit distance for each string on a given nvstrings object.
- PR #2811 Start of cudf strings column work based on 2207
- PR #2872 Add Java pinned memory pool allocator
- PR #2969 Add findAndReplaceAll to ColumnVector
- PR #2814 Add Datetimeindex.weekday
- PR #2999 Add timestamp conversion support for string categories
- PR #2918 Add cudf::column timestamp wrapper types

## Improvements

- PR #2578 Update legacy_groupby to use libcudf group_by_without_aggregation
- PR #2581 Removed `managed` allocator from hash map classes.
- PR #2571 Remove unnecessary managed memory from gdf_column_concat
- PR #2648 Cython/Python reorg
- PR #2588 Update Series.append documentation
- PR #2632 Replace dask-cudf set_index code with upstream
- PR #2682 Add cudf.set_allocator() function for easier allocator init
- PR #2642 Improve null printing and testing
- PR #2747 Add missing Cython headers / cudftestutil lib to conda package for cuspatial build
- PR #2706 Compute CSV format in device code to speedup performance
- PR #2673 Add support for np.longlong type
- PR #2703 move dask serialization dispatch into cudf
- PR #2728 Add YYMMDD to version tag for nightly conda packages
- PR #2729 Handle file-handle input in to_csv
- PR #2741 CSV Reader: Move kernel functions into its own file
- PR #2766 Improve nvstrings python cmake flexibility
- PR #2756 Add out_time_unit option to csv reader, support timestamp resolutions
- PR #2771 Stopgap alias for to_gpu_matrix()
- PR #2783 Support mapping input columns to function arguments in apply kernels
- PR #2645 libcudf unique_count for Series.nunique
- PR #2817 Dask-cudf: `read_parquet` support for remote filesystems
- PR #2823 improve java data movement debugging
- PR #2806 CSV Reader: Clean-up row offset operations
- PR #2640 Add dask wait/persist exmaple to 10 minute guide
- PR #2828 Optimizations of kernel launch configuration for `DataFrame.apply_rows` and `DataFrame.apply_chunks`
- PR #2831 Add `column` argument to `DataFrame.drop`
- PR #2775 Various optimizations to improve __getitem__ and __setitem__ performance
- PR #2810 cudf::allocate_like can optionally always allocate a mask.
- PR #2833 Parquet reader: align page data allocation sizes to 4-bytes to satisfy cuda-memcheck
- PR #2832 Using the new Python bindings for UCX
- PR #2856 Update group_split_cudf to use scatter_by_map
- PR #2890 Optionally keep serialized table data on the host.
- PR #2778 Doc: Updated and fixed some docstrings that were formatted incorrectly.
- PR #2830 Use YYMMDD tag in custreamz nightly build
- PR #2875 Java: Remove synchronized from register methods in MemoryCleaner
- PR #2887 Minor snappy decompression optimization
- PR #2899 Use new RMM API based on Cython
- PR #2788 Guide to Python UDFs
- PR #2919 Change java API to use operators in groupby namespace
- PR #2909 CSV Reader: Avoid row offsets host vector default init
- PR #2834 DataFrame supports setting columns via attribute syntax `df.x = col`
- PR #3147 DataFrame can be initialized from rows via list of tuples
- PR #3539 Restrict CuPy to 6

## Bug Fixes

- PR #2584 ORC Reader: fix parsing of `DECIMAL` index positions
- PR #2619 Fix groupby serialization/deserialization
- PR #2614 Update Java version to match
- PR #2601 Fixes nlargest(1) issue in Series and Dataframe
- PR #2610 Fix a bug in index serialization (properly pass DeviceNDArray)
- PR #2621 Fixes the floordiv issue of not promoting float type when rhs is 0
- PR #2611 Types Test: fix static casting from negative int to string
- PR #2618 IO Readers: Fix datasource memory map failure for multiple reads
- PR #2628 groupby_without_aggregation non-nullable input table produces non-nullable output
- PR #2615 fix string category partitioning in java API
- PR #2641 fix string category and timeunit concat in the java API
- PR #2649 Fix groupby issue resulting from column_empty bug
- PR #2658 Fix astype() for null categorical columns
- PR #2660 fix column string category and timeunit concat in the java API
- PR #2664 ORC reader: fix `skip_rows` larger than first stripe
- PR #2654 Allow Java gdfOrderBy to work with string categories
- PR #2669 AVRO reader: fix non-deterministic output
- PR #2668 Update Java bindings to specify timestamp units for ORC and Parquet readers
- PR #2679 AVRO reader: fix cuda errors when decoding compressed streams
- PR #2692 Add concatenation for data-frame with different headers (empty and non-empty)
- PR #2651 Remove nvidia driver installation from ci/cpu/build.sh
- PR #2697 Ensure csv reader sets datetime column time units
- PR #2698 Return RangeIndex from contiguous slice of RangeIndex
- PR #2672 Fix null and integer handling in round
- PR #2704 Parquet Reader: Fix crash when loading string column with nulls
- PR #2725 Fix Jitify issue with running on Turing using CUDA version < 10
- PR #2731 Fix building of benchmarks
- PR #2738 Fix java to find new NVStrings locations
- PR #2736 Pin Jitify branch to v0.10 version
- PR #2742 IO Readers: Fix possible silent failures when creating `NvStrings` instance
- PR #2753 Fix java quantile API calls
- PR #2762 Fix validity processing for time in java
- PR #2796 Fix handling string slicing and other nvstrings delegated methods with dask
- PR #2769 Fix link to API docs in README.md
- PR #2772 Handle multiindex pandas Series #2772
- PR #2749 Fix apply_rows/apply_chunks pessimistic null mask to use in_cols null masks only
- PR #2752 CSV Reader: Fix exception when there's no rows to process
- PR #2716 Added Exception for `StringMethods` in string methods
- PR #2787 Fix Broadcasting `None` to `cudf-series`
- PR #2794 Fix async race in NVCategory::get_value and get_value_bounds
- PR #2795 Fix java build/cast error
- PR #2496 Fix improper merge of two dataframes when names differ
- PR #2824 Fix issue with incorrect result when Numeric Series replace is called several times
- PR #2751 Replace value with null
- PR #2765 Fix Java inequality comparisons for string category
- PR #2818 Fix java join API to use new C++ join API
- PR #2841 Fix nvstrings.slice and slice_from for range (0,0)
- PR #2837 Fix join benchmark
- PR #2809 Add hash_df and group_split dispatch functions for dask
- PR #2843 Parquet reader: fix skip_rows when not aligned with page or row_group boundaries
- PR #2851 Deleted existing dask-cudf/record.txt
- PR #2854 Fix column creation from ephemeral objects exposing __cuda_array_interface__
- PR #2860 Fix boolean indexing when the result is a single row
- PR #2859 Fix tail method issue for string columns
- PR #2852 Fixed `cumsum()` and `cumprod()` on boolean series.
- PR #2865 DaskIO: Fix `read_csv` and `read_orc` when input is list of files
- PR #2750 Fixed casting values to cudf::bool8 so non-zero values always cast to true
- PR #2873 Fixed dask_cudf read_partition bug by generating ParquetDatasetPiece
- PR #2850 Fixes dask_cudf.read_parquet on partitioned datasets
- PR #2896 Properly handle `axis` string keywords in `concat`
- PR #2926 Update rounding algorithm to avoid using fmod
- PR #2968 Fix Java dependency loading when using NVTX
- PR #2963 Fix ORC writer uncompressed block indexing
- PR #2928 CSV Reader: Fix using `byte_range` for large datasets
- PR #2983 Fix sm_70+ race condition in gpu_unsnap
- PR #2964 ORC Writer: Segfault when writing mixed numeric and string columns
- PR #3007 Java: Remove unit test that frees RMM invalid pointer
- PR #3009 Fix orc reader RLEv2 patch position regression from PR #2507
- PR #3002 Fix CUDA invalid configuration errors reported after loading an ORC file without data
- PR #3035 Update update-version.sh for new docs locations
- PR #3038 Fix uninitialized stream parameter in device_table deleter
- PR #3064 Fixes groupby performance issue
- PR #3061 Add rmmInitialize to nvstrings gtests
- PR #3058 Fix UDF doc markdown formatting
- PR #3059 Add nvstrings python build instructions to contributing.md


# cuDF 0.9.0 (21 Aug 2019)

## New Features

- PR #1993 Add CUDA-accelerated series aggregations: mean, var, std
- PR #2111 IO Readers: Support memory buffer, file-like object, and URL inputs
- PR #2012 Add `reindex()` to DataFrame and Series
- PR #2097 Add GPU-accelerated AVRO reader
- PR #2098 Support binary ops on DFs and Series with mismatched indices
- PR #2160 Merge `dask-cudf` codebase into `cudf` repo
- PR #2149 CSV Reader: Add `hex` dtype for explicit hexadecimal parsing
- PR #2156 Add `upper_bound()` and `lower_bound()` for libcudf tables and `searchsorted()` for cuDF Series
- PR #2158 CSV Reader: Support single, non-list/dict argument for `dtype`
- PR #2177 CSV Reader: Add `parse_dates` parameter for explicit date inference
- PR #1744 cudf::apply_boolean_mask and cudf::drop_nulls support for cudf::table inputs (multi-column)
- PR #2196 Add `DataFrame.dropna()`
- PR #2197 CSV Writer: add `chunksize` parameter for `to_csv`
- PR #2215 `type_dispatcher` benchmark
- PR #2179 Add Java quantiles
- PR #2157 Add __array_function__ to DataFrame and Series
- PR #2212 Java support for ORC reader
- PR #2224 Add DataFrame isna, isnull, notna functions
- PR #2236 Add Series.drop_duplicates
- PR #2105 Add hash-based join benchmark
- PR #2316 Add unique, nunique, and value_counts for datetime columns
- PR #2337 Add Java support for slicing a ColumnVector
- PR #2049 Add cudf::merge (sorted merge)
- PR #2368 Full cudf+dask Parquet Support
- PR #2380 New cudf::is_sorted checks whether cudf::table is sorted
- PR #2356 Java column vector standard deviation support
- PR #2221 MultiIndex full indexing - Support iloc and wildcards for loc
- PR #2429 Java support for getting length of strings in a ColumnVector
- PR #2415 Add `value_counts` for series of any type
- PR #2446 Add __array_function__ for index
- PR #2437 ORC reader: Add 'use_np_dtypes' option
- PR #2382 Add CategoricalAccessor add, remove, rename, and ordering methods
- PR #2464 Native implement `__cuda_array_interface__` for Series/Index/Column objects
- PR #2425 Rolling window now accepts array-based user-defined functions
- PR #2442 Add __setitem__
- PR #2449 Java support for getting byte count of strings in a ColumnVector
- PR #2492 Add groupby.size() method
- PR #2358 Add cudf::nans_to_nulls: convert floating point column into bitmask
- PR #2489 Add drop argument to set_index
- PR #2491 Add Java bindings for ORC reader 'use_np_dtypes' option
- PR #2213 Support s/ms/us/ns DatetimeColumn time unit resolutions
- PR #2536 Add _constructor properties to Series and DataFrame

## Improvements

- PR #2103 Move old `column` and `bitmask` files into `legacy/` directory
- PR #2109 added name to Python column classes
- PR #1947 Cleanup serialization code
- PR #2125 More aggregate in java API
- PR #2127 Add in java Scalar tests
- PR #2088 Refactor of Python groupby code
- PR #2130 Java serialization and deserialization of tables.
- PR #2131 Chunk rows logic added to csv_writer
- PR #2129 Add functions in the Java API to support nullable column filtering
- PR #2165 made changes to get_dummies api for it to be available in MethodCache
- PR #2171 Add CodeCov integration, fix doc version, make --skip-tests work when invoking with source
- PR #2184 handle remote orc files for dask-cudf
- PR #2186 Add `getitem` and `getattr` style access to Rolling objects
- PR #2168 Use cudf.Column for CategoricalColumn's categories instead of a tuple
- PR #2193 DOC: cudf::type_dispatcher documentation for specializing dispatched functors
- PR #2199 Better java support for appending strings
- PR #2176 Added column dtype support for datetime, int8, int16 to csv_writer
- PR #2209 Matching `get_dummies` & `select_dtypes` behavior to pandas
- PR #2217 Updated Java bindings to use the new groupby API
- PR #2214 DOC: Update doc instructions to build/install `cudf` and `dask-cudf`
- PR #2220 Update Java bindings for reduction rename
- PR #2232 Move CodeCov upload from build script to Jenkins
- PR #2225 refactor to use libcudf for gathering columns in dataframes
- PR #2293 Improve join performance (faster compute_join_output_size)
- PR #2300 Create separate dask codeowners for dask-cudf codebase
- PR #2304 gdf_group_by_without_aggregations returns gdf_column
- PR #2309 Java readers: remove redundant copy of result pointers
- PR #2307 Add `black` and `isort` to style checker script
- PR #2345 Restore removal of old groupby implementation
- PR #2342 Improve `astype()` to operate all ways
- PR #2329 using libcudf cudf::copy for column deep copy
- PR #2344 DOC: docs on code formatting for contributors
- PR #2376 Add inoperative axis= and win_type= arguments to Rolling()
- PR #2378 remove dask for (de-)serialization of cudf objects
- PR #2353 Bump Arrow and Dask versions
- PR #2377 Replace `standard_python_slice` with just `slice.indices()`
- PR #2373 cudf.DataFrame enchancements & Series.values support
- PR #2392 Remove dlpack submodule; make cuDF's Cython API externally accessible
- PR #2430 Updated Java bindings to use the new unary API
- PR #2406 Moved all existing `table` related files to a `legacy/` directory
- PR #2350 Performance related changes to get_dummies
- PR #2420 Remove `cudautils.astype` and replace with `typecast.apply_cast`
- PR #2456 Small improvement to typecast utility
- PR #2458 Fix handling of thirdparty packages in `isort` config
- PR #2459 IO Readers: Consolidate all readers to use `datasource` class
- PR #2475 Exposed type_dispatcher.hpp, nvcategory_util.hpp and wrapper_types.hpp in the include folder
- PR #2484 Enabled building libcudf as a static library
- PR #2453 Streamline CUDA_REL environment variable
- PR #2483 Bundle Boost filesystem dependency in the Java jar
- PR #2486 Java API hash functions
- PR #2481 Adds the ignore_null_keys option to the java api
- PR #2490 Java api: support multiple aggregates for the same column
- PR #2510 Java api: uses table based apply_boolean_mask
- PR #2432 Use pandas formatting for console, html, and latex output
- PR #2573 Bump numba version to 0.45.1
- PR #2606 Fix references to notebooks-contrib

## Bug Fixes

- PR #2086 Fixed quantile api behavior mismatch in series & dataframe
- PR #2128 Add offset param to host buffer readers in java API.
- PR #2145 Work around binops validity checks for java
- PR #2146 Work around unary_math validity checks for java
- PR #2151 Fixes bug in cudf::copy_range where null_count was invalid
- PR #2139 matching to pandas describe behavior & fixing nan values issue
- PR #2161 Implicitly convert unsigned to signed integer types in binops
- PR #2154 CSV Reader: Fix bools misdetected as strings dtype
- PR #2178 Fix bug in rolling bindings where a view of an ephemeral column was being taken
- PR #2180 Fix issue with isort reordering `importorskip` below imports depending on them
- PR #2187 fix to honor dtype when numpy arrays are passed to columnops.as_column
- PR #2190 Fix issue in astype conversion of string column to 'str'
- PR #2208 Fix issue with calling `head()` on one row dataframe
- PR #2229 Propagate exceptions from Cython cdef functions
- PR #2234 Fix issue with local build script not properly building
- PR #2223 Fix CUDA invalid configuration errors reported after loading small compressed ORC files
- PR #2162 Setting is_unique and is_monotonic-related attributes
- PR #2244 Fix ORC RLEv2 delta mode decoding with nonzero residual delta width
- PR #2297 Work around `var/std` unsupported only at debug build
- PR #2302 Fixed java serialization corner case
- PR #2355 Handle float16 in binary operations
- PR #2311 Fix copy behaviour for GenericIndex
- PR #2349 Fix issues with String filter in java API
- PR #2323 Fix groupby on categoricals
- PR #2328 Ensure order is preserved in CategoricalAccessor._set_categories
- PR #2202 Fix issue with unary ops mishandling empty input
- PR #2326 Fix for bug in DLPack when reading multiple columns
- PR #2324 Fix cudf Docker build
- PR #2325 Fix ORC RLEv2 patched base mode decoding with nonzero patch width
- PR #2235 Fix get_dummies to be compatible with dask
- PR #2332 Zero initialize gdf_dtype_extra_info
- PR #2355 Handle float16 in binary operations
- PR #2360 Fix missing dtype handling in cudf.Series & columnops.as_column
- PR #2364 Fix quantile api and other trivial issues around it
- PR #2361 Fixed issue with `codes` of CategoricalIndex
- PR #2357 Fixed inconsistent type of index created with from_pandas vs direct construction
- PR #2389 Fixed Rolling __getattr__ and __getitem__ for offset based windows
- PR #2402 Fixed bug in valid mask computation in cudf::copy_if (apply_boolean_mask)
- PR #2401 Fix to a scalar datetime(of type Days) issue
- PR #2386 Correctly allocate output valids in groupby
- PR #2411 Fixed failures on binary op on single element string column
- PR #2422 Fix Pandas logical binary operation incompatibilites
- PR #2447 Fix CodeCov posting build statuses temporarily
- PR #2450 Fix erroneous null handling in `cudf.DataFrame`'s `apply_rows`
- PR #2470 Fix issues with empty strings and string categories (Java)
- PR #2471 Fix String Column Validity.
- PR #2481 Fix java validity buffer serialization
- PR #2485 Updated bytes calculation to use size_t to avoid overflow in column concat
- PR #2461 Fix groupby multiple aggregations same column
- PR #2514 Fix cudf::drop_nulls threshold handling in Cython
- PR #2516 Fix utilities include paths and meta.yaml header paths
- PR #2517 Fix device memory leak in to_dlpack tensor deleter
- PR #2431 Fix local build generated file ownerships
- PR #2511 Added import of orc, refactored exception handlers to not squash fatal exceptions
- PR #2527 Fix index and column input handling in dask_cudf read_parquet
- PR #2466 Fix `dataframe.query` returning null rows erroneously
- PR #2548 Orc reader: fix non-deterministic data decoding at chunk boundaries
- PR #2557 fix cudautils import in string.py
- PR #2521 Fix casting datetimes from/to the same resolution
- PR #2545 Fix MultiIndexes with datetime levels
- PR #2560 Remove duplicate `dlpack` definition in conda recipe
- PR #2567 Fix ColumnVector.fromScalar issues while dealing with null scalars
- PR #2565 Orc reader: fix incorrect data decoding of int64 data types
- PR #2577 Fix search benchmark compilation error by adding necessary header
- PR #2604 Fix a bug in copying.pyx:_normalize_types that upcasted int32 to int64


# cuDF 0.8.0 (27 June 2019)

## New Features

- PR #1524 Add GPU-accelerated JSON Lines parser with limited feature set
- PR #1569 Add support for Json objects to the JSON Lines reader
- PR #1622 Add Series.loc
- PR #1654 Add cudf::apply_boolean_mask: faster replacement for gdf_apply_stencil
- PR #1487 cython gather/scatter
- PR #1310 Implemented the slice/split functionality.
- PR #1630 Add Python layer to the GPU-accelerated JSON reader
- PR #1745 Add rounding of numeric columns via Numba
- PR #1772 JSON reader: add support for BytesIO and StringIO input
- PR #1527 Support GDF_BOOL8 in readers and writers
- PR #1819 Logical operators (AND, OR, NOT) for libcudf and cuDF
- PR #1813 ORC Reader: Add support for stripe selection
- PR #1828 JSON Reader: add suport for bool8 columns
- PR #1833 Add column iterator with/without nulls
- PR #1665 Add the point-in-polygon GIS function
- PR #1863 Series and Dataframe methods for all and any
- PR #1908 cudf::copy_range and cudf::fill for copying/assigning an index or range to a constant
- PR #1921 Add additional formats for typecasting to/from strings
- PR #1807 Add Series.dropna()
- PR #1987 Allow user defined functions in the form of ptx code to be passed to binops
- PR #1948 Add operator functions like `Series.add()` to DataFrame and Series
- PR #1954 Add skip test argument to GPU build script
- PR #2018 Add bindings for new groupby C++ API
- PR #1984 Add rolling window operations Series.rolling() and DataFrame.rolling()
- PR #1542 Python method and bindings for to_csv
- PR #1995 Add Java API
- PR #1998 Add google benchmark to cudf
- PR #1845 Add cudf::drop_duplicates, DataFrame.drop_duplicates
- PR #1652 Added `Series.where()` feature
- PR #2074 Java Aggregates, logical ops, and better RMM support
- PR #2140 Add a `cudf::transform` function
- PR #2068 Concatenation of different typed columns

## Improvements

- PR #1538 Replacing LesserRTTI with inequality_comparator
- PR #1703 C++: Added non-aggregating `insert` to `concurrent_unordered_map` with specializations to store pairs with a single atomicCAS when possible.
- PR #1422 C++: Added a RAII wrapper for CUDA streams
- PR #1701 Added `unique` method for stringColumns
- PR #1713 Add documentation for Dask-XGBoost
- PR #1666 CSV Reader: Improve performance for files with large number of columns
- PR #1725 Enable the ability to use a single column groupby as its own index
- PR #1759 Add an example showing simultaneous rolling averages to `apply_grouped` documentation
- PR #1746 C++: Remove unused code: `windowed_ops.cu`, `sorting.cu`, `hash_ops.cu`
- PR #1748 C++: Add `bool` nullability flag to `device_table` row operators
- PR #1764 Improve Numerical column: `mean_var` and `mean`
- PR #1767 Speed up Python unit tests
- PR #1770 Added build.sh script, updated CI scripts and documentation
- PR #1739 ORC Reader: Add more pytest coverage
- PR #1696 Added null support in `Series.replace()`.
- PR #1390 Added some basic utility functions for `gdf_column`'s
- PR #1791 Added general column comparison code for testing
- PR #1795 Add printing of git submodule info to `print_env.sh`
- PR #1796 Removing old sort based group by code and gdf_filter
- PR #1811 Added funtions for copying/allocating `cudf::table`s
- PR #1838 Improve columnops.column_empty so that it returns typed columns instead of a generic Column
- PR #1890 Add utils.get_dummies- a pandas-like wrapper around one_hot-encoding
- PR #1823 CSV Reader: default the column type to string for empty dataframes
- PR #1827 Create bindings for scalar-vector binops, and update one_hot_encoding to use them
- PR #1817 Operators now support different sized dataframes as long as they don't share different sized columns
- PR #1855 Transition replace_nulls to new C++ API and update corresponding Cython/Python code
- PR #1858 Add `std::initializer_list` constructor to `column_wrapper`
- PR #1846 C++ type-erased gdf_equal_columns test util; fix gdf_equal_columns logic error
- PR #1390 Added some basic utility functions for `gdf_column`s
- PR #1391 Tidy up bit-resolution-operation and bitmask class code
- PR #1882 Add iloc functionality to MultiIndex dataframes
- PR #1884 Rolling windows: general enhancements and better coverage for unit tests
- PR #1886 support GDF_STRING_CATEGORY columns in apply_boolean_mask, drop_nulls and other libcudf functions
- PR #1896 Improve performance of groupby with levels specified in dask-cudf
- PR #1915 Improve iloc performance for non-contiguous row selection
- PR #1859 Convert read_json into a C++ API
- PR #1919 Rename libcudf namespace gdf to namespace cudf
- PR #1850 Support left_on and right_on for DataFrame merge operator
- PR #1930 Specialize constructor for `cudf::bool8` to cast argument to `bool`
- PR #1938 Add default constructor for `column_wrapper`
- PR #1930 Specialize constructor for `cudf::bool8` to cast argument to `bool`
- PR #1952 consolidate libcudf public API headers in include/cudf
- PR #1949 Improved selection with boolmask using libcudf `apply_boolean_mask`
- PR #1956 Add support for nulls in `query()`
- PR #1973 Update `std::tuple` to `std::pair` in top-most libcudf APIs and C++ transition guide
- PR #1981 Convert read_csv into a C++ API
- PR #1868 ORC Reader: Support row index for speed up on small/medium datasets
- PR #1964 Added support for list-like types in Series.str.cat
- PR #2005 Use HTML5 details tag in bug report issue template
- PR #2003 Removed few redundant unit-tests from test_string.py::test_string_cat
- PR #1944 Groupby design improvements
- PR #2017 Convert `read_orc()` into a C++ API
- PR #2011 Convert `read_parquet()` into a C++ API
- PR #1756 Add documentation "10 Minutes to cuDF and dask_cuDF"
- PR #2034 Adding support for string columns concatenation using "add" binary operator
- PR #2042 Replace old "10 Minutes" guide with new guide for docs build process
- PR #2036 Make library of common test utils to speed up tests compilation
- PR #2022 Facilitating get_dummies to be a high level api too
- PR #2050 Namespace IO readers and add back free-form `read_xxx` functions
- PR #2104 Add a functional ``sort=`` keyword argument to groupby
- PR #2108 Add `find_and_replace` for StringColumn for replacing single values
- PR #1803 cuDF/CuPy interoperability documentation

## Bug Fixes

- PR #1465 Fix for test_orc.py and test_sparse_df.py test failures
- PR #1583 Fix underlying issue in `as_index()` that was causing `Series.quantile()` to fail
- PR #1680 Add errors= keyword to drop() to fix cudf-dask bug
- PR #1651 Fix `query` function on empty dataframe
- PR #1616 Fix CategoricalColumn to access categories by index instead of iteration
- PR #1660 Fix bug in `loc` when indexing with a column name (a string)
- PR #1683 ORC reader: fix timestamp conversion to UTC
- PR #1613 Improve CategoricalColumn.fillna(-1) performance
- PR #1642 Fix failure of CSV_TEST gdf_csv_test.SkiprowsNrows on multiuser systems
- PR #1709 Fix handling of `datetime64[ms]` in `dataframe.select_dtypes`
- PR #1704 CSV Reader: Add support for the plus sign in number fields
- PR #1687 CSV reader: return an empty dataframe for zero size input
- PR #1757 Concatenating columns with null columns
- PR #1755 Add col_level keyword argument to melt
- PR #1758 Fix df.set_index() when setting index from an empty column
- PR #1749 ORC reader: fix long strings of NULL values resulting in incorrect data
- PR #1742 Parquet Reader: Fix index column name to match PANDAS compat
- PR #1782 Update libcudf doc version
- PR #1783 Update conda dependencies
- PR #1786 Maintain the original series name in series.unique output
- PR #1760 CSV Reader: fix segfault when dtype list only includes columns from usecols list
- PR #1831 build.sh: Assuming python is in PATH instead of using PYTHON env var
- PR #1839 Raise an error instead of segfaulting when transposing a DataFrame with StringColumns
- PR #1840 Retain index correctly during merge left_on right_on
- PR #1825 cuDF: Multiaggregation Groupby Failures
- PR #1789 CSV Reader: Fix missing support for specifying `int8` and `int16` dtypes
- PR #1857 Cython Bindings: Handle `bool` columns while calling `column_view_from_NDArrays`
- PR #1849 Allow DataFrame support methods to pass arguments to the methods
- PR #1847 Fixed #1375 by moving the nvstring check into the wrapper function
- PR #1864 Fixing cudf reduction for POWER platform
- PR #1869 Parquet reader: fix Dask timestamps not matching with Pandas (convert to milliseconds)
- PR #1876 add dtype=bool for `any`, `all` to treat integer column correctly
- PR #1875 CSV reader: take NaN values into account in dtype detection
- PR #1873 Add column dtype checking for the all/any methods
- PR #1902 Bug with string iteration in _apply_basic_agg
- PR #1887 Fix for initialization issue in pq_read_arg,orc_read_arg
- PR #1867 JSON reader: add support for null/empty fields, including the 'null' literal
- PR #1891 Fix bug #1750 in string column comparison
- PR #1909 Support of `to_pandas()` of boolean series with null values
- PR #1923 Use prefix removal when two aggs are called on a SeriesGroupBy
- PR #1914 Zero initialize gdf_column local variables
- PR #1959 Add support for comparing boolean Series to scalar
- PR #1966 Ignore index fix in series append
- PR #1967 Compute index __sizeof__ only once for DataFrame __sizeof__
- PR #1977 Support CUDA installation in default system directories
- PR #1982 Fixes incorrect index name after join operation
- PR #1985 Implement `GDF_PYMOD`, a special modulo that follows python's sign rules
- PR #1991 Parquet reader: fix decoding of NULLs
- PR #1990 Fixes a rendering bug in the `apply_grouped` documentation
- PR #1978 Fix for values being filled in an empty dataframe
- PR #2001 Correctly create MultiColumn from Pandas MultiColumn
- PR #2006 Handle empty dataframe groupby construction for dask
- PR #1965 Parquet Reader: Fix duplicate index column when it's already in `use_cols`
- PR #2033 Add pip to conda environment files to fix warning
- PR #2028 CSV Reader: Fix reading of uncompressed files without a recognized file extension
- PR #2073 Fix an issue when gathering columns with NVCategory and nulls
- PR #2053 cudf::apply_boolean_mask return empty column for empty boolean mask
- PR #2066 exclude `IteratorTest.mean_var_output` test from debug build
- PR #2069 Fix JNI code to use read_csv and read_parquet APIs
- PR #2071 Fix bug with unfound transitive dependencies for GTests in Ubuntu 18.04
- PR #2089 Configure Sphinx to render params correctly
- PR #2091 Fix another bug with unfound transitive dependencies for `cudftestutils` in Ubuntu 18.04
- PR #2115 Just apply `--disable-new-dtags` instead of trying to define all the transitive dependencies
- PR #2106 Fix errors in JitCache tests caused by sharing of device memory between processes
- PR #2120 Fix errors in JitCache tests caused by running multiple threads on the same data
- PR #2102 Fix memory leak in groupby
- PR #2113 fixed typo in to_csv code example


# cudf 0.7.2 (16 May 2019)

## New Features

- PR #1735 Added overload for atomicAdd on int64. Streamlined implementation of custom atomic overloads.
- PR #1741 Add MultiIndex concatenation

## Bug Fixes

- PR #1718 Fix issue with SeriesGroupBy MultiIndex in dask-cudf
- PR #1734 Python: fix performance regression for groupby count() aggregations
- PR #1768 Cython: fix handling read only schema buffers in gpuarrow reader


# cudf 0.7.1 (11 May 2019)

## New Features

- PR #1702 Lazy load MultiIndex to return groupby performance to near optimal.

## Bug Fixes

- PR #1708 Fix handling of `datetime64[ms]` in `dataframe.select_dtypes`


# cuDF 0.7.0 (10 May 2019)

## New Features

- PR #982 Implement gdf_group_by_without_aggregations and gdf_unique_indices functions
- PR #1142 Add `GDF_BOOL` column type
- PR #1194 Implement overloads for CUDA atomic operations
- PR #1292 Implemented Bitwise binary ops AND, OR, XOR (&, |, ^)
- PR #1235 Add GPU-accelerated Parquet Reader
- PR #1335 Added local_dict arg in `DataFrame.query()`.
- PR #1282 Add Series and DataFrame.describe()
- PR #1356 Rolling windows
- PR #1381 Add DataFrame._get_numeric_data
- PR #1388 Add CODEOWNERS file to auto-request reviews based on where changes are made
- PR #1396 Add DataFrame.drop method
- PR #1413 Add DataFrame.melt method
- PR #1412 Add DataFrame.pop()
- PR #1419 Initial CSV writer function
- PR #1441 Add Series level cumulative ops (cumsum, cummin, cummax, cumprod)
- PR #1420 Add script to build and test on a local gpuCI image
- PR #1440 Add DatetimeColumn.min(), DatetimeColumn.max()
- PR #1455 Add Series.Shift via Numba kernel
- PR #1441 Add Series level cumulative ops (cumsum, cummin, cummax, cumprod)
- PR #1461 Add Python coverage test to gpu build
- PR #1445 Parquet Reader: Add selective reading of rows and row group
- PR #1532 Parquet Reader: Add support for INT96 timestamps
- PR #1516 Add Series and DataFrame.ndim
- PR #1556 Add libcudf C++ transition guide
- PR #1466 Add GPU-accelerated ORC Reader
- PR #1565 Add build script for nightly doc builds
- PR #1508 Add Series isna, isnull, and notna
- PR #1456 Add Series.diff() via Numba kernel
- PR #1588 Add Index `astype` typecasting
- PR #1301 MultiIndex support
- PR #1599 Level keyword supported in groupby
- PR #929 Add support operations to dataframe
- PR #1609 Groupby accept list of Series
- PR #1658 Support `group_keys=True` keyword in groupby method

## Improvements

- PR #1531 Refactor closures as private functions in gpuarrow
- PR #1404 Parquet reader page data decoding speedup
- PR #1076 Use `type_dispatcher` in join, quantiles, filter, segmented sort, radix sort and hash_groupby
- PR #1202 Simplify README.md
- PR #1149 CSV Reader: Change convertStrToValue() functions to `__device__` only
- PR #1238 Improve performance of the CUDA trie used in the CSV reader
- PR #1245 Use file cache for JIT kernels
- PR #1278 Update CONTRIBUTING for new conda environment yml naming conventions
- PR #1163 Refactored UnaryOps. Reduced API to two functions: `gdf_unary_math` and `gdf_cast`. Added `abs`, `-`, and `~` ops. Changed bindings to Cython
- PR #1284 Update docs version
- PR #1287 add exclude argument to cudf.select_dtype function
- PR #1286 Refactor some of the CSV Reader kernels into generic utility functions
- PR #1291 fillna in `Series.to_gpu_array()` and `Series.to_array()` can accept the scalar too now.
- PR #1005 generic `reduction` and `scan` support
- PR #1349 Replace modernGPU sort join with thrust.
- PR #1363 Add a dataframe.mean(...) that raises NotImplementedError to satisfy `dask.dataframe.utils.is_dataframe_like`
- PR #1319 CSV Reader: Use column wrapper for gdf_column output alloc/dealloc
- PR #1376 Change series quantile default to linear
- PR #1399 Replace CFFI bindings for NVTX functions with Cython bindings
- PR #1389 Refactored `set_null_count()`
- PR #1386 Added macros `GDF_TRY()`, `CUDF_TRY()` and `ASSERT_CUDF_SUCCEEDED()`
- PR #1435 Rework CMake and conda recipes to depend on installed libraries
- PR #1391 Tidy up bit-resolution-operation and bitmask class code
- PR #1439 Add cmake variable to enable compiling CUDA code with -lineinfo
- PR #1462 Add ability to read parquet files from arrow::io::RandomAccessFile
- PR #1453 Convert CSV Reader CFFI to Cython
- PR #1479 Convert Parquet Reader CFFI to Cython
- PR #1397 Add a utility function for producing an overflow-safe kernel launch grid configuration
- PR #1382 Add GPU parsing of nested brackets to cuIO parsing utilities
- PR #1481 Add cudf::table constructor to allocate a set of `gdf_column`s
- PR #1484 Convert GroupBy CFFI to Cython
- PR #1463 Allow and default melt keyword argument var_name to be None
- PR #1486 Parquet Reader: Use device_buffer rather than device_ptr
- PR #1525 Add cudatoolkit conda dependency
- PR #1520 Renamed `src/dataframe` to `src/table` and moved `table.hpp`. Made `types.hpp` to be type declarations only.
- PR #1492 Convert transpose CFFI to Cython
- PR #1495 Convert binary and unary ops CFFI to Cython
- PR #1503 Convert sorting and hashing ops CFFI to Cython
- PR #1522 Use latest release version in update-version CI script
- PR #1533 Remove stale join CFFI, fix memory leaks in join Cython
- PR #1521 Added `row_bitmask` to compute bitmask for rows of a table. Merged `valids_ops.cu` and `bitmask_ops.cu`
- PR #1553 Overload `hash_row` to avoid using intial hash values. Updated `gdf_hash` to select between overloads
- PR #1585 Updated `cudf::table` to maintain own copy of wrapped `gdf_column*`s
- PR #1559 Add `except +` to all Cython function definitions to catch C++ exceptions properly
- PR #1617 `has_nulls` and `column_dtypes` for `cudf::table`
- PR #1590 Remove CFFI from the build / install process entirely
- PR #1536 Convert gpuarrow CFFI to Cython
- PR #1655 Add `Column._pointer` as a way to access underlying `gdf_column*` of a `Column`
- PR #1655 Update readme conda install instructions for cudf version 0.6 and 0.7


## Bug Fixes

- PR #1233 Fix dtypes issue while adding the column to `str` dataframe.
- PR #1254 CSV Reader: fix data type detection for floating-point numbers in scientific notation
- PR #1289 Fix looping over each value instead of each category in concatenation
- PR #1293 Fix Inaccurate error message in join.pyx
- PR #1308 Add atomicCAS overload for `int8_t`, `int16_t`
- PR #1317 Fix catch polymorphic exception by reference in ipc.cu
- PR #1325 Fix dtype of null bitmasks to int8
- PR #1326 Update build documentation to use -DCMAKE_CXX11_ABI=ON
- PR #1334 Add "na_position" argument to CategoricalColumn sort_by_values
- PR #1321 Fix out of bounds warning when checking Bzip2 header
- PR #1359 Add atomicAnd/Or/Xor for integers
- PR #1354 Fix `fillna()` behaviour when replacing values with different dtypes
- PR #1347 Fixed core dump issue while passing dict_dtypes without column names in `cudf.read_csv()`
- PR #1379 Fixed build failure caused due to error: 'col_dtype' may be used uninitialized
- PR #1392 Update cudf Dockerfile and package_versions.sh
- PR #1385 Added INT8 type to `_schema_to_dtype` for use in GpuArrowReader
- PR #1393 Fixed a bug in `gdf_count_nonzero_mask()` for the case of 0 bits to count
- PR #1395 Update CONTRIBUTING to use the environment variable CUDF_HOME
- PR #1416 Fix bug at gdf_quantile_exact and gdf_quantile_appox
- PR #1421 Fix remove creation of series multiple times during `add_column()`
- PR #1405 CSV Reader: Fix memory leaks on read_csv() failure
- PR #1328 Fix CategoricalColumn to_arrow() null mask
- PR #1433 Fix NVStrings/categories includes
- PR #1432 Update NVStrings to 0.7.* to coincide with 0.7 development
- PR #1483 Modify CSV reader to avoid cropping blank quoted characters in non-string fields
- PR #1446 Merge 1275 hotfix from master into branch-0.7
- PR #1447 Fix legacy groupby apply docstring
- PR #1451 Fix hash join estimated result size is not correct
- PR #1454 Fix local build script improperly change directory permissions
- PR #1490 Require Dask 1.1.0+ for `is_dataframe_like` test or skip otherwise.
- PR #1491 Use more specific directories & groups in CODEOWNERS
- PR #1497 Fix Thrust issue on CentOS caused by missing default constructor of host_vector elements
- PR #1498 Add missing include guard to device_atomics.cuh and separated DEVICE_ATOMICS_TEST
- PR #1506 Fix csv-write call to updated NVStrings method
- PR #1510 Added nvstrings `fillna()` function
- PR #1507 Parquet Reader: Default string data to GDF_STRING
- PR #1535 Fix doc issue to ensure correct labelling of cudf.series
- PR #1537 Fix `undefined reference` link error in HashPartitionTest
- PR #1548 Fix ci/local/build.sh README from using an incorrect image example
- PR #1551 CSV Reader: Fix integer column name indexing
- PR #1586 Fix broken `scalar_wrapper::operator==`
- PR #1591 ORC/Parquet Reader: Fix missing import for FileNotFoundError exception
- PR #1573 Parquet Reader: Fix crash due to clash with ORC reader datasource
- PR #1607 Revert change of `column.to_dense_buffer` always return by copy for performance concerns
- PR #1618 ORC reader: fix assert & data output when nrows/skiprows isn't aligned to stripe boundaries
- PR #1631 Fix failure of TYPES_TEST on some gcc-7 based systems.
- PR #1641 CSV Reader: Fix skip_blank_lines behavior with Windows line terminators (\r\n)
- PR #1648 ORC reader: fix non-deterministic output when skiprows is non-zero
- PR #1676 Fix groupby `as_index` behaviour with `MultiIndex`
- PR #1659 Fix bug caused by empty groupbys and multiindex slicing throwing exceptions
- PR #1656 Correct Groupby failure in dask when un-aggregable columns are left in dataframe.
- PR #1689 Fix groupby performance regression
- PR #1694 Add Cython as a runtime dependency since it's required in `setup.py`


# cuDF 0.6.1 (25 Mar 2019)

## Bug Fixes

- PR #1275 Fix CentOS exception in DataFrame.hash_partition from using value "returned" by a void function


# cuDF 0.6.0 (22 Mar 2019)

## New Features

- PR #760 Raise `FileNotFoundError` instead of `GDF_FILE_ERROR` in `read_csv` if the file does not exist
- PR #539 Add Python bindings for replace function
- PR #823 Add Doxygen configuration to enable building HTML documentation for libcudf C/C++ API
- PR #807 CSV Reader: Add byte_range parameter to specify the range in the input file to be read
- PR #857 Add Tail method for Series/DataFrame and update Head method to use iloc
- PR #858 Add series feature hashing support
- PR #871 CSV Reader: Add support for NA values, including user specified strings
- PR #893 Adds PyArrow based parquet readers / writers to Python, fix category dtype handling, fix arrow ingest buffer size issues
- PR #867 CSV Reader: Add support for ignoring blank lines and comment lines
- PR #887 Add Series digitize method
- PR #895 Add Series groupby
- PR #898 Add DataFrame.groupby(level=0) support
- PR #920 Add feather, JSON, HDF5 readers / writers from PyArrow / Pandas
- PR #888 CSV Reader: Add prefix parameter for column names, used when parsing without a header
- PR #913 Add DLPack support: convert between cuDF DataFrame and DLTensor
- PR #939 Add ORC reader from PyArrow
- PR #918 Add Series.groupby(level=0) support
- PR #906 Add binary and comparison ops to DataFrame
- PR #958 Support unary and binary ops on indexes
- PR #964 Add `rename` method to `DataFrame`, `Series`, and `Index`
- PR #985 Add `Series.to_frame` method
- PR #985 Add `drop=` keyword to reset_index method
- PR #994 Remove references to pygdf
- PR #990 Add external series groupby support
- PR #988 Add top-level merge function to cuDF
- PR #992 Add comparison binaryops to DateTime columns
- PR #996 Replace relative path imports with absolute paths in tests
- PR #995 CSV Reader: Add index_col parameter to specify the column name or index to be used as row labels
- PR #1004 Add `from_gpu_matrix` method to DataFrame
- PR #997 Add property index setter
- PR #1007 Replace relative path imports with absolute paths in cudf
- PR #1013 select columns with df.columns
- PR #1016 Rename Series.unique_count() to nunique() to match pandas API
- PR #947 Prefixsum to handle nulls and float types
- PR #1029 Remove rest of relative path imports
- PR #1021 Add filtered selection with assignment for Dataframes
- PR #872 Adding NVCategory support to cudf apis
- PR #1052 Add left/right_index and left/right_on keywords to merge
- PR #1091 Add `indicator=` and `suffixes=` keywords to merge
- PR #1107 Add unsupported keywords to Series.fillna
- PR #1032 Add string support to cuDF python
- PR #1136 Removed `gdf_concat`
- PR #1153 Added function for getting the padded allocation size for valid bitmask
- PR #1148 Add cudf.sqrt for dataframes and Series
- PR #1159 Add Python bindings for libcudf dlpack functions
- PR #1155 Add __array_ufunc__ for DataFrame and Series for sqrt
- PR #1168 to_frame for series accepts a name argument


## Improvements

- PR #1218 Add dask-cudf page to API docs
- PR #892 Add support for heterogeneous types in binary ops with JIT
- PR #730 Improve performance of `gdf_table` constructor
- PR #561 Add Doxygen style comments to Join CUDA functions
- PR #813 unified libcudf API functions by replacing gpu_ with gdf_
- PR #822 Add support for `__cuda_array_interface__` for ingest
- PR #756 Consolidate common helper functions from unordered map and multimap
- PR #753 Improve performance of groupby sum and average, especially for cases with few groups.
- PR #836 Add ingest support for arrow chunked arrays in Column, Series, DataFrame creation
- PR #763 Format doxygen comments for csv_read_arg struct
- PR #532 CSV Reader: Use type dispatcher instead of switch block
- PR #694 Unit test utilities improvements
- PR #878 Add better indexing to Groupby
- PR #554 Add `empty` method and `is_monotonic` attribute to `Index`
- PR #1040 Fixed up Doxygen comment tags
- PR #909 CSV Reader: Avoid host->device->host copy for header row data
- PR #916 Improved unit testing and error checking for `gdf_column_concat`
- PR #941 Replace `numpy` call in `Series.hash_encode` with `numba`
- PR #942 Added increment/decrement operators for wrapper types
- PR #943 Updated `count_nonzero_mask` to return `num_rows` when the mask is null
- PR #952 Added trait to map C++ type to `gdf_dtype`
- PR #966 Updated RMM submodule.
- PR #998 Add IO reader/writer modules to API docs, fix for missing cudf.Series docs
- PR #1017 concatenate along columns for Series and DataFrames
- PR #1002 Support indexing a dataframe with another boolean dataframe
- PR #1018 Better concatenation for Series and Dataframes
- PR #1036 Use Numpydoc style docstrings
- PR #1047 Adding gdf_dtype_extra_info to gdf_column_view_augmented
- PR #1054 Added default ctor to SerialTrieNode to overcome Thrust issue in CentOS7 + CUDA10
- PR #1024 CSV Reader: Add support for hexadecimal integers in integral-type columns
- PR #1033 Update `fillna()` to use libcudf function `gdf_replace_nulls`
- PR #1066 Added inplace assignment for columns and select_dtypes for dataframes
- PR #1026 CSV Reader: Change the meaning and type of the quoting parameter to match Pandas
- PR #1100 Adds `CUDF_EXPECTS` error-checking macro
- PR #1092 Fix select_dtype docstring
- PR #1111 Added cudf::table
- PR #1108 Sorting for datetime columns
- PR #1120 Return a `Series` (not a `Column`) from `Series.cat.set_categories()`
- PR #1128 CSV Reader: The last data row does not need to be line terminated
- PR #1183 Bump Arrow version to 0.12.1
- PR #1208 Default to CXX11_ABI=ON
- PR #1252 Fix NVStrings dependencies for cuda 9.2 and 10.0
- PR #2037 Optimize the existing `gather` and `scatter` routines in `libcudf`

## Bug Fixes

- PR #821 Fix flake8 issues revealed by flake8 update
- PR #808 Resolved renamed `d_columns_valids` variable name
- PR #820 CSV Reader: fix the issue where reader adds additional rows when file uses 
 as a line terminator
- PR #780 CSV Reader: Fix scientific notation parsing and null values for empty quotes
- PR #815 CSV Reader: Fix data parsing when tabs are present in the input CSV file
- PR #850 Fix bug where left joins where the left df has 0 rows causes a crash
- PR #861 Fix memory leak by preserving the boolean mask index
- PR #875 Handle unnamed indexes in to/from arrow functions
- PR #877 Fix ingest of 1 row arrow tables in from arrow function
- PR #876 Added missing `<type_traits>` include
- PR #889 Deleted test_rmm.py which has now moved to RMM repo
- PR #866 Merge v0.5.1 numpy ABI hotfix into 0.6
- PR #917 value_counts return int type on empty columns
- PR #611 Renamed `gdf_reduce_optimal_output_size()` -> `gdf_reduction_get_intermediate_output_size()`
- PR #923 fix index for negative slicing for cudf dataframe and series
- PR #927 CSV Reader: Fix category GDF_CATEGORY hashes not being computed properly
- PR #921 CSV Reader: Fix parsing errors with delim_whitespace, quotations in the header row, unnamed columns
- PR #933 Fix handling objects of all nulls in series creation
- PR #940 CSV Reader: Fix an issue where the last data row is missing when using byte_range
- PR #945 CSV Reader: Fix incorrect datetime64 when milliseconds or space separator are used
- PR #959 Groupby: Problem with column name lookup
- PR #950 Converting dataframe/recarry with non-contiguous arrays
- PR #963 CSV Reader: Fix another issue with missing data rows when using byte_range
- PR #999 Fix 0 sized kernel launches and empty sort_index exception
- PR #993 Fix dtype in selecting 0 rows from objects
- PR #1009 Fix performance regression in `to_pandas` method on DataFrame
- PR #1008 Remove custom dask communication approach
- PR #1001 CSV Reader: Fix a memory access error when reading a large (>2GB) file with date columns
- PR #1019 Binary Ops: Fix error when one input column has null mask but other doesn't
- PR #1014 CSV Reader: Fix false positives in bool value detection
- PR #1034 CSV Reader: Fix parsing floating point precision and leading zero exponents
- PR #1044 CSV Reader: Fix a segfault when byte range aligns with a page
- PR #1058 Added support for `DataFrame.loc[scalar]`
- PR #1060 Fix column creation with all valid nan values
- PR #1073 CSV Reader: Fix an issue where a column name includes the return character
- PR #1090 Updating Doxygen Comments
- PR #1080 Fix dtypes returned from loc / iloc because of lists
- PR #1102 CSV Reader: Minor fixes and memory usage improvements
- PR #1174: Fix release script typo
- PR #1137 Add prebuild script for CI
- PR #1118 Enhanced the `DataFrame.from_records()` feature
- PR #1129 Fix join performance with index parameter from using numpy array
- PR #1145 Issue with .agg call on multi-column dataframes
- PR #908 Some testing code cleanup
- PR #1167 Fix issue with null_count not being set after inplace fillna()
- PR #1184 Fix iloc performance regression
- PR #1185 Support left_on/right_on and also on=str in merge
- PR #1200 Fix allocating bitmasks with numba instead of rmm in allocate_mask function
- PR #1213 Fix bug with csv reader requesting subset of columns using wrong datatype
- PR #1223 gpuCI: Fix label on rapidsai channel on gpu build scripts
- PR #1242 Add explicit Thrust exec policy to fix NVCATEGORY_TEST segfault on some platforms
- PR #1246 Fix categorical tests that failed due to bad implicit type conversion
- PR #1255 Fix overwriting conda package main label uploads
- PR #1259 Add dlpack includes to pip build


# cuDF 0.5.1 (05 Feb 2019)

## Bug Fixes

- PR #842 Avoid using numpy via cimport to prevent ABI issues in Cython compilation


# cuDF 0.5.0 (28 Jan 2019)

## New Features

- PR #722 Add bzip2 decompression support to `read_csv()`
- PR #693 add ZLIB-based GZIP/ZIP support to `read_csv_strings()`
- PR #411 added null support to gdf_order_by (new API) and cudf_table::sort
- PR #525 Added GitHub Issue templates for bugs, documentation, new features, and questions
- PR #501 CSV Reader: Add support for user-specified decimal point and thousands separator to read_csv_strings()
- PR #455 CSV Reader: Add support for user-specified decimal point and thousands separator to read_csv()
- PR #439 add `DataFrame.drop` method similar to pandas
- PR #356 add `DataFrame.transpose` method and `DataFrame.T` property similar to pandas
- PR #505 CSV Reader: Add support for user-specified boolean values
- PR #350 Implemented Series replace function
- PR #490 Added print_env.sh script to gather relevant environment details when reporting cuDF issues
- PR #474 add ZLIB-based GZIP/ZIP support to `read_csv()`
- PR #547 Added melt similar to `pandas.melt()`
- PR #491 Add CI test script to check for updates to CHANGELOG.md in PRs
- PR #550 Add CI test script to check for style issues in PRs
- PR #558 Add CI scripts for cpu-based conda and gpu-based test builds
- PR #524 Add Boolean Indexing
- PR #564 Update python `sort_values` method to use updated libcudf `gdf_order_by` API
- PR #509 CSV Reader: Input CSV file can now be passed in as a text or a binary buffer
- PR #607 Add `__iter__` and iteritems to DataFrame class
- PR #643 added a new api gdf_replace_nulls that allows a user to replace nulls in a column

## Improvements

- PR #426 Removed sort-based groupby and refactored existing groupby APIs. Also improves C++/CUDA compile time.
- PR #461 Add `CUDF_HOME` variable in README.md to replace relative pathing.
- PR #472 RMM: Created centralized rmm::device_vector alias and rmm::exec_policy
- PR #500 Improved the concurrent hash map class to support partitioned (multi-pass) hash table building.
- PR #454 Improve CSV reader docs and examples
- PR #465 Added templated C++ API for RMM to avoid explicit cast to `void**`
- PR #513 `.gitignore` tweaks
- PR #521 Add `assert_eq` function for testing
- PR #502 Simplify Dockerfile for local dev, eliminate old conda/pip envs
- PR #549 Adds `-rdynamic` compiler flag to nvcc for Debug builds
- PR #472 RMM: Created centralized rmm::device_vector alias and rmm::exec_policy
- PR #577 Added external C++ API for scatter/gather functions
- PR #500 Improved the concurrent hash map class to support partitioned (multi-pass) hash table building
- PR #583 Updated `gdf_size_type` to `int`
- PR #500 Improved the concurrent hash map class to support partitioned (multi-pass) hash table building
- PR #617 Added .dockerignore file. Prevents adding stale cmake cache files to the docker container
- PR #658 Reduced `JOIN_TEST` time by isolating overflow test of hash table size computation
- PR #664 Added Debuging instructions to README
- PR #651 Remove noqa marks in `__init__.py` files
- PR #671 CSV Reader: uncompressed buffer input can be parsed without explicitly specifying compression as None
- PR #684 Make RMM a submodule
- PR #718 Ensure sum, product, min, max methods pandas compatibility on empty datasets
- PR #720 Refactored Index classes to make them more Pandas-like, added CategoricalIndex
- PR #749 Improve to_arrow and from_arrow Pandas compatibility
- PR #766 Remove TravisCI references, remove unused variables from CMake, fix ARROW_VERSION in Cmake
- PR #773 Add build-args back to Dockerfile and handle dependencies based on environment yml file
- PR #781 Move thirdparty submodules to root and symlink in /cpp
- PR #843 Fix broken cudf/python API examples, add new methods to the API index

## Bug Fixes

- PR #569 CSV Reader: Fix days being off-by-one when parsing some dates
- PR #531 CSV Reader: Fix incorrect parsing of quoted numbers
- PR #465 Added templated C++ API for RMM to avoid explicit cast to `void**`
- PR #473 Added missing <random> include
- PR #478 CSV Reader: Add api support for auto column detection, header, mangle_dupe_cols, usecols
- PR #495 Updated README to correct where cffi pytest should be executed
- PR #501 Fix the intermittent segfault caused by the `thousands` and `compression` parameters in the csv reader
- PR #502 Simplify Dockerfile for local dev, eliminate old conda/pip envs
- PR #512 fix bug for `on` parameter in `DataFrame.merge` to allow for None or single column name
- PR #511 Updated python/cudf/bindings/join.pyx to fix cudf merge printing out dtypes
- PR #513 `.gitignore` tweaks
- PR #521 Add `assert_eq` function for testing
- PR #537 Fix CMAKE_CUDA_STANDARD_REQURIED typo in CMakeLists.txt
- PR #447 Fix silent failure in initializing DataFrame from generator
- PR #545 Temporarily disable csv reader thousands test to prevent segfault (test re-enabled in PR #501)
- PR #559 Fix Assertion error while using `applymap` to change the output dtype
- PR #575 Update `print_env.sh` script to better handle missing commands
- PR #612 Prevent an exception from occuring with true division on integer series.
- PR #630 Fix deprecation warning for `pd.core.common.is_categorical_dtype`
- PR #622 Fix Series.append() behaviour when appending values with different numeric dtype
- PR #603 Fix error while creating an empty column using None.
- PR #673 Fix array of strings not being caught in from_pandas
- PR #644 Fix return type and column support of dataframe.quantile()
- PR #634 Fix create `DataFrame.from_pandas()` with numeric column names
- PR #654 Add resolution check for GDF_TIMESTAMP in Join
- PR #648 Enforce one-to-one copy required when using `numba>=0.42.0`
- PR #645 Fix cmake build type handling not setting debug options when CMAKE_BUILD_TYPE=="Debug"
- PR #669 Fix GIL deadlock when launching multiple python threads that make Cython calls
- PR #665 Reworked the hash map to add a way to report the destination partition for a key
- PR #670 CMAKE: Fix env include path taking precedence over libcudf source headers
- PR #674 Check for gdf supported column types
- PR #677 Fix 'gdf_csv_test_Dates' gtest failure due to missing nrows parameter
- PR #604 Fix the parsing errors while reading a csv file using `sep` instead of `delimiter`.
- PR #686 Fix converting nulls to NaT values when converting Series to Pandas/Numpy
- PR #689 CSV Reader: Fix behavior with skiprows+header to match pandas implementation
- PR #691 Fixes Join on empty input DFs
- PR #706 CSV Reader: Fix broken dtype inference when whitespace is in data
- PR #717 CSV reader: fix behavior when parsing a csv file with no data rows
- PR #724 CSV Reader: fix build issue due to parameter type mismatch in a std::max call
- PR #734 Prevents reading undefined memory in gpu_expand_mask_bits numba kernel
- PR #747 CSV Reader: fix an issue where CUDA allocations fail with some large input files
- PR #750 Fix race condition for handling NVStrings in CMake
- PR #719 Fix merge column ordering
- PR #770 Fix issue where RMM submodule pointed to wrong branch and pin other to correct branches
- PR #778 Fix hard coded ABI off setting
- PR #784 Update RMM submodule commit-ish and pip paths
- PR #794 Update `rmm::exec_policy` usage to fix segmentation faults when used as temprory allocator.
- PR #800 Point git submodules to branches of forks instead of exact commits


# cuDF 0.4.0 (05 Dec 2018)

## New Features

- PR #398 add pandas-compatible `DataFrame.shape()` and `Series.shape()`
- PR #394 New documentation feature "10 Minutes to cuDF"
- PR #361 CSV Reader: Add support for strings with delimiters

## Improvements

 - PR #436 Improvements for type_dispatcher and wrapper structs
 - PR #429 Add CHANGELOG.md (this file)
 - PR #266 use faster CUDA-accelerated DataFrame column/Series concatenation.
 - PR #379 new C++ `type_dispatcher` reduces code complexity in supporting many data types.
 - PR #349 Improve performance for creating columns from memoryview objects
 - PR #445 Update reductions to use type_dispatcher. Adds integer types support to sum_of_squares.
 - PR #448 Improve installation instructions in README.md
 - PR #456 Change default CMake build to Release, and added option for disabling compilation of tests

## Bug Fixes

 - PR #444 Fix csv_test CUDA too many resources requested fail.
 - PR #396 added missing output buffer in validity tests for groupbys.
 - PR #408 Dockerfile updates for source reorganization
 - PR #437 Add cffi to Dockerfile conda env, fixes "cannot import name 'librmm'"
 - PR #417 Fix `map_test` failure with CUDA 10
 - PR #414 Fix CMake installation include file paths
 - PR #418 Properly cast string dtypes to programmatic dtypes when instantiating columns
 - PR #427 Fix and tests for Concatenation illegal memory access with nulls


# cuDF 0.3.0 (23 Nov 2018)

## New Features

 - PR #336 CSV Reader string support

## Improvements

 - PR #354 source code refactored for better organization. CMake build system overhaul. Beginning of transition to Cython bindings.
 - PR #290 Add support for typecasting to/from datetime dtype
 - PR #323 Add handling pyarrow boolean arrays in input/out, add tests
 - PR #325 GDF_VALIDITY_UNSUPPORTED now returned for algorithms that don't support non-empty valid bitmasks
 - PR #381 Faster InputTooLarge Join test completes in ms rather than minutes.
 - PR #373 .gitignore improvements
 - PR #367 Doc cleanup & examples for DataFrame methods
 - PR #333 Add Rapids Memory Manager documentation
 - PR #321 Rapids Memory Manager adds file/line location logging and convenience macros
 - PR #334 Implement DataFrame `__copy__` and `__deepcopy__`
 - PR #271 Add NVTX ranges to pygdf
 - PR #311 Document system requirements for conda install

## Bug Fixes

 - PR #337 Retain index on `scale()` function
 - PR #344 Fix test failure due to PyArrow 0.11 Boolean handling
 - PR #364 Remove noexcept from managed_allocator;  CMakeLists fix for NVstrings
 - PR #357 Fix bug that made all series be considered booleans for indexing
 - PR #351 replace conda env configuration for developers
 - PRs #346 #360 Fix CSV reading of negative numbers
 - PR #342 Fix CMake to use conda-installed nvstrings
 - PR #341 Preserve categorical dtype after groupby aggregations
 - PR #315 ReadTheDocs build update to fix missing libcuda.so
 - PR #320 FIX out-of-bounds access error in reductions.cu
 - PR #319 Fix out-of-bounds memory access in libcudf count_valid_bits
 - PR #303 Fix printing empty dataframe


# cuDF 0.2.0 and cuDF 0.1.0

These were initial releases of cuDF based on previously separate pyGDF and libGDF libraries.<|MERGE_RESOLUTION|>--- conflicted
+++ resolved
@@ -19,14 +19,11 @@
 - PR #4386 Update Java package to 0.14
 - PR #4402 Fix cudf::strings::join_strings logic with all-null strings and null narep
 - PR #4570 Fixing loc ordering issue in dataframe
-<<<<<<< HEAD
-- PR #4609 Fix to handle `Series.factorize` when index is set
-
-=======
 - PR #4613 Fix issue related to downcasting in `.loc`
 - PR #4615 Fix potential OOB write in ORC writer compression stage
 - PR #4617 Fix memory leak in aggregation object destructor
->>>>>>> 1f5b65c0
+- PR #4609 Fix to handle `Series.factorize` when index is set
+
 
 # cuDF 0.13.0 (Date TBD)
 
