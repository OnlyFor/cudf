--- conflicted
+++ resolved
@@ -10,11 +10,8 @@
 
 ## Improvements
 
-<<<<<<< HEAD
 - PR #1404 Parquet reader page data decoding speedup
-=======
 - PR #1076 Use `type_dispatcher` in join, quantiles, filter, segmented sort, radix sort and hash_groupby
->>>>>>> fd17f2d4
 - PR #1202 Simplify README.md
 - PR #1149 CSV Reader: Change convertStrToValue() functions to `__device__` only
 - PR #1238 Improve performance of the CUDA trie used in the CSV reader
