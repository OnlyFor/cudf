--- conflicted
+++ resolved
@@ -40,12 +40,9 @@
 - PR #1435 Rework CMake and conda recipes to depend on installed libraries
 - PR #1391 Tidy up bit-resolution-operation and bitmask class code
 - PR #1439 Add cmake variable to enable compiling CUDA code with -lineinfo
-<<<<<<< HEAD
 - PR #1453 Convert CSV Reader CFFI to Cython
-=======
 - PR #1397 Add a utility function for producing an overflow-safe kernel launch grid configuration
 - PR #1382 Add GPU parsing of nested brackets to cuIO parsing utilities
->>>>>>> 3c738bc3
 
 ## Bug Fixes
 
