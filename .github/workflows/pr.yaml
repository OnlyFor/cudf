--- conflicted
+++ resolved
@@ -13,8 +13,8 @@
   pr-builder:
     needs:
       - checks
-<<<<<<< HEAD
       #- conda-cpp-build
+      #- conda-cpp-checks
       #- conda-cpp-tests
       #- conda-python-build
       #- conda-python-cudf-tests
@@ -22,17 +22,6 @@
       #- conda-java-tests
       #- conda-notebook-tests
       #- docs-build
-=======
-      - conda-cpp-build
-      - conda-cpp-checks
-      - conda-cpp-tests
-      - conda-python-build
-      - conda-python-cudf-tests
-      - conda-python-other-tests
-      - conda-java-tests
-      - conda-notebook-tests
-      - docs-build
->>>>>>> a0c637f5
       - wheel-build-cudf
       - wheel-tests-cudf
       - wheel-build-dask-cudf
@@ -49,30 +38,36 @@
     uses: rapidsai/shared-workflows/.github/workflows/checks.yaml@branch-24.04
     with:
       enable_check_generated_files: false
-<<<<<<< HEAD
       enable_check_style: false
   #conda-cpp-build:
   #  needs: checks
   #  secrets: inherit
-  #  uses: rapidsai/shared-workflows/.github/workflows/conda-cpp-build.yaml@branch-24.02
+  #  uses: rapidsai/shared-workflows/.github/workflows/conda-cpp-build.yaml@branch-24.04
   #  with:
   #    build_type: pull-request
+  #conda-cpp-checks:
+  #  needs: conda-cpp-build
+  #  secrets: inherit
+  #  uses: rapidsai/shared-workflows/.github/workflows/conda-cpp-post-build-checks.yaml@branch-24.04
+  #  with:
+  #    build_type: pull-request
+  #    enable_check_symbols: true
   #conda-cpp-tests:
   #  needs: conda-cpp-build
   #  secrets: inherit
-  #  uses: rapidsai/shared-workflows/.github/workflows/conda-cpp-tests.yaml@branch-24.02
+  #  uses: rapidsai/shared-workflows/.github/workflows/conda-cpp-tests.yaml@branch-24.04
   #  with:
   #    build_type: pull-request
   #conda-python-build:
   #  needs: conda-cpp-build
   #  secrets: inherit
-  #  uses: rapidsai/shared-workflows/.github/workflows/conda-python-build.yaml@branch-24.02
+  #  uses: rapidsai/shared-workflows/.github/workflows/conda-python-build.yaml@branch-24.04
   #  with:
   #    build_type: pull-request
   #conda-python-cudf-tests:
   #  needs: conda-python-build
   #  secrets: inherit
-  #  uses: rapidsai/shared-workflows/.github/workflows/conda-python-tests.yaml@branch-24.02
+  #  uses: rapidsai/shared-workflows/.github/workflows/conda-python-tests.yaml@branch-24.04
   #  with:
   #    build_type: pull-request
   #    test_script: "ci/test_python_cudf.sh"
@@ -80,14 +75,14 @@
   #  # Tests for dask_cudf, custreamz, cudf_kafka are separated for CI parallelism
   #  needs: conda-python-build
   #  secrets: inherit
-  #  uses: rapidsai/shared-workflows/.github/workflows/conda-python-tests.yaml@branch-24.02
+  #  uses: rapidsai/shared-workflows/.github/workflows/conda-python-tests.yaml@branch-24.04
   #  with:
   #    build_type: pull-request
   #    test_script: "ci/test_python_other.sh"
   #conda-java-tests:
   #  needs: conda-cpp-build
   #  secrets: inherit
-  #  uses: rapidsai/shared-workflows/.github/workflows/custom-job.yaml@branch-24.02
+  #  uses: rapidsai/shared-workflows/.github/workflows/custom-job.yaml@branch-24.04
   #  with:
   #    build_type: pull-request
   #    node_type: "gpu-v100-latest-1"
@@ -97,7 +92,7 @@
   #conda-notebook-tests:
   #  needs: conda-python-build
   #  secrets: inherit
-  #  uses: rapidsai/shared-workflows/.github/workflows/custom-job.yaml@branch-24.02
+  #  uses: rapidsai/shared-workflows/.github/workflows/custom-job.yaml@branch-24.04
   #  with:
   #    build_type: pull-request
   #    node_type: "gpu-v100-latest-1"
@@ -107,85 +102,13 @@
   #docs-build:
   #  needs: conda-python-build
   #  secrets: inherit
-  #  uses: rapidsai/shared-workflows/.github/workflows/custom-job.yaml@branch-24.02
+  #  uses: rapidsai/shared-workflows/.github/workflows/custom-job.yaml@branch-24.04
   #  with:
   #    build_type: pull-request
   #    node_type: "gpu-v100-latest-1"
   #    arch: "amd64"
   #    container_image: "rapidsai/ci-conda:latest"
   #    run_script: "ci/build_docs.sh"
-=======
-  conda-cpp-build:
-    needs: checks
-    secrets: inherit
-    uses: rapidsai/shared-workflows/.github/workflows/conda-cpp-build.yaml@branch-24.04
-    with:
-      build_type: pull-request
-  conda-cpp-checks:
-    needs: conda-cpp-build
-    secrets: inherit
-    uses: rapidsai/shared-workflows/.github/workflows/conda-cpp-post-build-checks.yaml@branch-24.04
-    with:
-      build_type: pull-request
-      enable_check_symbols: true
-  conda-cpp-tests:
-    needs: conda-cpp-build
-    secrets: inherit
-    uses: rapidsai/shared-workflows/.github/workflows/conda-cpp-tests.yaml@branch-24.04
-    with:
-      build_type: pull-request
-  conda-python-build:
-    needs: conda-cpp-build
-    secrets: inherit
-    uses: rapidsai/shared-workflows/.github/workflows/conda-python-build.yaml@branch-24.04
-    with:
-      build_type: pull-request
-  conda-python-cudf-tests:
-    needs: conda-python-build
-    secrets: inherit
-    uses: rapidsai/shared-workflows/.github/workflows/conda-python-tests.yaml@branch-24.04
-    with:
-      build_type: pull-request
-      test_script: "ci/test_python_cudf.sh"
-  conda-python-other-tests:
-    # Tests for dask_cudf, custreamz, cudf_kafka are separated for CI parallelism
-    needs: conda-python-build
-    secrets: inherit
-    uses: rapidsai/shared-workflows/.github/workflows/conda-python-tests.yaml@branch-24.04
-    with:
-      build_type: pull-request
-      test_script: "ci/test_python_other.sh"
-  conda-java-tests:
-    needs: conda-cpp-build
-    secrets: inherit
-    uses: rapidsai/shared-workflows/.github/workflows/custom-job.yaml@branch-24.04
-    with:
-      build_type: pull-request
-      node_type: "gpu-v100-latest-1"
-      arch: "amd64"
-      container_image: "rapidsai/ci-conda:latest"
-      run_script: "ci/test_java.sh"
-  conda-notebook-tests:
-    needs: conda-python-build
-    secrets: inherit
-    uses: rapidsai/shared-workflows/.github/workflows/custom-job.yaml@branch-24.04
-    with:
-      build_type: pull-request
-      node_type: "gpu-v100-latest-1"
-      arch: "amd64"
-      container_image: "rapidsai/ci-conda:latest"
-      run_script: "ci/test_notebooks.sh"
-  docs-build:
-    needs: conda-python-build
-    secrets: inherit
-    uses: rapidsai/shared-workflows/.github/workflows/custom-job.yaml@branch-24.04
-    with:
-      build_type: pull-request
-      node_type: "gpu-v100-latest-1"
-      arch: "amd64"
-      container_image: "rapidsai/ci-conda:latest"
-      run_script: "ci/build_docs.sh"
->>>>>>> a0c637f5
   wheel-build-cudf:
     needs: checks
     secrets: inherit
@@ -217,25 +140,14 @@
       matrix_filter: map(select(.ARCH == "amd64" and .PY_VER == "3.10" and (.CUDA_VER == "11.8.0" or .CUDA_VER == "12.0.1")))
       build_type: pull-request
       script: ci/test_wheel_dask_cudf.sh
-<<<<<<< HEAD
   #devcontainer:
   #  secrets: inherit
-  #  uses: rapidsai/shared-action-workflows/.github/workflows/build-in-devcontainer.yaml@branch-24.02
+  #  uses: rapidsai/shared-workflows/.github/workflows/build-in-devcontainer.yaml@branch-24.04
   #  with:
   #    build_command: |
   #      sccache -z;
-  #      build-all -DBUILD_BENCHMARKS=ON -DNVBench_ENABLE_CUPTI=OFF --verbose;
+  #      build-all -DBUILD_BENCHMARKS=ON --verbose;
   #      sccache -s;
-=======
-  devcontainer:
-    secrets: inherit
-    uses: rapidsai/shared-workflows/.github/workflows/build-in-devcontainer.yaml@branch-24.04
-    with:
-      build_command: |
-        sccache -z;
-        build-all -DBUILD_BENCHMARKS=ON --verbose;
-        sccache -s;
->>>>>>> a0c637f5
   unit-tests-cudf-pandas:
     needs: wheel-build-cudf
     secrets: inherit
