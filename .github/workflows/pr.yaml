--- conflicted
+++ resolved
@@ -32,8 +32,6 @@
       - wheel-tests-dask-cudf
       - devcontainer
       - unit-tests-cudf-pandas
-      - fetch-pandas-versions
-      - cross-pandas-version-tests
       - pandas-tests
       - pandas-tests-diff
     secrets: inherit
@@ -43,42 +41,6 @@
     uses: rapidsai/shared-workflows/.github/workflows/checks.yaml@branch-24.10
     with:
       enable_check_generated_files: false
-<<<<<<< HEAD
-=======
-  fetch-pandas-versions:
-    runs-on: ubuntu-latest
-    outputs:
-      pandas-versions: ${{ steps.get-versions.outputs.versions }}
-    steps:
-      - name: Checkout code
-        uses: actions/checkout@v4
-
-      - name: Set up Python
-        uses: actions/setup-python@v5
-        with:
-          python-version: '3.11'
-
-      - name: Install requests and packaging
-        run: pip install requests packaging
-
-      - name: Fetch pandas versions
-        id: get-versions
-        run: |
-          versions=$(python ci/cudf_pandas_scripts/fetch_pandas_versions.py ">=2.0,<2.2.3dev0")
-          echo "::set-output name=versions::${versions}"
-  cross-pandas-version-tests:
-    needs: [fetch-pandas-versions, wheel-build-cudf]
-    secrets: inherit
-    strategy:
-      matrix:
-        pandas-version: ${{ fromJson(needs.fetch-pandas-versions.outputs.pandas-versions) }}
-    uses: rapidsai/shared-workflows/.github/workflows/wheels-test.yaml@branch-24.10
-    with:
-      # This selects "ARCH=amd64 + the latest supported Python + CUDA".
-      matrix_filter: map(select(.ARCH == "amd64")) | group_by(.CUDA_VER|split(".")|map(tonumber)|.[0]) | map(max_by([(.PY_VER|split(".")|map(tonumber)), (.CUDA_VER|split(".")|map(tonumber))]))
-      build_type: pull-request
-      script: ci/cudf_pandas_scripts/run_tests.sh ${{ matrix.pandas-version }}
->>>>>>> c3a985b2
   conda-cpp-build:
     needs: checks
     secrets: inherit
