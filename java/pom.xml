--- conflicted
+++ resolved
@@ -21,11 +21,7 @@
 
     <groupId>ai.rapids</groupId>
     <artifactId>cudf</artifactId>
-<<<<<<< HEAD
-    <version>24.06.1-SNAPSHOT</version>
-=======
     <version>24.08.0-SNAPSHOT</version>
->>>>>>> 87b95769
 
     <name>cudfjni</name>
     <description>
