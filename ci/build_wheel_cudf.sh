#!/bin/bash
# Copyright (c) 2023-2024, NVIDIA CORPORATION.

set -euo pipefail

package_dir="python/cudf"

<<<<<<< HEAD
# Download the pylibcudf built in the previous step
=======
>>>>>>> 8d6b2616
RAPIDS_PY_CUDA_SUFFIX="$(rapids-wheel-ctk-name-gen ${RAPIDS_CUDA_VERSION})"

# Downloads libcudf and pylibcudf wheels from this current build,
# then ensures 'cudf' wheel builds always use the 'libcudf' and 'pylibcudf' just built in the same CI run.
#
# Using env variable PIP_CONSTRAINT is necessary to ensure the constraints
# are used when creating the isolated build environment.
RAPIDS_PY_WHEEL_NAME="libcudf_${RAPIDS_PY_CUDA_SUFFIX}" rapids-download-wheels-from-s3 cpp /tmp/libcudf_dist
RAPIDS_PY_WHEEL_NAME="pylibcudf_${RAPIDS_PY_CUDA_SUFFIX}" rapids-download-wheels-from-s3 python /tmp/pylibcudf_dist
echo "libcudf-${RAPIDS_PY_CUDA_SUFFIX} @ file://$(echo /tmp/libcudf_dist/libcudf_*.whl)" > /tmp/constraints.txt
echo "pylibcudf-${RAPIDS_PY_CUDA_SUFFIX} @ file://$(echo /tmp/pylibcudf_dist/pylibcudf_*.whl)" >> /tmp/constraints.txt
export PIP_CONSTRAINT="/tmp/constraints.txt"

./ci/build_wheel.sh ${package_dir}

python -m auditwheel repair \
    --exclude libcudf.so \
    --exclude libarrow.so.1601 \
    --exclude libnvcomp.so \
    --exclude libnvcomp_bitcomp.so \
    --exclude libnvcomp_gdeflate.so \
    -w ${package_dir}/final_dist \
    ${package_dir}/dist/*

RAPIDS_PY_WHEEL_NAME="cudf_${RAPIDS_PY_CUDA_SUFFIX}" rapids-upload-wheels-to-s3 python ${package_dir}/final_dist<|MERGE_RESOLUTION|>--- conflicted
+++ resolved
@@ -5,10 +5,6 @@
 
 package_dir="python/cudf"
 
-<<<<<<< HEAD
-# Download the pylibcudf built in the previous step
-=======
->>>>>>> 8d6b2616
 RAPIDS_PY_CUDA_SUFFIX="$(rapids-wheel-ctk-name-gen ${RAPIDS_CUDA_VERSION})"
 
 # Downloads libcudf and pylibcudf wheels from this current build,
@@ -26,7 +22,6 @@
 
 python -m auditwheel repair \
     --exclude libcudf.so \
-    --exclude libarrow.so.1601 \
     --exclude libnvcomp.so \
     --exclude libnvcomp_bitcomp.so \
     --exclude libnvcomp_gdeflate.so \
