--- conflicted
+++ resolved
@@ -9,7 +9,6 @@
 # Download the cudf built in the previous step
 RAPIDS_PY_WHEEL_NAME="pylibcudf_${RAPIDS_PY_CUDA_SUFFIX}" rapids-download-wheels-from-s3 ./local-pylibcudf-dep
 RAPIDS_PY_WHEEL_NAME="cudf_${RAPIDS_PY_CUDA_SUFFIX}" rapids-download-wheels-from-s3 ./local-cudf-dep
-<<<<<<< HEAD
 
 rapids-logger "Install dask and dask_cudf and test requirements"
 # Constraint to minimum dependency versions if job is set up as "oldest"
@@ -21,16 +20,12 @@
         --matrix "cuda=${RAPIDS_CUDA_VERSION%.*};arch=$(arch);py=${RAPIDS_PY_VERSION};dependencies=${RAPIDS_DEPENDENCIES}" \
       | tee ./constraints.txt
 fi
-=======
-python -m pip install \
-    "$(echo ./local-pylibcudf-dep/pylibcudf*.whl)" \
-    "$(echo ./local-cudf-dep/cudf*.whl)"
->>>>>>> 04917783
 
 # echo to expand wildcard before adding `[extra]` requires for pip
 python -m pip install \
     -v \
     --constraint ./constraints.txt \
+    "$(echo ./local-pylibcudf-dep/pylibcudf*.whl)" \
     ./local-cudf-dep/cudf*.whl \
     $(echo ./dist/dask_cudf*.whl)[test]
 
