#!/bin/bash
# SPDX-FileCopyrightText: Copyright (c) 2023-2024, NVIDIA CORPORATION & AFFILIATES.
# All rights reserved.
# SPDX-License-Identifier: Apache-2.0

set -eoxu pipefail

RAPIDS_TESTS_DIR=${RAPIDS_TESTS_DIR:-"${PWD}/test-results"}
RAPIDS_COVERAGE_DIR=${RAPIDS_COVERAGE_DIR:-"${PWD}/coverage-results"}
mkdir -p "${RAPIDS_TESTS_DIR}" "${RAPIDS_COVERAGE_DIR}"

# Function to display script usage
function display_usage {
    echo "Usage: $0 [--no-cudf]"
}

# Default value for the --no-cudf option
no_cudf=false

# Parse command-line arguments
while [[ $# -gt 0 ]]; do
    case "$1" in
        --no-cudf)
            no_cudf=true
            shift
            ;;
        *)
            echo "Error: Unknown option $1"
            display_usage
            exit 1
            ;;
    esac
done

if [ "$no_cudf" = true ]; then
    echo "Skipping cudf install"
else
    RAPIDS_PY_CUDA_SUFFIX="$(rapids-wheel-ctk-name-gen ${RAPIDS_CUDA_VERSION})"
<<<<<<< HEAD
    RAPIDS_PY_WHEEL_NAME="libcudf_${RAPIDS_PY_CUDA_SUFFIX}" rapids-download-wheels-from-s3 cpp ./dist
    RAPIDS_PY_WHEEL_NAME="pylibcudf_${RAPIDS_PY_CUDA_SUFFIX}" rapids-download-wheels-from-s3 ./dist
    RAPIDS_PY_WHEEL_NAME="cudf_${RAPIDS_PY_CUDA_SUFFIX}" rapids-download-wheels-from-s3 python ./dist

    python -m pip install \
    "$(echo ./dist/libcudf_${RAPIDS_PY_CUDA_SUFFIX}*.whl)" \
    "$(echo ./dist/pylibcudf_${RAPIDS_PY_CUDA_SUFFIX}*.whl)" \
    "$(echo ./dist/cudf_${RAPIDS_PY_CUDA_SUFFIX}*.whl)[test,pandas-tests]"
=======

    # Download the cudf and pylibcudf built in the previous step
    RAPIDS_PY_WHEEL_NAME="cudf_${RAPIDS_PY_CUDA_SUFFIX}" rapids-download-wheels-from-s3 ./dist
    RAPIDS_PY_WHEEL_NAME="pylibcudf_${RAPIDS_PY_CUDA_SUFFIX}" rapids-download-wheels-from-s3 ./dist

    # echo to expand wildcard before adding `[extra]` requires for pip
    python -m pip install \
        "$(echo ./dist/cudf_${RAPIDS_PY_CUDA_SUFFIX}*.whl)[test,cudf-pandas-tests]" \
        "$(echo ./dist/pylibcudf_${RAPIDS_PY_CUDA_SUFFIX}*.whl)"
>>>>>>> 6ccc2c2e
fi

python -m pytest -p cudf.pandas \
    --cov-config=./python/cudf/.coveragerc \
    --cov=cudf \
    --cov-report=xml:"${RAPIDS_COVERAGE_DIR}/cudf-pandas-coverage.xml" \
    --cov-report=term \
    ./python/cudf/cudf_pandas_tests/<|MERGE_RESOLUTION|>--- conflicted
+++ resolved
@@ -36,26 +36,17 @@
     echo "Skipping cudf install"
 else
     RAPIDS_PY_CUDA_SUFFIX="$(rapids-wheel-ctk-name-gen ${RAPIDS_CUDA_VERSION})"
-<<<<<<< HEAD
-    RAPIDS_PY_WHEEL_NAME="libcudf_${RAPIDS_PY_CUDA_SUFFIX}" rapids-download-wheels-from-s3 cpp ./dist
-    RAPIDS_PY_WHEEL_NAME="pylibcudf_${RAPIDS_PY_CUDA_SUFFIX}" rapids-download-wheels-from-s3 ./dist
-    RAPIDS_PY_WHEEL_NAME="cudf_${RAPIDS_PY_CUDA_SUFFIX}" rapids-download-wheels-from-s3 python ./dist
 
-    python -m pip install \
-    "$(echo ./dist/libcudf_${RAPIDS_PY_CUDA_SUFFIX}*.whl)" \
-    "$(echo ./dist/pylibcudf_${RAPIDS_PY_CUDA_SUFFIX}*.whl)" \
-    "$(echo ./dist/cudf_${RAPIDS_PY_CUDA_SUFFIX}*.whl)[test,pandas-tests]"
-=======
-
-    # Download the cudf and pylibcudf built in the previous step
+    # Download the cudf, libcudf, and pylibcudf built in the previous step
     RAPIDS_PY_WHEEL_NAME="cudf_${RAPIDS_PY_CUDA_SUFFIX}" rapids-download-wheels-from-s3 ./dist
+    RAPIDS_PY_WHEEL_NAME="libcudf_${RAPIDS_PY_CUDA_SUFFIX}" rapids-download-wheels-from-s3 ./dist
     RAPIDS_PY_WHEEL_NAME="pylibcudf_${RAPIDS_PY_CUDA_SUFFIX}" rapids-download-wheels-from-s3 ./dist
 
     # echo to expand wildcard before adding `[extra]` requires for pip
     python -m pip install \
         "$(echo ./dist/cudf_${RAPIDS_PY_CUDA_SUFFIX}*.whl)[test,cudf-pandas-tests]" \
+        "$(echo ./dist/libcudf_${RAPIDS_PY_CUDA_SUFFIX}*.whl)" \
         "$(echo ./dist/pylibcudf_${RAPIDS_PY_CUDA_SUFFIX}*.whl)"
->>>>>>> 6ccc2c2e
 fi
 
 python -m pytest -p cudf.pandas \
