#!/bin/bash
# Copyright (c) 2024, NVIDIA CORPORATION.

set -eou pipefail

# We will only fail these tests if the PR touches code in pylibcudf
# or cudf_polars itself.
# Note, the three dots mean we are doing diff between the merge-base
# of upstream and HEAD. So this is asking, "does _this branch_ touch
# files in cudf_polars/pylibcudf", rather than "are there changes
# between upstream and this branch which touch cudf_polars/pylibcudf"
# TODO: is the target branch exposed anywhere in an environment variable?
if [ -n "$(git diff --name-only origin/branch-24.10...HEAD -- python/cudf_polars/ python/pylibcudf/)" ];
then
    HAS_CHANGES=1
else
    HAS_CHANGES=0
fi

RAPIDS_PY_CUDA_SUFFIX="$(rapids-wheel-ctk-name-gen ${RAPIDS_CUDA_VERSION})"
RAPIDS_PY_WHEEL_NAME="cudf_polars_${RAPIDS_PY_CUDA_SUFFIX}" RAPIDS_PY_WHEEL_PURE="1" rapids-download-wheels-from-s3 ./dist

<<<<<<< HEAD
# Download the pylibcudf built in the previous step
RAPIDS_PY_WHEEL_NAME="pylibcudf_${RAPIDS_PY_CUDA_SUFFIX}" rapids-download-wheels-from-s3 ./local-pylibcudf-dep

rapids-logger "Install cudf_polars and test requirements"
# Constraint to minimum dependency versions if job is set up as "oldest"
echo "" > ./constraints.txt
if [[ $RAPIDS_DEPENDENCIES == "oldest" ]]; then
    rapids-dependency-file-generator \
        --output requirements \
        --file-key py_test_cudf_polars \
        --matrix "cuda=${RAPIDS_CUDA_VERSION%.*};arch=$(arch);py=${RAPIDS_PY_VERSION};dependencies=${RAPIDS_DEPENDENCIES}" \
      | tee ./constraints.txt
fi

# echo to expand wildcard before adding `[extra]` requires for pip
python -m pip install \
    -v \
    --constraint ./constraints.txt \
    ./local-pylibcudf-dep/pylibcudf*.whl \
    $(echo ./dist/cudf_polars*.whl)[test]
=======
# Download pylibcudf built in the previous step
RAPIDS_PY_WHEEL_NAME="pylibcudf_${RAPIDS_PY_CUDA_SUFFIX}" rapids-download-wheels-from-s3 ./dist

rapids-logger "Installing cudf_polars and its dependencies"

# echo to expand wildcard before adding `[extra]` requires for pip
python -m pip install \
    "$(echo ./dist/cudf_polars_${RAPIDS_PY_CUDA_SUFFIX}*.whl)[test]" \
    "$(echo ./dist/pylibcudf_${RAPIDS_PY_CUDA_SUFFIX}*.whl)"
>>>>>>> 58799d69

rapids-logger "Run cudf_polars tests"

function set_exitcode()
{
    EXITCODE=$?
}
EXITCODE=0
trap set_exitcode ERR
set +e

./ci/run_cudf_polars_pytests.sh \
       --cov cudf_polars \
       --cov-fail-under=100 \
       --cov-config=./pyproject.toml \
       --junitxml="${RAPIDS_TESTS_DIR}/junit-cudf-polars.xml"

trap ERR
set -e

if [ ${EXITCODE} != 0 ]; then
    rapids-logger "Testing FAILED: exitcode ${EXITCODE}"
else
    rapids-logger "Testing PASSED"
fi

if [ ${HAS_CHANGES} == 1 ]; then
    exit ${EXITCODE}
else
    exit 0
fi<|MERGE_RESOLUTION|>--- conflicted
+++ resolved
@@ -20,11 +20,10 @@
 RAPIDS_PY_CUDA_SUFFIX="$(rapids-wheel-ctk-name-gen ${RAPIDS_CUDA_VERSION})"
 RAPIDS_PY_WHEEL_NAME="cudf_polars_${RAPIDS_PY_CUDA_SUFFIX}" RAPIDS_PY_WHEEL_PURE="1" rapids-download-wheels-from-s3 ./dist
 
-<<<<<<< HEAD
-# Download the pylibcudf built in the previous step
-RAPIDS_PY_WHEEL_NAME="pylibcudf_${RAPIDS_PY_CUDA_SUFFIX}" rapids-download-wheels-from-s3 ./local-pylibcudf-dep
+# Download pylibcudf built in the previous step
+RAPIDS_PY_WHEEL_NAME="pylibcudf_${RAPIDS_PY_CUDA_SUFFIX}" rapids-download-wheels-from-s3 ./dist
 
-rapids-logger "Install cudf_polars and test requirements"
+rapids-logger "Installing cudf_polars and its dependencies"
 # Constraint to minimum dependency versions if job is set up as "oldest"
 echo "" > ./constraints.txt
 if [[ $RAPIDS_DEPENDENCIES == "oldest" ]]; then
@@ -39,19 +38,8 @@
 python -m pip install \
     -v \
     --constraint ./constraints.txt \
-    ./local-pylibcudf-dep/pylibcudf*.whl \
-    $(echo ./dist/cudf_polars*.whl)[test]
-=======
-# Download pylibcudf built in the previous step
-RAPIDS_PY_WHEEL_NAME="pylibcudf_${RAPIDS_PY_CUDA_SUFFIX}" rapids-download-wheels-from-s3 ./dist
-
-rapids-logger "Installing cudf_polars and its dependencies"
-
-# echo to expand wildcard before adding `[extra]` requires for pip
-python -m pip install \
     "$(echo ./dist/cudf_polars_${RAPIDS_PY_CUDA_SUFFIX}*.whl)[test]" \
     "$(echo ./dist/pylibcudf_${RAPIDS_PY_CUDA_SUFFIX}*.whl)"
->>>>>>> 58799d69
 
 rapids-logger "Run cudf_polars tests"
 
