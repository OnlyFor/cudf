#!/bin/bash
# Copyright (c) 2024, NVIDIA CORPORATION.

set -eou pipefail

# We will only fail these tests if the PR touches code in pylibcudf
# or cudf_polars itself.
# Note, the three dots mean we are doing diff between the merge-base
# of upstream and HEAD. So this is asking, "does _this branch_ touch
# files in cudf_polars/pylibcudf", rather than "are there changes
# between upstream and this branch which touch cudf_polars/pylibcudf"
# TODO: is the target branch exposed anywhere in an environment variable?
if [ -n "$(git diff --name-only origin/branch-24.10...HEAD -- python/cudf_polars/ python/pylibcudf/)" ];
then
    HAS_CHANGES=1
else
    HAS_CHANGES=0
fi

RAPIDS_PY_CUDA_SUFFIX="$(rapids-wheel-ctk-name-gen ${RAPIDS_CUDA_VERSION})"
RAPIDS_PY_WHEEL_NAME="cudf_polars_${RAPIDS_PY_CUDA_SUFFIX}" RAPIDS_PY_WHEEL_PURE="1" rapids-download-wheels-from-s3 ./dist

# Download the cudf built in the previous step
<<<<<<< HEAD
RAPIDS_PY_WHEEL_NAME="cudf_${RAPIDS_PY_CUDA_SUFFIX}" rapids-download-wheels-from-s3 ./local-cudf-dep
=======
RAPIDS_PY_WHEEL_NAME="pylibcudf_${RAPIDS_PY_CUDA_SUFFIX}" rapids-download-wheels-from-s3 ./local-pylibcudf-dep
python -m pip install ./local-pylibcudf-dep/pylibcudf*.whl
>>>>>>> 04917783

rapids-logger "Install cudf_polars and test requirements"
# Constraint to minimum dependency versions if job is set up as "oldest"
echo "" > ./constraints.txt
if [[ $RAPIDS_DEPENDENCIES == "oldest" ]]; then
    rapids-dependency-file-generator \
        --output requirements \
        --file-key py_test_cudf_polars \
        --matrix "cuda=${RAPIDS_CUDA_VERSION%.*};arch=$(arch);py=${RAPIDS_PY_VERSION};dependencies=${RAPIDS_DEPENDENCIES}" \
      | tee ./constraints.txt
fi

# echo to expand wildcard before adding `[extra]` requires for pip
python -m pip install \
    -v \
    --constraint ./constraints.txt \
    ./local-cudf-dep/cudf*.whl \
    $(echo ./dist/cudf_polars*.whl)[test]

rapids-logger "Run cudf_polars tests"

function set_exitcode()
{
    EXITCODE=$?
}
EXITCODE=0
trap set_exitcode ERR
set +e

./ci/run_cudf_polars_pytests.sh \
       --cov cudf_polars \
       --cov-fail-under=100 \
       --cov-config=./pyproject.toml \
       --junitxml="${RAPIDS_TESTS_DIR}/junit-cudf-polars.xml"

trap ERR
set -e

if [ ${EXITCODE} != 0 ]; then
    rapids-logger "Testing FAILED: exitcode ${EXITCODE}"
else
    rapids-logger "Testing PASSED"
fi

if [ ${HAS_CHANGES} == 1 ]; then
    exit ${EXITCODE}
else
    exit 0
fi<|MERGE_RESOLUTION|>--- conflicted
+++ resolved
@@ -21,12 +21,8 @@
 RAPIDS_PY_WHEEL_NAME="cudf_polars_${RAPIDS_PY_CUDA_SUFFIX}" RAPIDS_PY_WHEEL_PURE="1" rapids-download-wheels-from-s3 ./dist
 
 # Download the cudf built in the previous step
-<<<<<<< HEAD
 RAPIDS_PY_WHEEL_NAME="cudf_${RAPIDS_PY_CUDA_SUFFIX}" rapids-download-wheels-from-s3 ./local-cudf-dep
-=======
 RAPIDS_PY_WHEEL_NAME="pylibcudf_${RAPIDS_PY_CUDA_SUFFIX}" rapids-download-wheels-from-s3 ./local-pylibcudf-dep
-python -m pip install ./local-pylibcudf-dep/pylibcudf*.whl
->>>>>>> 04917783
 
 rapids-logger "Install cudf_polars and test requirements"
 # Constraint to minimum dependency versions if job is set up as "oldest"
@@ -44,6 +40,7 @@
     -v \
     --constraint ./constraints.txt \
     ./local-cudf-dep/cudf*.whl \
+    ./local-pylibcudf-dep/pylibcudf*.whl \
     $(echo ./dist/cudf_polars*.whl)[test]
 
 rapids-logger "Run cudf_polars tests"
