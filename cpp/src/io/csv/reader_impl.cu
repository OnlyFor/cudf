--- conflicted
+++ resolved
@@ -196,12 +196,8 @@
 constexpr std::array<uint8_t, 3> UTF8_BOM = {0xEF, 0xBB, 0xBF};
 [[nodiscard]] bool has_utf8_bom(host_span<char const> data)
 {
-<<<<<<< HEAD
-  return data.size() >= 3 && memcmp(data.data(), UTF8_BOM.data(), 3) == 0;
-=======
   return data.size() >= UTF8_BOM.size() &&
          memcmp(data.data(), UTF8_BOM.data(), UTF8_BOM.size()) == 0;
->>>>>>> e2bcbb88
 }
 
 /**
@@ -243,11 +239,7 @@
 
   auto const data_size      = data.has_value() ? data->size() : source->size();
   auto const buffer_size    = std::min(max_chunk_bytes, data_size);
-<<<<<<< HEAD
-  auto const max_input_size = [&]() {
-=======
   auto const max_input_size = [&] {
->>>>>>> e2bcbb88
     if (range_end == data_size) {
       return data_size - byte_range_offset;
     } else {
@@ -262,11 +254,7 @@
   range_end += (range_end < data_size);
 
   auto pos = range_begin;
-<<<<<<< HEAD
-  // When using byta range, need the line terminator of last line before the range
-=======
   // When using byte range, need the line terminator of last line before the range
->>>>>>> e2bcbb88
   auto input_pos = byte_range_offset == 0 ? pos : pos - 1;
   uint64_t ctx   = 0;
 
@@ -305,11 +293,7 @@
                                       buffer->size(),
                                       cudaMemcpyDefault,
                                       stream.value()));
-<<<<<<< HEAD
-        stream.synchronize();
-=======
         stream.synchronize();  // To prevent buffer going out of scope before we copy the data.
->>>>>>> e2bcbb88
       }
     }
 
@@ -492,12 +476,7 @@
                                               bom_buffer->size()};
       if (has_utf8_bom(bom_chars)) { data_start_offset += sizeof(UTF8_BOM); }
     } else {
-<<<<<<< HEAD
-      constexpr auto find_data_start_chunk_size = 4ul * 1024;
-
-=======
       auto find_data_start_chunk_size = 1024ul;
->>>>>>> e2bcbb88
       while (data_start_offset < source->size()) {
         auto const read_size =
           std::min(find_data_start_chunk_size, source->size() - data_start_offset);
@@ -512,10 +491,7 @@
           break;
         }
         data_start_offset += read_size;
-<<<<<<< HEAD
-=======
         find_data_start_chunk_size *= 2;
->>>>>>> e2bcbb88
       }
     }
   }
