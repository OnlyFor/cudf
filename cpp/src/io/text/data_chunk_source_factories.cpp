/*
 * Copyright (c) 2021-2024, NVIDIA CORPORATION.
 *
 * Licensed under the Apache License, Version 2.0 (the "License");
 * you may not use this file except in compliance with the License.
 * You may obtain a copy of the License at
 *
 *     http://www.apache.org/licenses/LICENSE-2.0
 *
 * Unless required by applicable law or agreed to in writing, software
 * distributed under the License is distributed on an "AS IS" BASIS,
 * WITHOUT WARRANTIES OR CONDITIONS OF ANY KIND, either express or implied.
 * See the License for the specific language governing permissions and
 * limitations under the License.
 */

#include "cudf/detail/utilities/vector_factories.hpp"
#include "io/text/device_data_chunks.hpp"

#include <cudf/detail/nvtx/ranges.hpp>
<<<<<<< HEAD
#include <cudf/detail/utilities/rmm_host_vector.hpp>
=======
#include <cudf/detail/utilities/host_vector.hpp>
>>>>>>> 50f4d3ee
#include <cudf/io/text/data_chunk_source_factories.hpp>

#include <rmm/device_buffer.hpp>

#include <thrust/host_vector.h>

#include <fstream>

namespace cudf::io::text {

namespace {

struct host_ticket {
  cudaEvent_t event;
<<<<<<< HEAD
  std::unique_ptr<cudf::detail::rmm_host_vector<char>> buffer;
=======
  std::unique_ptr<cudf::detail::host_vector<char>> buffer;
>>>>>>> 50f4d3ee
};

/**
 * @brief A reader which produces owning chunks of device memory which contain a copy of the data
 * from an istream.
 */
class datasource_chunk_reader : public data_chunk_reader {
  constexpr static int num_tickets = 2;

 public:
  datasource_chunk_reader(datasource* source) : _source(source)
  {
    // create an event to track the completion of the last device-to-host copy.
    for (auto& ticket : _tickets) {
      CUDF_CUDA_TRY(cudaEventCreate(&(ticket.event)));
    }
  }

  ~datasource_chunk_reader() override
  {
    for (auto& ticket : _tickets) {
      CUDF_CUDA_TRY(cudaEventDestroy(ticket.event));
    }
  }

  void skip_bytes(std::size_t size) override
  {
    _offset += std::min(_source->size() - _offset, size);
  };

  std::unique_ptr<device_data_chunk> get_next_chunk(std::size_t read_size,
                                                    rmm::cuda_stream_view stream) override
  {
    CUDF_FUNC_RANGE();

    read_size = std::min(_source->size() - _offset, read_size);

    // get a device buffer containing read data on the device.
    auto chunk = rmm::device_uvector<char>(read_size, stream);

    if (_source->supports_device_read() && _source->is_device_read_preferred(read_size)) {
      _source->device_read(_offset, read_size, reinterpret_cast<uint8_t*>(chunk.data()), stream);
    } else {
      auto& h_ticket = _tickets[_next_ticket_idx];

      _next_ticket_idx = (_next_ticket_idx + 1) % num_tickets;

      // synchronize on the last host-to-device copy, so we don't clobber the host buffer.
      CUDF_CUDA_TRY(cudaEventSynchronize(h_ticket.event));

      // resize the host buffer as necessary to contain the requested number of bytes
      if (h_ticket.buffer == nullptr or h_ticket.buffer->size() < read_size) {
<<<<<<< HEAD
        h_ticket.buffer = std::make_unique<cudf::detail::rmm_host_vector<char>>(
=======
        h_ticket.buffer = std::make_unique<cudf::detail::host_vector<char>>(
>>>>>>> 50f4d3ee
          cudf::detail::make_pinned_vector_sync<char>(read_size, stream));
      }

      _source->host_read(_offset, read_size, reinterpret_cast<uint8_t*>(h_ticket.buffer->data()));

      // copy the host-pinned data on to device
      CUDF_CUDA_TRY(cudaMemcpyAsync(
        chunk.data(), h_ticket.buffer->data(), read_size, cudaMemcpyDefault, stream.value()));

      // record the host-to-device copy.
      CUDF_CUDA_TRY(cudaEventRecord(h_ticket.event, stream.value()));
    }

    _offset += read_size;

    // return the device buffer so it can be processed.
    return std::make_unique<device_uvector_data_chunk>(std::move(chunk));
  }

 private:
  std::size_t _offset          = 0;
  std::size_t _next_ticket_idx = 0;
  std::array<host_ticket, num_tickets> _tickets{};
  datasource* _source;
};

/**
 * @brief A reader which produces owning chunks of device memory which contain a copy of the data
 * from an istream.
 */
class istream_data_chunk_reader : public data_chunk_reader {
  constexpr static int num_tickets = 2;

 public:
  istream_data_chunk_reader(std::unique_ptr<std::istream> datastream)
    : _datastream(std::move(datastream))
  {
    // create an event to track the completion of the last device-to-host copy.
    for (auto& ticket : _tickets) {
      CUDF_CUDA_TRY(cudaEventCreate(&(ticket.event)));
    }
  }

  ~istream_data_chunk_reader() override
  {
    for (auto& ticket : _tickets) {
      CUDF_CUDA_TRY(cudaEventDestroy(ticket.event));
    }
  }

  void skip_bytes(std::size_t size) override { _datastream->ignore(size); };

  std::unique_ptr<device_data_chunk> get_next_chunk(std::size_t read_size,
                                                    rmm::cuda_stream_view stream) override
  {
    CUDF_FUNC_RANGE();

    auto& h_ticket = _tickets[_next_ticket_idx];

    _next_ticket_idx = (_next_ticket_idx + 1) % num_tickets;

    // synchronize on the last host-to-device copy, so we don't clobber the host buffer.
    CUDF_CUDA_TRY(cudaEventSynchronize(h_ticket.event));

    // resize the host buffer as necessary to contain the requested number of bytes
    if (h_ticket.buffer == nullptr or h_ticket.buffer->size() < read_size) {
<<<<<<< HEAD
      h_ticket.buffer = std::make_unique<cudf::detail::rmm_host_vector<char>>(
=======
      h_ticket.buffer = std::make_unique<cudf::detail::host_vector<char>>(
>>>>>>> 50f4d3ee
        cudf::detail::make_pinned_vector_sync<char>(read_size, stream));
    }

    // read data from the host istream in to the pinned host memory buffer
    _datastream->read(h_ticket.buffer->data(), read_size);

    // adjust the read size to reflect how many bytes were actually read from the data stream
    read_size = _datastream->gcount();

    // get a device buffer containing read data on the device.
    auto chunk = rmm::device_uvector<char>(read_size, stream);

    // copy the host-pinned data on to device
    CUDF_CUDA_TRY(cudaMemcpyAsync(
      chunk.data(), h_ticket.buffer->data(), read_size, cudaMemcpyDefault, stream.value()));

    // record the host-to-device copy.
    CUDF_CUDA_TRY(cudaEventRecord(h_ticket.event, stream.value()));

    // return the device buffer so it can be processed.
    return std::make_unique<device_uvector_data_chunk>(std::move(chunk));
  }

 private:
  std::size_t _next_ticket_idx = 0;
  std::array<host_ticket, num_tickets> _tickets{};
  std::unique_ptr<std::istream> _datastream;
};

/**
 * @brief A reader which produces owning chunks of device memory which contain a copy of the data
 * from a host span.
 */
class host_span_data_chunk_reader : public data_chunk_reader {
 public:
  host_span_data_chunk_reader(cudf::host_span<char const> data) : _data(data) {}

  void skip_bytes(std::size_t read_size) override
  {
    _position += std::min(read_size, _data.size() - _position);
  }

  std::unique_ptr<device_data_chunk> get_next_chunk(std::size_t read_size,
                                                    rmm::cuda_stream_view stream) override
  {
    CUDF_FUNC_RANGE();

    read_size = std::min(read_size, _data.size() - _position);

    // get a device buffer containing read data on the device.
    auto chunk = rmm::device_uvector<char>(read_size, stream);

    // copy the host data to device
    CUDF_CUDA_TRY(cudaMemcpyAsync(  //
      chunk.data(),
      _data.data() + _position,
      read_size,
      cudaMemcpyDefault,
      stream.value()));

    _position += read_size;

    // return the device buffer so it can be processed.
    return std::make_unique<device_uvector_data_chunk>(std::move(chunk));
  }

 private:
  std::size_t _position = 0;
  cudf::host_span<char const> _data;
};

/**
 * @brief A reader which produces view of device memory which represent a subset of the input device
 * span.
 */
class device_span_data_chunk_reader : public data_chunk_reader {
 public:
  device_span_data_chunk_reader(device_span<char const> data) : _data(data) {}

  void skip_bytes(std::size_t read_size) override
  {
    _position += std::min(read_size, _data.size() - _position);
  }

  std::unique_ptr<device_data_chunk> get_next_chunk(std::size_t read_size,
                                                    rmm::cuda_stream_view stream) override
  {
    // limit the read size to the number of bytes remaining in the device_span.
    read_size = std::min(read_size, _data.size() - _position);

    // create a view over the device span
    auto chunk_span = _data.subspan(_position, read_size);

    // increment position
    _position += read_size;

    // return the view over device memory so it can be processed.
    return std::make_unique<device_span_data_chunk>(chunk_span);
  }

 private:
  device_span<char const> _data;
  uint64_t _position = 0;
};

/**
 * @brief A datasource-based data chunk source which creates a datasource_chunk_reader.
 */
class datasource_chunk_source : public data_chunk_source {
 public:
  datasource_chunk_source(datasource& source) : _source(&source) {}
  [[nodiscard]] std::unique_ptr<data_chunk_reader> create_reader() const override
  {
    return std::make_unique<datasource_chunk_reader>(_source);
  }

 private:
  datasource* _source;
};

/**
 * @brief A file data source which creates an istream_data_chunk_reader.
 */
class file_data_chunk_source : public data_chunk_source {
 public:
  file_data_chunk_source(std::string_view filename) : _filename(filename) {}
  [[nodiscard]] std::unique_ptr<data_chunk_reader> create_reader() const override
  {
    return std::make_unique<istream_data_chunk_reader>(
      std::make_unique<std::ifstream>(_filename, std::ifstream::in));
  }

 private:
  std::string _filename;
};

/**
 * @brief A host string data source which creates an host_span_data_chunk_reader.
 */
class host_span_data_chunk_source : public data_chunk_source {
 public:
  host_span_data_chunk_source(host_span<char const> data) : _data(data) {}
  [[nodiscard]] std::unique_ptr<data_chunk_reader> create_reader() const override
  {
    return std::make_unique<host_span_data_chunk_reader>(_data);
  }

 private:
  host_span<char const> _data;
};

/**
 * @brief A device span data source which creates an istream_data_chunk_reader.
 */
class device_span_data_chunk_source : public data_chunk_source {
 public:
  device_span_data_chunk_source(device_span<char const> data) : _data(data) {}
  [[nodiscard]] std::unique_ptr<data_chunk_reader> create_reader() const override
  {
    return std::make_unique<device_span_data_chunk_reader>(_data);
  }

 private:
  device_span<char const> _data;
};

}  // namespace

std::unique_ptr<data_chunk_source> make_source(datasource& data)
{
  return std::make_unique<datasource_chunk_source>(data);
}

std::unique_ptr<data_chunk_source> make_source(host_span<char const> data)
{
  return std::make_unique<host_span_data_chunk_source>(data);
}

std::unique_ptr<data_chunk_source> make_source_from_file(std::string_view filename)
{
  return std::make_unique<file_data_chunk_source>(filename);
}

std::unique_ptr<data_chunk_source> make_source(cudf::string_scalar& data)
{
  auto data_span = device_span<char const>(data.data(), data.size());
  return std::make_unique<device_span_data_chunk_source>(data_span);
}

}  // namespace cudf::io::text<|MERGE_RESOLUTION|>--- conflicted
+++ resolved
@@ -18,11 +18,7 @@
 #include "io/text/device_data_chunks.hpp"
 
 #include <cudf/detail/nvtx/ranges.hpp>
-<<<<<<< HEAD
-#include <cudf/detail/utilities/rmm_host_vector.hpp>
-=======
 #include <cudf/detail/utilities/host_vector.hpp>
->>>>>>> 50f4d3ee
 #include <cudf/io/text/data_chunk_source_factories.hpp>
 
 #include <rmm/device_buffer.hpp>
@@ -37,11 +33,7 @@
 
 struct host_ticket {
   cudaEvent_t event;
-<<<<<<< HEAD
-  std::unique_ptr<cudf::detail::rmm_host_vector<char>> buffer;
-=======
   std::unique_ptr<cudf::detail::host_vector<char>> buffer;
->>>>>>> 50f4d3ee
 };
 
 /**
@@ -94,11 +86,7 @@
 
       // resize the host buffer as necessary to contain the requested number of bytes
       if (h_ticket.buffer == nullptr or h_ticket.buffer->size() < read_size) {
-<<<<<<< HEAD
-        h_ticket.buffer = std::make_unique<cudf::detail::rmm_host_vector<char>>(
-=======
         h_ticket.buffer = std::make_unique<cudf::detail::host_vector<char>>(
->>>>>>> 50f4d3ee
           cudf::detail::make_pinned_vector_sync<char>(read_size, stream));
       }
 
@@ -165,11 +153,7 @@
 
     // resize the host buffer as necessary to contain the requested number of bytes
     if (h_ticket.buffer == nullptr or h_ticket.buffer->size() < read_size) {
-<<<<<<< HEAD
-      h_ticket.buffer = std::make_unique<cudf::detail::rmm_host_vector<char>>(
-=======
       h_ticket.buffer = std::make_unique<cudf::detail::host_vector<char>>(
->>>>>>> 50f4d3ee
         cudf::detail::make_pinned_vector_sync<char>(read_size, stream));
     }
 
