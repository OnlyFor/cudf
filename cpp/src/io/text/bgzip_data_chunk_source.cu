--- conflicted
+++ resolved
@@ -19,11 +19,7 @@
 #include "io/utilities/config_utils.hpp"
 
 #include <cudf/detail/nvtx/ranges.hpp>
-<<<<<<< HEAD
-#include <cudf/detail/utilities/host_uvector.hpp>
-=======
 #include <cudf/detail/utilities/host_vector.hpp>
->>>>>>> fe4d668f
 #include <cudf/detail/utilities/integer_utils.hpp>
 #include <cudf/detail/utilities/vector_factories.hpp>
 #include <cudf/io/text/data_chunk_source_factories.hpp>
@@ -71,11 +67,7 @@
 class bgzip_data_chunk_reader : public data_chunk_reader {
  private:
   template <typename T>
-<<<<<<< HEAD
-  static void copy_to_device(cudf::detail::host_uvector<T> const& host,
-=======
   static void copy_to_device(cudf::detail::host_vector<T> const& host,
->>>>>>> fe4d668f
                              rmm::device_uvector<T>& device,
                              rmm::cuda_stream_view stream)
   {
@@ -93,15 +85,9 @@
       1 << 16;  // 64k offset allocation, resized on demand
 
     cudaEvent_t event;
-<<<<<<< HEAD
-    cudf::detail::host_uvector<char> h_compressed_blocks;
-    cudf::detail::host_uvector<std::size_t> h_compressed_offsets;
-    cudf::detail::host_uvector<std::size_t> h_decompressed_offsets;
-=======
     cudf::detail::host_vector<char> h_compressed_blocks;
     cudf::detail::host_vector<std::size_t> h_compressed_offsets;
     cudf::detail::host_vector<std::size_t> h_decompressed_offsets;
->>>>>>> fe4d668f
     rmm::device_uvector<char> d_compressed_blocks;
     rmm::device_uvector<char> d_decompressed_blocks;
     rmm::device_uvector<std::size_t> d_compressed_offsets;
