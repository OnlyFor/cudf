--- conflicted
+++ resolved
@@ -126,14 +126,6 @@
    */
   void read_data();
 
-<<<<<<< HEAD
-  /**
-   * TODO: merge with read data.
-   */
-  void subpass_preprocess();
-=======
->>>>>>> a3052ddc
-
   /**
    * @brief Decompress and decode the data in the internal buffers, and store the result into
    * an internal table.
