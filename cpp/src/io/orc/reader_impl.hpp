/*
 * Copyright (c) 2019-2024, NVIDIA CORPORATION.
 *
 * Licensed under the Apache License, Version 2.0 (the "License");
 * you may not use this file except in compliance with the License.
 * You may obtain a copy of the License at
 *
 *     http://www.apache.org/licenses/LICENSE-2.0
 *
 * Unless required by applicable law or agreed to in writing, software
 * distributed under the License is distributed on an "AS IS" BASIS,
 * WITHOUT WARRANTIES OR CONDITIONS OF ANY KIND, either express or implied.
 * See the License for the specific language governing permissions and
 * limitations under the License.
 */

#pragma once

#include "io/orc/aggregate_orc_metadata.hpp"
#include "io/orc/reader_impl_chunking.hpp"

#include <cudf/io/datasource.hpp>
#include <cudf/io/detail/orc.hpp>
#include <cudf/io/orc.hpp>

#include <rmm/cuda_stream_view.hpp>
#include <rmm/resource_ref.hpp>

#include <io/utilities/column_buffer.hpp>

#include <io/utilities/column_buffer.hpp>

#include <memory>
#include <optional>
#include <vector>

namespace cudf::io::orc::detail {

struct reader_column_meta;

/**
 * @brief Implementation for ORC reader.
 */
class reader_impl {
 public:
  /**
   * @brief Constructor from a dataset source with reader options.
   *
<<<<<<< HEAD
   * This constructor will call the other constructor with `output_size_limit` and `data_read_limit`
=======
   * This constructor will call the other constructor with `chunk_read_limit` and `pass_read_limit`
>>>>>>> 42601b2b
   * set to `0` and `output_row_granularity` set to `DEFAULT_OUTPUT_ROW_GRANULARITY`.
   *
   * @param sources Dataset sources
   * @param options Settings for controlling reading behavior
   * @param stream CUDA stream used for device memory operations and kernel launches
   * @param mr Device memory resource to use for device memory allocation
   */
  explicit reader_impl(std::vector<std::unique_ptr<datasource>>&& sources,
                       orc_reader_options const& options,
                       rmm::cuda_stream_view stream,
<<<<<<< HEAD
                       rmm::mr::device_memory_resource* mr);

  /**
   * @copydoc cudf::io::orc::detail::chunked_reader::chunked_reader(std::size_t, std::size_t,
   * orc_reader_options const&, rmm::cuda_stream_view, rmm::mr::device_memory_resource*)
   */
  explicit reader_impl(std::size_t output_size_limit,
                       std::size_t data_read_limit,
                       std::vector<std::unique_ptr<datasource>>&& sources,
                       orc_reader_options const& options,
                       rmm::cuda_stream_view stream,
                       rmm::mr::device_memory_resource* mr);

  /**
   * @copydoc cudf::io::orc::detail::chunked_reader::chunked_reader(std::size_t, std::size_t,
   * size_type, orc_reader_options const&, rmm::cuda_stream_view, rmm::mr::device_memory_resource*)
   */
  explicit reader_impl(std::size_t output_size_limit,
                       std::size_t data_read_limit,
=======
                       rmm::device_async_resource_ref mr);

  /**
   * @copydoc cudf::io::orc::detail::chunked_reader::chunked_reader(std::size_t, std::size_t,
   * orc_reader_options const&, rmm::cuda_stream_view, rmm::device_async_resource_ref)
   */
  explicit reader_impl(std::size_t chunk_read_limit,
                       std::size_t pass_read_limit,
                       std::vector<std::unique_ptr<datasource>>&& sources,
                       orc_reader_options const& options,
                       rmm::cuda_stream_view stream,
                       rmm::device_async_resource_ref mr);

  /**
   * @copydoc cudf::io::orc::detail::chunked_reader::chunked_reader(std::size_t, std::size_t,
   * size_type, orc_reader_options const&, rmm::cuda_stream_view, rmm::device_async_resource_ref)
   */
  explicit reader_impl(std::size_t chunk_read_limit,
                       std::size_t pass_read_limit,
>>>>>>> 42601b2b
                       size_type output_row_granularity,
                       std::vector<std::unique_ptr<datasource>>&& sources,
                       orc_reader_options const& options,
                       rmm::cuda_stream_view stream,
<<<<<<< HEAD
                       rmm::mr::device_memory_resource* mr);
=======
                       rmm::device_async_resource_ref mr);
>>>>>>> 42601b2b

  /**
   * @copydoc cudf::io::orc::detail::reader::read
   */
  table_with_metadata read();

  /**
   * @copydoc cudf::io::chunked_orc_reader::has_next
   */
  bool has_next();

  /**
   * @copydoc cudf::io::chunked_orc_reader::read_chunk
   */
  table_with_metadata read_chunk();

 private:
  /**
   * @brief The enum indicating whether the data sources are read all at once or chunk by chunk.
   */
  enum class read_mode { READ_ALL, CHUNKED_READ };

  /**
   * @brief Perform all the necessary data preprocessing before creating an output table.
   *
   * This is the proxy to call all other data preprocessing functions, which are prerequisite
   * for generating the output.
   *
   * @param mode Value indicating if the data sources are read all at once or chunk by chunk
   */
  void prepare_data(read_mode mode);

  /**
<<<<<<< HEAD
   * @brief Perform a global preprocessing step that executes exactly once for the entire duration
   * of the reader.
=======
   * @brief Perform a preprocessing step on the input data sources that executes exactly once
   * for the entire duration of the reader.
>>>>>>> 42601b2b
   *
   * In this step, the metadata of all stripes in the data sources is parsed, and information about
   * data streams of the selected columns in all stripes are generated. If the reader has a data
   * read limit, sizes of these streams are used to split the list of all stripes into multiple
<<<<<<< HEAD
   * subsets, each of which will be read into memory in the `load_data()` step. These subsets are
   * computed such that memory usage will be kept to be around a fixed size limit.
   *
   * @param mode Value indicating if the data sources are read all at once or chunk by chunk
   */
  void global_preprocess(read_mode mode);

  /**
   * @brief Load stripes from the input data sources into memory.
   *
   * If there is a data read limit, only a subset of stripes are read at a time such that
   * their total data size does not exceed a fixed size limit. Then, the data is probed to
   * estimate its uncompressed sizes, which are in turn used to split that stripe subset into
   * smaller subsets, each of which to be decompressed and decoded in the next step
   * `decompress_and_decode()`. This is to ensure that loading data from data sources together with
   * decompression and decoding will be capped around the given data read limit.
   *
   * @param mode Value indicating if the data sources are read all at once or chunk by chunk
   */
  void load_data(read_mode mode);

  /**
   * @brief Decompress and decode stripe data in the internal buffers, and store the result into
   * an intermediate table.
   *
   * This function expects that the other preprocessing steps (`global preprocess()` and
   * `load_data()`) have already been done.
   *
   * @param mode Value indicating if the data sources are read all at once or chunk by chunk
   */
  void decompress_and_decode(read_mode mode);
=======
   * subsets, each of which will be loaded into memory in the `load_next_stripe_data()` step. These
   * subsets are computed such that memory usage will be kept to be around a fixed size limit.
   *
   * @param mode Value indicating if the data sources are read all at once or chunk by chunk
   */
  void preprocess_file(read_mode mode);

  /**
   * @brief Load stripes from the input data sources into memory.
   *
   * If there is a data read limit, only a subset of stripes are read at a time such that
   * their total data size does not exceed a fixed size limit. Then, the data is probed to
   * estimate its uncompressed sizes, which are in turn used to split that stripe subset into
   * smaller subsets, each of which to be decompressed and decoded in the next step
   * `decompress_and_decode_stripes()`. This is to ensure that loading data from data sources
   * together with decompression and decoding will be capped around the given data read limit.
   *
   * @param mode Value indicating if the data sources are read all at once or chunk by chunk
   */
  void load_next_stripe_data(read_mode mode);

  /**
   * @brief Decompress and decode stripe data in the internal buffers, and store the result into
   * an intermediate table.
   *
   * This function expects that the other preprocessing steps (`global preprocess()` and
   * `load_next_stripe_data()`) have already been done.
   *
   * @param mode Value indicating if the data sources are read all at once or chunk by chunk
   */
  void decompress_and_decode_stripes(read_mode mode);
>>>>>>> 42601b2b

  /**
   * @brief Create the output table from the intermediate table and return it along with metadata.
   *
   * @return The output table along with columns' metadata
   */
  table_with_metadata make_output_chunk();
<<<<<<< HEAD

  /**
   * @brief Create the output table metadata storing user data in source metadata.
   *
   * @return Columns' user data to output with the table read from file
   */
  table_metadata get_meta_with_user_data();
=======
>>>>>>> 42601b2b

  /**
   * @brief Create the output table metadata storing user data in source metadata.
   *
   * @return Columns' user data to output with the table read from file
   */
  table_metadata get_meta_with_user_data();

<<<<<<< HEAD
=======
  rmm::cuda_stream_view const _stream;
  rmm::device_async_resource_ref const _mr;

>>>>>>> 42601b2b
  // Reader configs.
  struct {
    data_type timestamp_type;  // override output timestamp resolution
    bool use_index;            // enable or disable attempt to use row index for parsing
    bool use_np_dtypes;        // enable or disable the conversion to numpy-compatible dtypes
    std::vector<std::string> decimal128_columns;  // control decimals conversion

    // User specified reading rows/stripes selection.
    int64_t const skip_rows;
    std::optional<int64_t> num_read_rows;
    std::vector<std::vector<size_type>> const selected_stripes;
<<<<<<< HEAD
  } const _config;
=======
  } const _options;
>>>>>>> 42601b2b

  // Intermediate data for reading.
  std::unique_ptr<reader_column_meta> const _col_meta;  // Track of orc mapping and child details
  std::vector<std::unique_ptr<datasource>> const _sources;  // Unused but owns data for `_metadata`
  aggregate_orc_metadata _metadata;
  column_hierarchy const _selected_columns;  // Construct from `_metadata` thus declare after it
  file_intermediate_data _file_itm_data;
  chunk_read_data _chunk_read_data;

  // Intermediate data for output.
  std::unique_ptr<table_metadata> _meta_with_user_data;
  table_metadata _out_metadata;
  std::vector<std::vector<cudf::io::detail::column_buffer>> _out_buffers;

  // The default value used for subdividing the decoded table for final output.
<<<<<<< HEAD
=======
  // Larger values will reduce the computation time but will make the output table less granular.
  // Smaller values (minimum is `1`) will increase the computation time but the output table will
  // have size closer to the given `chunk_read_limit`.
>>>>>>> 42601b2b
  static inline constexpr size_type DEFAULT_OUTPUT_ROW_GRANULARITY = 10'000;
};

}  // namespace cudf::io::orc::detail<|MERGE_RESOLUTION|>--- conflicted
+++ resolved
@@ -28,8 +28,6 @@
 
 #include <io/utilities/column_buffer.hpp>
 
-#include <io/utilities/column_buffer.hpp>
-
 #include <memory>
 #include <optional>
 #include <vector>
@@ -46,11 +44,7 @@
   /**
    * @brief Constructor from a dataset source with reader options.
    *
-<<<<<<< HEAD
-   * This constructor will call the other constructor with `output_size_limit` and `data_read_limit`
-=======
    * This constructor will call the other constructor with `chunk_read_limit` and `pass_read_limit`
->>>>>>> 42601b2b
    * set to `0` and `output_row_granularity` set to `DEFAULT_OUTPUT_ROW_GRANULARITY`.
    *
    * @param sources Dataset sources
@@ -61,27 +55,6 @@
   explicit reader_impl(std::vector<std::unique_ptr<datasource>>&& sources,
                        orc_reader_options const& options,
                        rmm::cuda_stream_view stream,
-<<<<<<< HEAD
-                       rmm::mr::device_memory_resource* mr);
-
-  /**
-   * @copydoc cudf::io::orc::detail::chunked_reader::chunked_reader(std::size_t, std::size_t,
-   * orc_reader_options const&, rmm::cuda_stream_view, rmm::mr::device_memory_resource*)
-   */
-  explicit reader_impl(std::size_t output_size_limit,
-                       std::size_t data_read_limit,
-                       std::vector<std::unique_ptr<datasource>>&& sources,
-                       orc_reader_options const& options,
-                       rmm::cuda_stream_view stream,
-                       rmm::mr::device_memory_resource* mr);
-
-  /**
-   * @copydoc cudf::io::orc::detail::chunked_reader::chunked_reader(std::size_t, std::size_t,
-   * size_type, orc_reader_options const&, rmm::cuda_stream_view, rmm::mr::device_memory_resource*)
-   */
-  explicit reader_impl(std::size_t output_size_limit,
-                       std::size_t data_read_limit,
-=======
                        rmm::device_async_resource_ref mr);
 
   /**
@@ -101,16 +74,11 @@
    */
   explicit reader_impl(std::size_t chunk_read_limit,
                        std::size_t pass_read_limit,
->>>>>>> 42601b2b
                        size_type output_row_granularity,
                        std::vector<std::unique_ptr<datasource>>&& sources,
                        orc_reader_options const& options,
                        rmm::cuda_stream_view stream,
-<<<<<<< HEAD
-                       rmm::mr::device_memory_resource* mr);
-=======
                        rmm::device_async_resource_ref mr);
->>>>>>> 42601b2b
 
   /**
    * @copydoc cudf::io::orc::detail::reader::read
@@ -144,50 +112,12 @@
   void prepare_data(read_mode mode);
 
   /**
-<<<<<<< HEAD
-   * @brief Perform a global preprocessing step that executes exactly once for the entire duration
-   * of the reader.
-=======
    * @brief Perform a preprocessing step on the input data sources that executes exactly once
    * for the entire duration of the reader.
->>>>>>> 42601b2b
    *
    * In this step, the metadata of all stripes in the data sources is parsed, and information about
    * data streams of the selected columns in all stripes are generated. If the reader has a data
    * read limit, sizes of these streams are used to split the list of all stripes into multiple
-<<<<<<< HEAD
-   * subsets, each of which will be read into memory in the `load_data()` step. These subsets are
-   * computed such that memory usage will be kept to be around a fixed size limit.
-   *
-   * @param mode Value indicating if the data sources are read all at once or chunk by chunk
-   */
-  void global_preprocess(read_mode mode);
-
-  /**
-   * @brief Load stripes from the input data sources into memory.
-   *
-   * If there is a data read limit, only a subset of stripes are read at a time such that
-   * their total data size does not exceed a fixed size limit. Then, the data is probed to
-   * estimate its uncompressed sizes, which are in turn used to split that stripe subset into
-   * smaller subsets, each of which to be decompressed and decoded in the next step
-   * `decompress_and_decode()`. This is to ensure that loading data from data sources together with
-   * decompression and decoding will be capped around the given data read limit.
-   *
-   * @param mode Value indicating if the data sources are read all at once or chunk by chunk
-   */
-  void load_data(read_mode mode);
-
-  /**
-   * @brief Decompress and decode stripe data in the internal buffers, and store the result into
-   * an intermediate table.
-   *
-   * This function expects that the other preprocessing steps (`global preprocess()` and
-   * `load_data()`) have already been done.
-   *
-   * @param mode Value indicating if the data sources are read all at once or chunk by chunk
-   */
-  void decompress_and_decode(read_mode mode);
-=======
    * subsets, each of which will be loaded into memory in the `load_next_stripe_data()` step. These
    * subsets are computed such that memory usage will be kept to be around a fixed size limit.
    *
@@ -219,7 +149,6 @@
    * @param mode Value indicating if the data sources are read all at once or chunk by chunk
    */
   void decompress_and_decode_stripes(read_mode mode);
->>>>>>> 42601b2b
 
   /**
    * @brief Create the output table from the intermediate table and return it along with metadata.
@@ -227,7 +156,6 @@
    * @return The output table along with columns' metadata
    */
   table_with_metadata make_output_chunk();
-<<<<<<< HEAD
 
   /**
    * @brief Create the output table metadata storing user data in source metadata.
@@ -235,22 +163,10 @@
    * @return Columns' user data to output with the table read from file
    */
   table_metadata get_meta_with_user_data();
-=======
->>>>>>> 42601b2b
-
-  /**
-   * @brief Create the output table metadata storing user data in source metadata.
-   *
-   * @return Columns' user data to output with the table read from file
-   */
-  table_metadata get_meta_with_user_data();
-
-<<<<<<< HEAD
-=======
+
   rmm::cuda_stream_view const _stream;
   rmm::device_async_resource_ref const _mr;
 
->>>>>>> 42601b2b
   // Reader configs.
   struct {
     data_type timestamp_type;  // override output timestamp resolution
@@ -262,11 +178,7 @@
     int64_t const skip_rows;
     std::optional<int64_t> num_read_rows;
     std::vector<std::vector<size_type>> const selected_stripes;
-<<<<<<< HEAD
-  } const _config;
-=======
   } const _options;
->>>>>>> 42601b2b
 
   // Intermediate data for reading.
   std::unique_ptr<reader_column_meta> const _col_meta;  // Track of orc mapping and child details
@@ -282,12 +194,9 @@
   std::vector<std::vector<cudf::io::detail::column_buffer>> _out_buffers;
 
   // The default value used for subdividing the decoded table for final output.
-<<<<<<< HEAD
-=======
   // Larger values will reduce the computation time but will make the output table less granular.
   // Smaller values (minimum is `1`) will increase the computation time but the output table will
   // have size closer to the given `chunk_read_limit`.
->>>>>>> 42601b2b
   static inline constexpr size_type DEFAULT_OUTPUT_ROW_GRANULARITY = 10'000;
 };
 
