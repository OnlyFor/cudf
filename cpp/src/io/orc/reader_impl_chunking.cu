/*
 * Copyright (c) 2024, NVIDIA CORPORATION.
 *
 * Licensed under the Apache License, Version 2.0 (the "License");
 * you may not use this file except in compliance with the License.
 * You may obtain a copy of the License at
 *
 *     http://www.apache.org/licenses/LICENSE-2.0
 *
 * Unless required by applicable law or agreed to in writing, software
 * distributed under the License is distributed on an "AS IS" BASIS,
 * WITHOUT WARRANTIES OR CONDITIONS OF ANY KIND, either express or implied.
 * See the License for the specific language governing permissions and
 * limitations under the License.
 */

#include "io/comp/gpuinflate.hpp"
#include "io/orc/reader_impl.hpp"
#include "io/orc/reader_impl_chunking.hpp"
#include "io/orc/reader_impl_helpers.hpp"
#include "io/utilities/hostdevice_span.hpp"

#include <cudf/detail/timezone.hpp>
#include <cudf/detail/utilities/integer_utils.hpp>
#include <cudf/detail/utilities/logger.hpp>
#include <cudf/utilities/error.hpp>

#include <rmm/device_buffer.hpp>
#include <rmm/exec_policy.hpp>

#include <thrust/binary_search.h>
#include <thrust/iterator/transform_iterator.h>
#include <thrust/scan.h>

#include <algorithm>
#include <tuple>

namespace cudf::io::orc::detail {

std::size_t gather_stream_info_and_column_desc(
  std::size_t stripe_id,
  std::size_t level,
  orc::StripeInformation const* stripeinfo,
  orc::StripeFooter const* stripefooter,
  host_span<int const> orc2gdf,
  host_span<orc::SchemaType const> types,
  bool use_index,
  bool apply_struct_map,
  int64_t* num_dictionary_entries,
  std::size_t* local_stream_order,
  std::vector<orc_stream_info>* stream_info,
  cudf::detail::hostdevice_2dvector<gpu::ColumnDesc>* chunks)
{
  CUDF_EXPECTS((stream_info == nullptr) ^ (chunks == nullptr),
               "Either stream_info or chunks must be provided, but not both.");

  std::size_t src_offset = 0;
  std::size_t dst_offset = 0;

  auto const get_stream_index_type = [](orc::StreamKind kind) {
    switch (kind) {
      case orc::DATA: return gpu::CI_DATA;
      case orc::LENGTH:
      case orc::SECONDARY: return gpu::CI_DATA2;
      case orc::DICTIONARY_DATA: return gpu::CI_DICTIONARY;
      case orc::PRESENT: return gpu::CI_PRESENT;
      case orc::ROW_INDEX: return gpu::CI_INDEX;
      default:
        // Skip this stream as it's not strictly required
        return gpu::CI_NUM_STREAMS;
    }
  };

  for (auto const& stream : stripefooter->streams) {
    if (!stream.column_id || *stream.column_id >= orc2gdf.size()) {
      // Ignore reading this stream from source.
      CUDF_LOG_WARN("Unexpected stream in the input ORC source. The stream will be ignored.");
      src_offset += stream.length;
      continue;
    }

    auto const column_id = *stream.column_id;
    auto col             = orc2gdf[column_id];

    if (col == -1 and apply_struct_map) {
      // A struct-type column has no data itself, but rather child columns
      // for each of its fields. There is only a PRESENT stream, which
      // needs to be included for the reader.
      auto const schema_type = types[column_id];
      if (!schema_type.subtypes.empty() && schema_type.kind == orc::STRUCT &&
          stream.kind == orc::PRESENT) {
        for (auto const& idx : schema_type.subtypes) {
          auto const child_idx = (idx < orc2gdf.size()) ? orc2gdf[idx] : -1;
          if (child_idx >= 0) {
            col = child_idx;
            if (chunks) {
              auto& chunk                     = (*chunks)[stripe_id][col];
              chunk.strm_id[gpu::CI_PRESENT]  = *local_stream_order;
              chunk.strm_len[gpu::CI_PRESENT] = stream.length;
            }
          }
        }
      }
    } else if (col != -1) {
      if (chunks) {
        if (src_offset >= stripeinfo->indexLength || use_index) {
          auto const index_type = get_stream_index_type(stream.kind);
          if (index_type < gpu::CI_NUM_STREAMS) {
            auto& chunk                = (*chunks)[stripe_id][col];
            chunk.strm_id[index_type]  = *local_stream_order;
            chunk.strm_len[index_type] = stream.length;
            // NOTE: skip_count field is temporarily used to track the presence of index streams
            chunk.skip_count |= 1 << index_type;

            if (index_type == gpu::CI_DICTIONARY) {
              chunk.dictionary_start = *num_dictionary_entries;
              chunk.dict_len         = stripefooter->columns[column_id].dictionarySize;
              *num_dictionary_entries +=
                static_cast<int64_t>(stripefooter->columns[column_id].dictionarySize);
            }
          }
        }

        (*local_stream_order)++;
      } else {  // chunks == nullptr
        stream_info->emplace_back(
          orc_stream_info{stripeinfo->offset + src_offset,
                          dst_offset,
                          stream.length,
                          stream_source_info{stripe_id, level, column_id, stream.kind}});
      }

      dst_offset += stream.length;
    }
    src_offset += stream.length;
  }

  return dst_offset;
}

template <typename T>
std::vector<range> find_splits(host_span<T const> cumulative_sizes,
                               std::size_t total_count,
                               std::size_t size_limit)
{
  CUDF_EXPECTS(size_limit > 0, "Invalid size limit", std::invalid_argument);

  std::vector<range> splits;
  std::size_t cur_count{0};
  int64_t cur_pos{0};
  std::size_t cur_cumulative_size{0};

  [[maybe_unused]] std::size_t cur_cumulative_rows{0};

  auto const start = thrust::make_transform_iterator(
    cumulative_sizes.begin(),
    [&](auto const& size) { return size.size_bytes - cur_cumulative_size; });
  auto const end = start + cumulative_sizes.size();

  while (cur_count < total_count) {
    int64_t split_pos = static_cast<int64_t>(
      thrust::distance(start, thrust::lower_bound(thrust::seq, start + cur_pos, end, size_limit)));

    // If we're past the end, or if the returned range has size exceeds the given size limit,
    // move back one position.
    if (split_pos >= static_cast<int64_t>(cumulative_sizes.size()) ||
        (cumulative_sizes[split_pos].size_bytes > cur_cumulative_size + size_limit)) {
      split_pos--;
    }

    if constexpr (std::is_same_v<T, cumulative_size_and_row>) {
      // Similarly, while the returned range has total number of rows exceeds column size limit,
      // move back one position.
      while (split_pos > 0 && cumulative_sizes[split_pos].num_rows >
                                cur_cumulative_rows +
                                  static_cast<std::size_t>(std::numeric_limits<size_type>::max())) {
        split_pos--;
      }
    }

    // In case we have moved back too much in the steps above, far beyond the last split point, that
    // means we could not find any range that has size fits within the given size limit.
    // In such situations, we need to move forward until we move pass the last output range.
    while (split_pos < (static_cast<int64_t>(cumulative_sizes.size()) - 1) &&
           (split_pos < 0 || cumulative_sizes[split_pos].count <= cur_count)) {
      split_pos++;
    }

    auto const start_count = cur_count;
    cur_count              = cumulative_sizes[split_pos].count;
    splits.emplace_back(range{start_count, cur_count});
    cur_pos             = split_pos;
    cur_cumulative_size = cumulative_sizes[split_pos].size_bytes;

    if constexpr (std::is_same_v<T, cumulative_size_and_row>) {
      cur_cumulative_rows = cumulative_sizes[split_pos].num_rows;
    }
  }

  // If the last range has size smaller than `merge_threshold` the size of the second last one,
  // merge it with the second last one.
  // This is to prevent having the last range too small.
  if (splits.size() > 1) {
    double constexpr merge_threshold = 0.15;
    if (auto const last = splits.back(), second_last = splits[splits.size() - 2];
        last.size() <= static_cast<std::size_t>(merge_threshold * second_last.size())) {
      splits.pop_back();
      splits.back().end = last.end;
    }
  }

  return splits;
}

// Since `find_splits` is a template function, we need to explicitly instantiate it so it can be
// used outside of this TU.
template std::vector<range> find_splits<cumulative_size>(host_span<cumulative_size const> sizes,
                                                         std::size_t total_count,
                                                         std::size_t size_limit);
template std::vector<range> find_splits<cumulative_size_and_row>(
  host_span<cumulative_size_and_row const> sizes, std::size_t total_count, std::size_t size_limit);

// In this step, the metadata of all stripes in the data sources is parsed, and information about
// data streams of the selected columns in all stripes are generated. If the reader has a data
// read limit, sizes of these streams are used to split the list of all stripes into multiple
// subsets, each of which will be loaded into memory in the `load_next_stripe_data()` step. These
// subsets are computed such that memory usage will be kept to be around a fixed size limit.
void reader_impl::preprocess_file(read_mode mode)
{
  if (_file_itm_data.global_preprocessed) { return; }
  _file_itm_data.global_preprocessed = true;

  //
  // Load stripes' metadata:
  //
  std::tie(
    _file_itm_data.rows_to_skip, _file_itm_data.rows_to_read, _file_itm_data.selected_stripes) =
    _metadata.select_stripes(
      _options.selected_stripes, _options.skip_rows, _options.num_read_rows, _stream);
  if (!_file_itm_data.has_data()) { return; }

  CUDF_EXPECTS(
    mode == read_mode::CHUNKED_READ ||
      _file_itm_data.rows_to_read <= static_cast<int64_t>(std::numeric_limits<size_type>::max()),
    "READ_ALL mode does not support reading number of rows more than cudf's column size limit. "
    "For reading large number of rows, please use chunked_reader.",
    std::overflow_error);

  auto const& selected_stripes = _file_itm_data.selected_stripes;
  auto const num_total_stripes = selected_stripes.size();
  auto const num_levels        = _selected_columns.num_levels();

  // Set up table for converting timestamp columns from local to UTC time
  _file_itm_data.tz_table = [&] {
    auto const has_timestamp_column = std::any_of(
      _selected_columns.levels.cbegin(), _selected_columns.levels.cend(), [&](auto const& col_lvl) {
        return std::any_of(col_lvl.cbegin(), col_lvl.cend(), [&](auto const& col_meta) {
          return _metadata.get_col_type(col_meta.id).kind == TypeKind::TIMESTAMP;
        });
      });

    return has_timestamp_column ? cudf::detail::make_timezone_transition_table(
                                    {}, selected_stripes[0].stripe_footer->writerTimezone, _stream)
                                : std::make_unique<cudf::table>();
  }();

  //
  // Pre allocate necessary memory for data processed in the other reading steps:
  //
  auto& stripe_data_read_ranges = _file_itm_data.stripe_data_read_ranges;
  stripe_data_read_ranges.resize(num_total_stripes);

  auto& lvl_stripe_data          = _file_itm_data.lvl_stripe_data;
  auto& lvl_stripe_sizes         = _file_itm_data.lvl_stripe_sizes;
  auto& lvl_stream_info          = _file_itm_data.lvl_stream_info;
  auto& lvl_stripe_stream_ranges = _file_itm_data.lvl_stripe_stream_ranges;
  auto& lvl_column_types         = _file_itm_data.lvl_column_types;
  auto& lvl_nested_cols          = _file_itm_data.lvl_nested_cols;

  lvl_stripe_data.resize(num_levels);
  lvl_stripe_sizes.resize(num_levels);
  lvl_stream_info.resize(num_levels);
  lvl_stripe_stream_ranges.resize(num_levels);
  lvl_column_types.resize(num_levels);
  lvl_nested_cols.resize(num_levels);
  _out_buffers.resize(num_levels);

  auto& read_info = _file_itm_data.data_read_info;
  auto& col_meta  = *_col_meta;

  //
  // Collect columns' types:
  //
  for (std::size_t level = 0; level < num_levels; ++level) {
    lvl_stripe_sizes[level].resize(num_total_stripes);
    lvl_stripe_stream_ranges[level].resize(num_total_stripes);

    // Association between each ORC column and its cudf::column
    col_meta.orc_col_map.emplace_back(_metadata.get_num_cols(), -1);

    auto const& columns_level = _selected_columns.levels[level];
    size_type col_id{0};

    for (auto const& col : columns_level) {
      // Map each ORC column to its column
      col_meta.orc_col_map[level][col.id] = col_id++;

      auto const col_type =
        to_cudf_type(_metadata.get_col_type(col.id).kind,
                     _options.use_np_dtypes,
                     _options.timestamp_type.id(),
                     to_cudf_decimal_type(_options.decimal128_columns, _metadata, col.id));
      CUDF_EXPECTS(col_type != type_id::EMPTY, "Unknown type");

      auto& column_types = lvl_column_types[level];
      auto& nested_cols  = lvl_nested_cols[level];

      if (col_type == type_id::DECIMAL32 or col_type == type_id::DECIMAL64 or
          col_type == type_id::DECIMAL128) {
        // sign of the scale is changed since cuDF follows c++ libraries like CNL
        // which uses negative scaling, but liborc and other libraries
        // follow positive scaling.
        auto const scale =
          -static_cast<size_type>(_metadata.get_col_type(col.id).scale.value_or(0));
        column_types.emplace_back(col_type, scale);
      } else {
        column_types.emplace_back(col_type);
      }

      // Map each ORC column to its column.
      if (col_type == type_id::LIST or col_type == type_id::STRUCT) {
        nested_cols.emplace_back(col);
      }
    }

    // Try to reserve some memory, but the final size is unknown,
    // since each column may have more than one stream.
    auto const num_columns = columns_level.size();
    lvl_stream_info[level].reserve(num_total_stripes * num_columns);
    if (read_info.capacity() < num_total_stripes * num_columns) {
      read_info.reserve(num_total_stripes * num_columns);
    }
  }

  //
  // Collect all data streams' information:
  //

  // Load all stripes if we are in READ_ALL mode or there is no read limit.
  auto const load_all_stripes =
    mode == read_mode::READ_ALL || _chunk_read_data.pass_read_limit == 0;

  // Accumulate data size for data streams in each stripe, used for chunking.
  // This will be used only for CHUNKED_READ mode when there is a read limit.
  // Otherwise, we do not need this since we just load all stripes.
  cudf::detail::hostdevice_vector<cumulative_size> total_stripe_sizes(
    load_all_stripes ? std::size_t{0} : num_total_stripes, _stream);

  for (std::size_t stripe_global_idx = 0; stripe_global_idx < num_total_stripes;
       ++stripe_global_idx) {
    auto const& stripe       = selected_stripes[stripe_global_idx];
    auto const stripe_info   = stripe.stripe_info;
    auto const stripe_footer = stripe.stripe_footer;

    std::size_t this_stripe_size{0};
    auto const last_read_size = read_info.size();
    for (std::size_t level = 0; level < num_levels; ++level) {
      auto& stream_info = _file_itm_data.lvl_stream_info[level];

      auto stream_level_count = stream_info.size();
      auto const stripe_level_size =
        gather_stream_info_and_column_desc(stripe_global_idx,
                                           level,
                                           stripe_info,
                                           stripe_footer,
                                           col_meta.orc_col_map[level],
                                           _metadata.get_types(),
                                           false,  // use_index,
                                           level == 0,
                                           nullptr,  // num_dictionary_entries
                                           nullptr,  // local_stream_order
                                           &stream_info,
                                           nullptr  // chunks
        );

      auto const is_stripe_data_empty = stripe_level_size == 0;
      CUDF_EXPECTS(not is_stripe_data_empty or stripe_info->indexLength == 0,
                   "Invalid index rowgroup stream data");

      lvl_stripe_sizes[level][stripe_global_idx] = stripe_level_size;
      this_stripe_size += stripe_level_size;

      // Range of the streams in `stream_info` corresponding to this stripe at the current level.
      lvl_stripe_stream_ranges[level][stripe_global_idx] =
        range{stream_level_count, stream_info.size()};

      // Coalesce consecutive streams into one read.
      while (not is_stripe_data_empty and stream_level_count < stream_info.size()) {
        auto const d_dst  = stream_info[stream_level_count].dst_pos;
        auto const offset = stream_info[stream_level_count].offset;
        auto len          = stream_info[stream_level_count].length;
        stream_level_count++;

        while (stream_level_count < stream_info.size() &&
               stream_info[stream_level_count].offset == offset + len) {
          len += stream_info[stream_level_count].length;
          stream_level_count++;
        }
        read_info.emplace_back(stream_data_read_info{offset,
                                                     d_dst,
                                                     len,
                                                     static_cast<std::size_t>(stripe.source_idx),
                                                     stripe_global_idx,
                                                     level});
      }
    }  // end loop level

    if (!load_all_stripes) { total_stripe_sizes[stripe_global_idx] = {1, this_stripe_size}; }

    // Range of all stream reads in `read_info` corresponding to this stripe, in all levels.
    stripe_data_read_ranges[stripe_global_idx] = range{last_read_size, read_info.size()};
  }

  //
  // Split range of all stripes into subranges that can be loaded separately while maintaining
  // the memory usage under the given pass limit:
  //

  // Load range is reset to start from the first position in `load_stripe_ranges`.
  _chunk_read_data.curr_load_stripe_range = 0;

  if (load_all_stripes) {
    _chunk_read_data.load_stripe_ranges = {range{0UL, num_total_stripes}};
    return;
  }

  // Compute the prefix sum of stripes' data sizes.
  total_stripe_sizes.host_to_device_async(_stream);
  thrust::inclusive_scan(rmm::exec_policy_nosync(_stream),
                         total_stripe_sizes.d_begin(),
                         total_stripe_sizes.d_end(),
                         total_stripe_sizes.d_begin(),
                         cumulative_size_plus{});
  total_stripe_sizes.device_to_host_sync(_stream);

  auto const load_limit = [&] {
    auto const tmp = static_cast<std::size_t>(_chunk_read_data.pass_read_limit *
                                              chunk_read_data::load_limit_ratio);
    // Make sure not to pass 0 byte limit (due to round-off) to `find_splits`.
    return std::max(tmp, 1UL);
  }();

  _chunk_read_data.load_stripe_ranges =
    find_splits<cumulative_size>(total_stripe_sizes, num_total_stripes, load_limit);
}

// If there is a data read limit, only a subset of stripes are read at a time such that
// their total data size does not exceed a fixed size limit. Then, the data is probed to
// estimate its uncompressed sizes, which are in turn used to split that stripe subset into
// smaller subsets, each of which to be decompressed and decoded in the next step
// `decompress_and_decode_stripes()`. This is to ensure that loading data from data sources
// together with decompression and decoding will be capped around the given data read limit.
void reader_impl::load_next_stripe_data(read_mode mode)
{
  if (!_file_itm_data.has_data()) { return; }

  auto const load_stripe_range =
    _chunk_read_data.load_stripe_ranges[_chunk_read_data.curr_load_stripe_range++];
  auto const stripe_start = load_stripe_range.begin;
  auto const stripe_count = load_stripe_range.size();

  auto& lvl_stripe_data = _file_itm_data.lvl_stripe_data;
  auto const num_levels = _selected_columns.num_levels();

  // Prepare the buffer to read raw data onto.
  for (std::size_t level = 0; level < num_levels; ++level) {
    auto& stripe_data = lvl_stripe_data[level];
    stripe_data.resize(stripe_count);

    for (std::size_t idx = 0; idx < stripe_count; ++idx) {
      auto const stripe_size = _file_itm_data.lvl_stripe_sizes[level][idx + stripe_start];
      stripe_data[idx]       = rmm::device_buffer(
        cudf::util::round_up_safe(stripe_size, BUFFER_PADDING_MULTIPLE), _stream);
    }
  }

  //
  // Load stripe data into memory:
  //

  // If we load data from sources into host buffers, we need to transfer (async) data to device
  // memory. Such host buffers need to be kept alive until we sync the transfers.
  std::vector<std::unique_ptr<cudf::io::datasource::buffer>> host_read_buffers;

  // If we load data directly from sources into device memory, the loads are also async.
  // Thus, we need to make sure to sync all them at the end.
  std::vector<std::pair<std::future<std::size_t>, std::size_t>> device_read_tasks;

  // Range of the read info (offset, length) to read for the current being loaded stripes.
  auto const [read_begin, read_end] =
    merge_selected_ranges(_file_itm_data.stripe_data_read_ranges, load_stripe_range);

  bool stream_synchronized{false};

  for (auto read_idx = read_begin; read_idx < read_end; ++read_idx) {
    auto const& read_info = _file_itm_data.data_read_info[read_idx];
    auto const source_ptr = _metadata.per_file_metadata[read_info.source_idx].source;
    auto const dst_base   = static_cast<uint8_t*>(
      lvl_stripe_data[read_info.level][read_info.stripe_idx - stripe_start].data());

    if (source_ptr->is_device_read_preferred(read_info.length)) {
<<<<<<< HEAD
      device_read_tasks.emplace_back(
        source_ptr->device_read_async(
          read_info.offset, read_info.length, dst_base + read_info.dst_pos, _stream),
        read_info.length);
=======
      // `device_read_async` may not use _stream at all.
      // Instead, it may use some other stream(s) to sync the H->D memcpy.
      // As such, we need to make sure the device buffers in `lvl_stripe_data` are ready first.
      if (!stream_synchronized) {
        _stream.synchronize();
        stream_synchronized = true;
      }
      device_read_tasks.push_back(
        std::pair(source_ptr->device_read_async(
                    read_info.offset, read_info.length, dst_base + read_info.dst_pos, _stream),
                  read_info.length));
>>>>>>> 6ad90742

    } else {
      auto buffer = source_ptr->host_read(read_info.offset, read_info.length);
      CUDF_EXPECTS(buffer->size() == read_info.length, "Unexpected discrepancy in bytes read.");
      CUDF_CUDA_TRY(cudaMemcpyAsync(dst_base + read_info.dst_pos,
                                    buffer->data(),
                                    read_info.length,
                                    cudaMemcpyDefault,
                                    _stream.value()));
      host_read_buffers.emplace_back(std::move(buffer));
    }
  }

  if (host_read_buffers.size() > 0) {  // if there was host read
    _stream.synchronize();
    host_read_buffers.clear();  // its data was copied to device memory after stream sync
  }
  for (auto& task : device_read_tasks) {  // if there was device read
    CUDF_EXPECTS(task.first.get() == task.second, "Unexpected discrepancy in bytes read.");
  }

  // Compute number of rows in the loading stripes.
  auto const num_loading_rows = std::accumulate(
    _file_itm_data.selected_stripes.begin() + stripe_start,
    _file_itm_data.selected_stripes.begin() + stripe_start + stripe_count,
    std::size_t{0},
    [](std::size_t count, auto const& stripe) { return count + stripe.stripe_info->numberOfRows; });

  // Decoding range needs to be reset to start from the first position in `decode_stripe_ranges`.
  _chunk_read_data.curr_decode_stripe_range = 0;

  // The cudf's column size limit.
  auto constexpr column_size_limit =
    static_cast<std::size_t>(std::numeric_limits<size_type>::max());

  // Decode all loaded stripes if there is no read limit, or if we are in READ_ALL mode,
  // and the number of loading rows is less than the column size limit.
  // In theory, we should just decode 'enough' stripes for output one table chunk, instead of
  // decoding all stripes like this, for better load-balancing and reduce memory usage.
  // However, we do not have any good way to know how many stripes are 'enough'.
  if ((mode == read_mode::READ_ALL || _chunk_read_data.pass_read_limit == 0) &&
      // In addition to read limit, we also need to check if the total number of
      // rows in the loaded stripes exceeds the column size limit.
      // If that is the case, we cannot decode all stripes at once into a cudf table.
      num_loading_rows <= column_size_limit) {
    _chunk_read_data.decode_stripe_ranges = {load_stripe_range};
    return;
  }

  // From here, we have reading mode that is either:
  // - CHUNKED_READ without read limit but the number of reading rows exceeds column size limit, or
  // - CHUNKED_READ with a pass read limit.
  // READ_ALL mode with number of rows more than cudf's column size limit should be handled early in
  // `preprocess_file`. We just check again to make sure such situations never happen here.
  CUDF_EXPECTS(
    mode != read_mode::READ_ALL,
    "READ_ALL mode does not support reading number of rows more than cudf's column size limit.");

  // This is the post-processing step after we've done with splitting `load_stripe_range` into
  // `decode_stripe_ranges`.
  auto const add_range_offset = [stripe_start](std::vector<range>& new_ranges) {
    // The split ranges always start from zero.
    // We need to change these ranges to start from `stripe_start` which are the correct subranges
    // of the current loaded stripe range.
    for (auto& range : new_ranges) {
      range.begin += stripe_start;
      range.end += stripe_start;
    }
  };

  // Optimized code path when we do not have any read limit but the number of rows in the
  // loaded stripes exceeds column size limit.
  // Note that the values `max_uncompressed_size` for each stripe are not computed here.
  // Instead, they will be computed on the fly during decoding to avoid the overhead of
  // storing and retrieving from memory.
  if (_chunk_read_data.pass_read_limit == 0 && num_loading_rows > column_size_limit) {
    std::vector<cumulative_size_and_row> cumulative_stripe_rows(stripe_count);
    std::size_t rows{0};

    for (std::size_t idx = 0; idx < stripe_count; ++idx) {
      auto const& stripe     = _file_itm_data.selected_stripes[idx + stripe_start];
      auto const stripe_info = stripe.stripe_info;
      rows += stripe_info->numberOfRows;

      // We will split stripe ranges based only on stripes' number of rows, not data size.
      // Thus, we override the cumulative `size_bytes` using the prefix sum of rows in stripes and
      // will use the column size limit as the split size limit.
      cumulative_stripe_rows[idx] =
        cumulative_size_and_row{idx + 1UL /*count*/, rows /*size_bytes*/, rows};
    }

    _chunk_read_data.decode_stripe_ranges =
      find_splits<cumulative_size_and_row>(cumulative_stripe_rows, stripe_count, column_size_limit);
    add_range_offset(_chunk_read_data.decode_stripe_ranges);
    return;
  }

  //
  // Split range of loaded stripes into subranges that can be decoded separately such that the
  // memory usage is maintained around the given limit:
  //

  // This is for estimating the decompressed sizes of the loaded stripes.
  cudf::detail::hostdevice_vector<cumulative_size_and_row> stripe_decomp_sizes(stripe_count,
                                                                               _stream);

  // Fill up the `cumulative_size_and_row` array with initial values.
  // Note: `hostdevice_vector::begin()` mirrors `std::vector::data()` using incorrect API name.
  for (std::size_t idx = 0; idx < stripe_count; ++idx) {
    auto const& stripe     = _file_itm_data.selected_stripes[idx + stripe_start];
    auto const stripe_info = stripe.stripe_info;
    stripe_decomp_sizes[idx] =
      cumulative_size_and_row{1UL /*count*/, 0UL /*size_bytes*/, stripe_info->numberOfRows};
  }

  auto& compinfo_map = _file_itm_data.compinfo_map;
  compinfo_map.clear();  // clear cache of the last load

  // For parsing decompression data.
  // We create an array that is large enough to use for all levels, thus only need to allocate
  // memory once.
  auto hd_compinfo = [&] {
    std::size_t max_num_streams{0};
    if (_metadata.per_file_metadata[0].ps.compression != orc::NONE) {
      // Find the maximum number of streams in all levels of the loaded stripes.
      for (std::size_t level = 0; level < num_levels; ++level) {
        auto const stream_range =
          merge_selected_ranges(_file_itm_data.lvl_stripe_stream_ranges[level], load_stripe_range);
        max_num_streams = std::max(max_num_streams, stream_range.size());
      }
    }
    return cudf::detail::hostdevice_vector<gpu::CompressedStreamInfo>(max_num_streams, _stream);
  }();

  for (std::size_t level = 0; level < num_levels; ++level) {
    auto const& stream_info = _file_itm_data.lvl_stream_info[level];
    auto const num_columns  = _selected_columns.levels[level].size();

    auto& stripe_data = lvl_stripe_data[level];
    if (stripe_data.empty()) { continue; }

    // Range of all streams in the loaded stripes.
    auto const stream_range =
      merge_selected_ranges(_file_itm_data.lvl_stripe_stream_ranges[level], load_stripe_range);

    if (_metadata.per_file_metadata[0].ps.compression != orc::NONE) {
      auto const& decompressor = *_metadata.per_file_metadata[0].decompressor;

      auto compinfo = cudf::detail::hostdevice_span<gpu::CompressedStreamInfo>{hd_compinfo}.subspan(
        0, stream_range.size());
      for (auto stream_idx = stream_range.begin; stream_idx < stream_range.end; ++stream_idx) {
        auto const& info = stream_info[stream_idx];
        auto const dst_base =
          static_cast<uint8_t const*>(stripe_data[info.source.stripe_idx - stripe_start].data());
        compinfo[stream_idx - stream_range.begin] =
          gpu::CompressedStreamInfo(dst_base + info.dst_pos, info.length);
      }

      // Estimate the uncompressed data.
      compinfo.host_to_device_async(_stream);
      gpu::ParseCompressedStripeData(compinfo.device_ptr(),
                                     compinfo.size(),
                                     decompressor.GetBlockSize(),
                                     decompressor.GetLog2MaxCompressionRatio(),
                                     _stream);
      compinfo.device_to_host_sync(_stream);

      for (auto stream_idx = stream_range.begin; stream_idx < stream_range.end; ++stream_idx) {
        auto const& info           = stream_info[stream_idx];
        auto const stream_compinfo = compinfo[stream_idx - stream_range.begin];

        // Cache these parsed numbers so they can be reused in the decompression/decoding step.
        compinfo_map[info.source] = {stream_compinfo.num_compressed_blocks,
                                     stream_compinfo.num_uncompressed_blocks,
                                     stream_compinfo.max_uncompressed_size};
        stripe_decomp_sizes[info.source.stripe_idx - stripe_start].size_bytes +=
          stream_compinfo.max_uncompressed_size;
      }

    } else {  // no decompression
      // Set decompression sizes equal to the input sizes.
      for (auto stream_idx = stream_range.begin; stream_idx < stream_range.end; ++stream_idx) {
        auto const& info = stream_info[stream_idx];
        stripe_decomp_sizes[info.source.stripe_idx - stripe_start].size_bytes += info.length;
      }
    }
  }  // end loop level

  // Compute the prefix sum of stripe data sizes and rows.
  stripe_decomp_sizes.host_to_device_async(_stream);
  thrust::inclusive_scan(rmm::exec_policy_nosync(_stream),
                         stripe_decomp_sizes.d_begin(),
                         stripe_decomp_sizes.d_end(),
                         stripe_decomp_sizes.d_begin(),
                         cumulative_size_plus{});
  stripe_decomp_sizes.device_to_host_sync(_stream);

  auto const decode_limit = [&] {
    auto const tmp = static_cast<std::size_t>(_chunk_read_data.pass_read_limit *
                                              chunk_read_data::decompress_and_decode_limit_ratio);
    // Make sure not to pass 0 byte limit to `find_splits`.
    return std::max(tmp, 1UL);
  }();

  _chunk_read_data.decode_stripe_ranges =
    find_splits<cumulative_size_and_row>(stripe_decomp_sizes, stripe_count, decode_limit);

  add_range_offset(_chunk_read_data.decode_stripe_ranges);
}

}  // namespace cudf::io::orc::detail<|MERGE_RESOLUTION|>--- conflicted
+++ resolved
@@ -509,12 +509,6 @@
       lvl_stripe_data[read_info.level][read_info.stripe_idx - stripe_start].data());
 
     if (source_ptr->is_device_read_preferred(read_info.length)) {
-<<<<<<< HEAD
-      device_read_tasks.emplace_back(
-        source_ptr->device_read_async(
-          read_info.offset, read_info.length, dst_base + read_info.dst_pos, _stream),
-        read_info.length);
-=======
       // `device_read_async` may not use _stream at all.
       // Instead, it may use some other stream(s) to sync the H->D memcpy.
       // As such, we need to make sure the device buffers in `lvl_stripe_data` are ready first.
@@ -522,11 +516,10 @@
         _stream.synchronize();
         stream_synchronized = true;
       }
-      device_read_tasks.push_back(
-        std::pair(source_ptr->device_read_async(
-                    read_info.offset, read_info.length, dst_base + read_info.dst_pos, _stream),
-                  read_info.length));
->>>>>>> 6ad90742
+      device_read_tasks.emplace_back(
+        source_ptr->device_read_async(
+          read_info.offset, read_info.length, dst_base + read_info.dst_pos, _stream),
+        read_info.length);
 
     } else {
       auto buffer = source_ptr->host_read(read_info.offset, read_info.length);
