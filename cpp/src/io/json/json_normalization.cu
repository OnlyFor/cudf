--- conflicted
+++ resolved
@@ -298,15 +298,9 @@
 
 namespace detail {
 
-<<<<<<< HEAD
 void normalize_single_quotes(datasource::owning_buffer<rmm::device_uvector<char>>& indata,
                              rmm::cuda_stream_view stream,
-                             rmm::mr::device_memory_resource* mr)
-=======
-rmm::device_uvector<SymbolT> normalize_single_quotes(rmm::device_uvector<SymbolT>&& inbuf,
-                                                     rmm::cuda_stream_view stream,
-                                                     rmm::device_async_resource_ref mr)
->>>>>>> eaae68d8
+                             rmm::device_async_resource_ref mr)
 {
   auto parser = fst::detail::make_fst(
     fst::detail::make_symbol_group_lut(normalize_quotes::qna_sgs),
@@ -329,15 +323,9 @@
   std::swap(indata, outdata);
 }
 
-<<<<<<< HEAD
 void normalize_whitespace(datasource::owning_buffer<rmm::device_uvector<char>>& indata,
                           rmm::cuda_stream_view stream,
-                          rmm::mr::device_memory_resource* mr)
-=======
-rmm::device_uvector<SymbolT> normalize_whitespace(rmm::device_uvector<SymbolT>&& inbuf,
-                                                  rmm::cuda_stream_view stream,
-                                                  rmm::device_async_resource_ref mr)
->>>>>>> eaae68d8
+                          rmm::device_async_resource_ref mr)
 {
   auto parser = fst::detail::make_fst(
     fst::detail::make_symbol_group_lut(normalize_whitespace::wna_sgs),
