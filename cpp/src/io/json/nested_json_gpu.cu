--- conflicted
+++ resolved
@@ -1455,33 +1455,13 @@
   constexpr auto max_translation_table_size =
     to_stack_op::NUM_SYMBOL_GROUPS * to_stack_op::TT_NUM_STATES;
 
-<<<<<<< HEAD
-  // Transition table specialized on the choice of whether to reset on newlines
-  const auto transition_table = (stack_behavior == stack_behavior_t::ResetOnDelimiter)
-                                  ? to_stack_op::resetting_transition_table
-                                  : to_stack_op::transition_table;
-
-  // Translation table specialized on the choice of whether to reset on newlines
-  const auto translation_table = (stack_behavior == stack_behavior_t::ResetOnDelimiter)
-                                   ? to_stack_op::resetting_translation_table
-                                   : to_stack_op::translation_table;
-
   static constexpr auto min_translated_out = 0;
   static constexpr auto max_translated_out = 1;
-
-  auto json_to_stack_ops_fst = fst::detail::make_fst(
-    fst::detail::make_symbol_group_lut(to_stack_op::symbol_groups),
-    fst::detail::make_transition_table(transition_table),
-    fst::detail::make_translation_table<max_translation_table_size,
-                                        min_translated_out,
-                                        max_translated_out>(translation_table),
-=======
   auto json_to_stack_ops_fst = fst::detail::make_fst(
     fst::detail::make_symbol_group_lut(to_stack_op::get_sgid_lut(delimiter)),
     fst::detail::make_transition_table(to_stack_op::get_transition_table(stack_behavior)),
-    fst::detail::make_translation_table<max_translation_table_size>(
+    fst::detail::make_translation_table<max_translation_table_size, min_translated_out, max_translated_out>(
       to_stack_op::get_translation_table(stack_behavior)),
->>>>>>> 3c3edfef
     stream);
 
   // "Search" for relevant occurrence of brackets and braces that indicate the beginning/end
