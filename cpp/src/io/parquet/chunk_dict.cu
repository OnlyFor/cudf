/*
 * Copyright (c) 2021-2023, NVIDIA CORPORATION.
 *
 * Licensed under the Apache License, Version 2.0 (the "License");
 * you may not use this file except in compliance with the License.
 * You may obtain a copy of the License at
 *
 *     http://www.apache.org/licenses/LICENSE-2.0
 *
 * Unless required by applicable law or agreed to in writing, software
 * distributed under the License is distributed on an "AS IS" BASIS,
 * WITHOUT WARRANTIES OR CONDITIONS OF ANY KIND, either express or implied.
 * See the License for the specific language governing permissions and
 * limitations under the License.
 */

#include "parquet_gpu.cuh"

#include <cudf/detail/iterator.cuh>
#include <cudf/detail/utilities/cuda.cuh>
#include <cudf/table/experimental/row_operators.cuh>

#include <rmm/exec_policy.hpp>

#include <cuda/atomic>

<<<<<<< HEAD
namespace cudf {
namespace io {
namespace parquet {
namespace detail {
=======
namespace cudf::io::parquet::detail {

>>>>>>> e28017cc
namespace {
constexpr int DEFAULT_BLOCK_SIZE = 256;
}

template <int block_size>
__global__ void __launch_bounds__(block_size)
  initialize_chunk_hash_maps_kernel(device_span<EncColumnChunk> chunks)
{
  auto const chunk = chunks[blockIdx.x];
  auto const t     = threadIdx.x;
  // fut: Now that per-chunk dict is same size as ck.num_values, try to not use one block per chunk
  for (thread_index_type i = 0; i < chunk.dict_map_size; i += block_size) {
    if (t + i < chunk.dict_map_size) {
      new (&chunk.dict_map_slots[t + i].first) map_type::atomic_key_type{KEY_SENTINEL};
      new (&chunk.dict_map_slots[t + i].second) map_type::atomic_mapped_type{VALUE_SENTINEL};
    }
  }
}

template <typename T>
struct equality_functor {
  column_device_view const& col;
  __device__ bool operator()(size_type lhs_idx, size_type rhs_idx)
  {
    // We don't call this for nulls so this is fine
    auto const equal = cudf::experimental::row::equality::nan_equal_physical_equality_comparator{};
    return equal(col.element<T>(lhs_idx), col.element<T>(rhs_idx));
  }
};

template <typename T>
struct hash_functor {
  column_device_view const& col;
  __device__ auto operator()(size_type idx) const
  {
    return cudf::hashing::detail::MurmurHash3_x86_32<T>{}(col.element<T>(idx));
  }
};

struct map_insert_fn {
  map_type::device_mutable_view& map;

  template <typename T>
  __device__ bool operator()(column_device_view const& col, size_type i)
  {
    if constexpr (column_device_view::has_element_accessor<T>()) {
      auto hash_fn     = hash_functor<T>{col};
      auto equality_fn = equality_functor<T>{col};
      return map.insert(std::pair(i, i), hash_fn, equality_fn);
    } else {
      CUDF_UNREACHABLE("Unsupported type to insert in map");
    }
  }
};

struct map_find_fn {
  map_type::device_view& map;

  template <typename T>
  __device__ map_type::device_view::iterator operator()(column_device_view const& col, size_type i)
  {
    if constexpr (column_device_view::has_element_accessor<T>()) {
      auto hash_fn     = hash_functor<T>{col};
      auto equality_fn = equality_functor<T>{col};
      return map.find(i, hash_fn, equality_fn);
    } else {
      CUDF_UNREACHABLE("Unsupported type to find in map");
    }
  }
};

template <int block_size>
__global__ void __launch_bounds__(block_size)
  populate_chunk_hash_maps_kernel(cudf::detail::device_2dspan<PageFragment const> frags)
{
  auto col_idx = blockIdx.y;
  auto block_x = blockIdx.x;
  auto t       = threadIdx.x;
  auto frag    = frags[col_idx][block_x];
  auto chunk   = frag.chunk;
  auto col     = chunk->col_desc;

  if (not chunk->use_dictionary) { return; }

  using block_reduce = cub::BlockReduce<size_type, block_size>;
  __shared__ typename block_reduce::TempStorage reduce_storage;

  size_type start_row = frag.start_row;
  size_type end_row   = frag.start_row + frag.num_rows;

  // Find the bounds of values in leaf column to be inserted into the map for current chunk
  size_type const s_start_value_idx = row_to_value_idx(start_row, *col);
  size_type const end_value_idx     = row_to_value_idx(end_row, *col);

  column_device_view const& data_col = *col->leaf_column;

  // Make a view of the hash map
  auto hash_map_mutable = map_type::device_mutable_view(chunk->dict_map_slots,
                                                        chunk->dict_map_size,
                                                        cuco::empty_key{KEY_SENTINEL},
                                                        cuco::empty_value{VALUE_SENTINEL});

  __shared__ size_type total_num_dict_entries;
  thread_index_type val_idx = s_start_value_idx + t;
  while (val_idx - block_size < end_value_idx) {
    auto const is_valid =
      val_idx < end_value_idx and val_idx < data_col.size() and data_col.is_valid(val_idx);

    // insert element at val_idx to hash map and count successful insertions
    size_type is_unique      = 0;
    size_type uniq_elem_size = 0;
    if (is_valid) {
      is_unique =
        type_dispatcher(data_col.type(), map_insert_fn{hash_map_mutable}, data_col, val_idx);
      uniq_elem_size = [&]() -> size_type {
        if (not is_unique) { return 0; }
        switch (col->physical_type) {
          case Type::INT32: return 4;
          case Type::INT64: return 8;
          case Type::INT96: return 12;
          case Type::FLOAT: return 4;
          case Type::DOUBLE: return 8;
          case Type::BYTE_ARRAY: {
            auto const col_type = data_col.type().id();
            if (col_type == type_id::STRING) {
              // Strings are stored as 4 byte length + string bytes
              return 4 + data_col.element<string_view>(val_idx).size_bytes();
            } else if (col_type == type_id::LIST) {
              // Binary is stored as 4 byte length + bytes
              return 4 + get_element<statistics::byte_array_view>(data_col, val_idx).size_bytes();
            }
            CUDF_UNREACHABLE(
              "Byte array only supports string and list<byte> column types for dictionary "
              "encoding!");
          }
          case Type::FIXED_LEN_BYTE_ARRAY:
            if (data_col.type().id() == type_id::DECIMAL128) { return sizeof(__int128_t); }
            CUDF_UNREACHABLE(
              "Fixed length byte array only supports decimal 128 column types for dictionary "
              "encoding!");
          default: CUDF_UNREACHABLE("Unsupported type for dictionary encoding");
        }
      }();
    }

    auto num_unique = block_reduce(reduce_storage).Sum(is_unique);
    __syncthreads();
    auto uniq_data_size = block_reduce(reduce_storage).Sum(uniq_elem_size);
    if (t == 0) {
      total_num_dict_entries = atomicAdd(&chunk->num_dict_entries, num_unique);
      total_num_dict_entries += num_unique;
      atomicAdd(&chunk->uniq_data_size, uniq_data_size);
    }
    __syncthreads();

    // Check if the num unique values in chunk has already exceeded max dict size and early exit
    if (total_num_dict_entries > MAX_DICT_SIZE) { return; }

    val_idx += block_size;
  }  // while
}

template <int block_size>
__global__ void __launch_bounds__(block_size)
  collect_map_entries_kernel(device_span<EncColumnChunk> chunks)
{
  auto& chunk = chunks[blockIdx.x];
  if (not chunk.use_dictionary) { return; }

  auto t   = threadIdx.x;
  auto map = map_type::device_view(chunk.dict_map_slots,
                                   chunk.dict_map_size,
                                   cuco::empty_key{KEY_SENTINEL},
                                   cuco::empty_value{VALUE_SENTINEL});

  __shared__ cuda::atomic<size_type, cuda::thread_scope_block> counter;
  using cuda::std::memory_order_relaxed;
  if (t == 0) { new (&counter) cuda::atomic<size_type, cuda::thread_scope_block>{0}; }
  __syncthreads();
  for (size_type i = 0; i < chunk.dict_map_size; i += block_size) {
    if (t + i < chunk.dict_map_size) {
      auto* slot = reinterpret_cast<map_type::value_type*>(map.begin_slot() + t + i);
      auto key   = slot->first;
      if (key != KEY_SENTINEL) {
        auto loc = counter.fetch_add(1, memory_order_relaxed);
        cudf_assert(loc < MAX_DICT_SIZE && "Number of filled slots exceeds max dict size");
        chunk.dict_data[loc] = key;
        // If sorting dict page ever becomes a hard requirement, enable the following statement and
        // add a dict sorting step before storing into the slot's second field.
        // chunk.dict_data_idx[loc] = t + i;
        slot->second = loc;
      }
    }
  }
}

template <int block_size>
__global__ void __launch_bounds__(block_size)
  get_dictionary_indices_kernel(cudf::detail::device_2dspan<PageFragment const> frags)
{
  auto col_idx = blockIdx.y;
  auto block_x = blockIdx.x;
  auto t       = threadIdx.x;
  auto frag    = frags[col_idx][block_x];
  auto chunk   = frag.chunk;
  auto col     = chunk->col_desc;

  if (not chunk->use_dictionary) { return; }

  size_type start_row = frag.start_row;
  size_type end_row   = frag.start_row + frag.num_rows;

  // Find the bounds of values in leaf column to be searched in the map for current chunk
  auto const s_start_value_idx  = row_to_value_idx(start_row, *col);
  auto const s_ck_start_val_idx = row_to_value_idx(chunk->start_row, *col);
  auto const end_value_idx      = row_to_value_idx(end_row, *col);

  column_device_view const& data_col = *col->leaf_column;

  auto map = map_type::device_view(chunk->dict_map_slots,
                                   chunk->dict_map_size,
                                   cuco::empty_key{KEY_SENTINEL},
                                   cuco::empty_value{VALUE_SENTINEL});

  thread_index_type val_idx = s_start_value_idx + t;
  while (val_idx < end_value_idx) {
    if (data_col.is_valid(val_idx)) {
      auto found_slot = type_dispatcher(data_col.type(), map_find_fn{map}, data_col, val_idx);
      cudf_assert(found_slot != map.end() &&
                  "Unable to find value in map in dictionary index construction");
      if (found_slot != map.end()) {
        // No need for atomic as this is not going to be modified by any other thread
        auto* val_ptr = reinterpret_cast<map_type::mapped_type*>(&found_slot->second);
        chunk->dict_index[val_idx - s_ck_start_val_idx] = *val_ptr;
      }
    }

    val_idx += block_size;
  }
}

void initialize_chunk_hash_maps(device_span<EncColumnChunk> chunks, rmm::cuda_stream_view stream)
{
  constexpr int block_size = 1024;
  initialize_chunk_hash_maps_kernel<block_size>
    <<<chunks.size(), block_size, 0, stream.value()>>>(chunks);
}

void populate_chunk_hash_maps(cudf::detail::device_2dspan<PageFragment const> frags,
                              rmm::cuda_stream_view stream)
{
  dim3 const dim_grid(frags.size().second, frags.size().first);
  populate_chunk_hash_maps_kernel<DEFAULT_BLOCK_SIZE>
    <<<dim_grid, DEFAULT_BLOCK_SIZE, 0, stream.value()>>>(frags);
}

void collect_map_entries(device_span<EncColumnChunk> chunks, rmm::cuda_stream_view stream)
{
  constexpr int block_size = 1024;
  collect_map_entries_kernel<block_size><<<chunks.size(), block_size, 0, stream.value()>>>(chunks);
}

void get_dictionary_indices(cudf::detail::device_2dspan<PageFragment const> frags,
                            rmm::cuda_stream_view stream)
{
  dim3 const dim_grid(frags.size().second, frags.size().first);
  get_dictionary_indices_kernel<DEFAULT_BLOCK_SIZE>
    <<<dim_grid, DEFAULT_BLOCK_SIZE, 0, stream.value()>>>(frags);
}
<<<<<<< HEAD
}  // namespace detail
}  // namespace parquet
}  // namespace io
}  // namespace cudf
=======
}  // namespace cudf::io::parquet::detail
>>>>>>> e28017cc
<|MERGE_RESOLUTION|>--- conflicted
+++ resolved
@@ -24,15 +24,8 @@
 
 #include <cuda/atomic>
 
-<<<<<<< HEAD
-namespace cudf {
-namespace io {
-namespace parquet {
-namespace detail {
-=======
 namespace cudf::io::parquet::detail {
 
->>>>>>> e28017cc
 namespace {
 constexpr int DEFAULT_BLOCK_SIZE = 256;
 }
@@ -302,11 +295,4 @@
   get_dictionary_indices_kernel<DEFAULT_BLOCK_SIZE>
     <<<dim_grid, DEFAULT_BLOCK_SIZE, 0, stream.value()>>>(frags);
 }
-<<<<<<< HEAD
-}  // namespace detail
-}  // namespace parquet
-}  // namespace io
-}  // namespace cudf
-=======
-}  // namespace cudf::io::parquet::detail
->>>>>>> e28017cc
+}  // namespace cudf::io::parquet::detail