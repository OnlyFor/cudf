--- conflicted
+++ resolved
@@ -25,14 +25,7 @@
 #include <string>
 #include <vector>
 
-<<<<<<< HEAD
-namespace cudf {
-namespace io {
-namespace parquet {
-namespace detail {
-=======
 namespace cudf::io::parquet::detail {
->>>>>>> e28017cc
 
 constexpr uint32_t parquet_magic = (('P' << 0) | ('A' << 8) | ('R' << 16) | ('1' << 24));
 
@@ -411,11 +404,4 @@
 #endif
 }
 
-<<<<<<< HEAD
-}  // namespace detail
-}  // namespace parquet
-}  // namespace io
-}  // namespace cudf
-=======
-}  // namespace cudf::io::parquet::detail
->>>>>>> e28017cc
+}  // namespace cudf::io::parquet::detail