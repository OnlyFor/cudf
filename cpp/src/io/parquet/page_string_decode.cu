--- conflicted
+++ resolved
@@ -20,14 +20,7 @@
 #include <cudf/detail/utilities/cuda.cuh>
 #include <cudf/strings/detail/gather.cuh>
 
-<<<<<<< HEAD
-namespace cudf {
-namespace io {
-namespace parquet {
-namespace detail {
-=======
 namespace cudf::io::parquet::detail {
->>>>>>> e28017cc
 
 namespace {
 
@@ -806,11 +799,4 @@
   }
 }
 
-<<<<<<< HEAD
-}  // namespace detail
-}  // namespace parquet
-}  // namespace io
-}  // namespace cudf
-=======
-}  // namespace cudf::io::parquet::detail
->>>>>>> e28017cc
+}  // namespace cudf::io::parquet::detail