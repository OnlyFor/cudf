--- conflicted
+++ resolved
@@ -386,15 +386,9 @@
   // Only initialize if more than 1 data sources and has select columns from mismatched data sources
   if (has_cols_from_mismatched_srcs and per_file_metadata.size() > 1) {
     return std::vector<std::unordered_map<int32_t, int32_t>>{per_file_metadata.size() - 1};
-<<<<<<< HEAD
-  } else {
-    return {};
-  }
-=======
   }
 
   return {};
->>>>>>> b94db353
 }
 
 int64_t aggregate_reader_metadata::calc_num_rows() const
@@ -892,18 +886,11 @@
 {
   // schema_idx_maps will only have > 0 size when we are reading matching column projection from
   // mismatched Parquet sources.
-<<<<<<< HEAD
-  if (src_idx and schema_idx_maps.size()) {
-    auto const& schema_idx_map = schema_idx_maps[src_idx - 1];
-    CUDF_EXPECTS(schema_idx_map.find(schema_idx) != schema_idx_map.end(),
-                 "Found no metadata for the mapped schema index");
-=======
   if (src_idx and not schema_idx_maps.empty()) {
     auto const& schema_idx_map = schema_idx_maps[src_idx - 1];
     CUDF_EXPECTS(schema_idx_map.find(schema_idx) != schema_idx_map.end(),
                  "Unmapped schema index encountered in the specified source tree",
                  std::range_error);
->>>>>>> b94db353
     schema_idx = schema_idx_map.at(schema_idx);
   }
 
@@ -1115,11 +1102,7 @@
       if (schema_elem.is_stub()) {
         // is this legit?
         CUDF_EXPECTS(schema_elem.num_children == 1, "Unexpected number of children for stub");
-<<<<<<< HEAD
-        auto const child_col_name_info = (col_name_info) ? &col_name_info->children[0] : nullptr;
-=======
         auto const child_col_name_info = col_name_info ? &col_name_info->children[0] : nullptr;
->>>>>>> b94db353
         return build_column(
           child_col_name_info, schema_elem.children_idx[0], out_col_array, has_list_parent);
       }
@@ -1209,11 +1192,7 @@
 
   // Maps a projected column's schema_idx in the zeroth per_file_metadata (source) to the
   // corresponding schema_idx in pfm_idx'th per_file_metadata (destination). The projected
-<<<<<<< HEAD
-  // column's path must match across sources, else a runtime error is thrown.
-=======
   // column's path must match across sources, else an appropriate exception is thrown.
->>>>>>> b94db353
   std::function<void(column_name_info const*, int const, int const, int const)> map_column =
     [&](column_name_info const* col_name_info,
         int const src_schema_idx,
@@ -1223,20 +1202,6 @@
       auto const& dst_schema_elem = get_schema(dst_schema_idx, pfm_idx);
 
       // Check the schema elements to be equal except their number of children as we only care about
-<<<<<<< HEAD
-      // the specific column paths in the schema trees.
-      CUDF_EXPECTS(equal_to_except_num_children(src_schema_elem, dst_schema_elem),
-                   "Encountered mismatching SchemaElement properties encountered for a column in "
-                   "the selected path");
-
-      // It src_schema_elem is a stub, it does not exist in the column_name_info and column_buffer
-      // hierarchy. So continue on with mapping.
-      if (src_schema_elem.is_stub()) {
-        // Check if dst_schema_elem is also a stub i.e. has num_children == 1 that we didn't
-        // previously checked
-        CUDF_EXPECTS(dst_schema_elem.is_stub(), "Encountered mismatching schemas for stub.");
-        auto const child_col_name_info = (col_name_info) ? &col_name_info->children[0] : nullptr;
-=======
       // the specific column paths in the schema trees. Raise an invalid_argument error if the
       // schema elements don't match.
       CUDF_EXPECTS(equal_to_except_num_children(src_schema_elem, dst_schema_elem),
@@ -1253,7 +1218,6 @@
                      "Encountered mismatching schemas for stub.",
                      std::invalid_argument);
         auto const child_col_name_info = col_name_info ? &col_name_info->children[0] : nullptr;
->>>>>>> b94db353
         return map_column(child_col_name_info,
                           src_schema_elem.children_idx[0],
                           dst_schema_elem.children_idx[0],
@@ -1263,19 +1227,12 @@
       // The path ends here. If this is a list/struct col (has children), then map all its children
       // which must be identical.
       if (col_name_info == nullptr or col_name_info->children.empty()) {
-<<<<<<< HEAD
-        // Check the number of children to be equal here.
-        CUDF_EXPECTS(src_schema_elem.num_children == dst_schema_elem.num_children,
-                     "Encountered mismatching number of children encountered for a "
-                     "column in the selected path");
-=======
         // Check the number of children to be equal to be mapped. An out_of_range error if the
         // number of children isn't equal.
         CUDF_EXPECTS(src_schema_elem.num_children == dst_schema_elem.num_children,
                      "Encountered mismatching number of children for a "
                      "column in the selected path",
                      std::out_of_range);
->>>>>>> b94db353
 
         std::for_each(thrust::make_counting_iterator(0),
                       thrust::make_counting_iterator(src_schema_elem.num_children),
@@ -1293,19 +1250,12 @@
           col_name_info->children.cbegin(),
           col_name_info->children.cend(),
           [&](auto const& child_col_name_info) {
-<<<<<<< HEAD
-            // Ensure that each named child column exists in the destination schema tree
-            CUDF_EXPECTS(
-              find_schema_child(dst_schema_elem, child_col_name_info.name, pfm_idx) != -1,
-              "Encountered mismatching schema tree depths across data sources");
-=======
             // Ensure that each named child column exists in the destination schema tree for the
             // paths to align up. An out_of_range error otherwise.
             CUDF_EXPECTS(
               find_schema_child(dst_schema_elem, child_col_name_info.name, pfm_idx) != -1,
               "Encountered mismatching schema tree depths across data sources",
               std::out_of_range);
->>>>>>> b94db353
             map_column(&child_col_name_info,
                        find_schema_child(src_schema_elem, child_col_name_info.name),
                        find_schema_child(dst_schema_elem, child_col_name_info.name, pfm_idx),
@@ -1460,29 +1410,17 @@
         output_column_schemas.push_back(top_level_col_schema_idx);
 
         // Map the column's schema_idx across the rest of the data sources if required.
-<<<<<<< HEAD
-        if (per_file_metadata.size() > 1 and schema_idx_maps.size()) {
-          std::for_each(thrust::make_counting_iterator(1ul),
-=======
         if (per_file_metadata.size() > 1 and not schema_idx_maps.empty()) {
           std::for_each(thrust::make_counting_iterator(static_cast<size_t>(1)),
->>>>>>> b94db353
                         thrust::make_counting_iterator(per_file_metadata.size()),
                         [&](auto const pfm_idx) {
                           auto const& dst_root = get_schema(0, pfm_idx);
                           // Ensure that each top level column exists in the destination schema
-<<<<<<< HEAD
-                          // tree
-                          CUDF_EXPECTS(
-                            find_schema_child(dst_root, col.name, pfm_idx) != -1,
-                            "Encountered mismatching schema tree depths across data sources");
-=======
                           // tree. An out_of_range error is thrown otherwise.
                           CUDF_EXPECTS(
                             find_schema_child(dst_root, col.name, pfm_idx) != -1,
                             "Encountered mismatching schema tree depths across data sources",
                             std::out_of_range);
->>>>>>> b94db353
                           map_column(&col,
                                      top_level_col_schema_idx,
                                      find_schema_child(dst_root, col.name, pfm_idx),
