--- conflicted
+++ resolved
@@ -271,12 +271,7 @@
   int32_t num_input_values;
   int32_t chunk_row;  // starting row of this page relative to the start of the chunk
   int32_t num_rows;   // number of rows in this page
-<<<<<<< HEAD
-  // in the case of list columns, rows can span page boundaries, so even though row N
-  // the next two are calculated in gpuComputePageStringSizes
-=======
   // the next four are calculated in gpuComputePageStringSizes
->>>>>>> c8074b51
   int32_t num_nulls;       // number of null values (V2 header), but recalculated for string cols
   int32_t num_valids;      // number of non-null values, taking into account skip_rows/num_rows
   int32_t start_val;       // index of first value of the string data stream to use
