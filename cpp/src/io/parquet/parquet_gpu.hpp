/*
 * Copyright (c) 2018-2023, NVIDIA CORPORATION.
 *
 * Licensed under the Apache License, Version 2.0 (the "License");
 * you may not use this file except in compliance with the License.
 * You may obtain a copy of the License at
 *
 *     http://www.apache.org/licenses/LICENSE-2.0
 *
 * Unless required by applicable law or agreed to in writing, software
 * distributed under the License is distributed on an "AS IS" BASIS,
 * WITHOUT WARRANTIES OR CONDITIONS OF ANY KIND, either express or implied.
 * See the License for the specific language governing permissions and
 * limitations under the License.
 */

#pragma once

#include "io/comp/gpuinflate.hpp"
#include "io/parquet/parquet.hpp"
#include "io/parquet/parquet_common.hpp"
#include "io/statistics/statistics.cuh"
#include "io/utilities/column_buffer.hpp"
#include "io/utilities/hostdevice_vector.hpp"

#include <cudf/io/datasource.hpp>
#include <cudf/types.hpp>
#include <cudf/utilities/span.hpp>

#include <rmm/cuda_stream_view.hpp>
#include <rmm/device_scalar.hpp>
#include <rmm/device_uvector.hpp>

#include <cuda/atomic>

#include <cuda_runtime.h>

#include <vector>

namespace cudf::io::parquet::detail {

using cudf::io::detail::string_index_pair;

// Largest number of bits to use for dictionary keys
constexpr int MAX_DICT_BITS = 24;

// Total number of unsigned 24 bit values
constexpr size_type MAX_DICT_SIZE = (1 << MAX_DICT_BITS) - 1;

// level decode buffer size.
constexpr int LEVEL_DECODE_BUF_SIZE = 2048;

template <int rolling_size>
constexpr int rolling_index(int index)
{
  return index % rolling_size;
}

// see setupLocalPageInfo() in page_decode.cuh for supported page encodings
constexpr bool is_supported_encoding(Encoding enc)
{
  switch (enc) {
    case Encoding::PLAIN:
    case Encoding::PLAIN_DICTIONARY:
    case Encoding::RLE:
    case Encoding::RLE_DICTIONARY:
    case Encoding::DELTA_BINARY_PACKED: return true;
    default: return false;
  }
}

/**
 * @brief Atomically OR `error` into `error_code`.
 */
constexpr void set_error(int32_t error, int32_t* error_code)
{
  if (error != 0) {
    cuda::atomic_ref<int32_t, cuda::thread_scope_device> ref{*error_code};
    ref.fetch_or(error, cuda::std::memory_order_relaxed);
  }
}

/**
 * @brief Enum for the different types of errors that can occur during decoding.
 *
 * These values are used as bitmasks, so they must be powers of 2.
 */
enum class decode_error : int32_t {
  DATA_STREAM_OVERRUN  = 0x1,
  LEVEL_STREAM_OVERRUN = 0x2,
  UNSUPPORTED_ENCODING = 0x4,
  INVALID_LEVEL_RUN    = 0x8,
  INVALID_DATA_TYPE    = 0x10,
  EMPTY_PAGE           = 0x20,
  INVALID_DICT_WIDTH   = 0x40,
};

/**
 * @brief Struct representing an input column in the file.
 */
struct input_column_info {
  int schema_idx;
  std::string name;
  bool has_repetition;
  // size == nesting depth. the associated real output
  // buffer index in the dest column for each level of nesting.
  std::vector<int> nesting;

  input_column_info(int _schema_idx, std::string _name, bool _has_repetition)
    : schema_idx(_schema_idx), name(_name), has_repetition(_has_repetition)
  {
  }

  auto nesting_depth() const { return nesting.size(); }
};

// The delta encodings use ULEB128 integers, but parquet only uses max 64 bits.
using uleb128_t   = uint64_t;
using zigzag128_t = int64_t;

// this is in C++23
#if !defined(__cpp_lib_is_scoped_enum)
template <typename Enum, bool = std::is_enum_v<Enum>>
struct is_scoped_enum {
  static const bool value = not std::is_convertible_v<Enum, std::underlying_type_t<Enum>>;
};

template <typename Enum>
struct is_scoped_enum<Enum, false> {
  static const bool value = false;
};
#else
using std::is_scoped_enum;
#endif

// helpers to do bit operations on scoped enums
template <class T1,
          class T2,
          typename std::enable_if_t<(is_scoped_enum<T1>::value and std::is_same_v<T1, T2>) or
                                    (is_scoped_enum<T1>::value and std::is_same_v<uint32_t, T2>) or
                                    (is_scoped_enum<T2>::value and std::is_same_v<uint32_t, T1>)>* =
            nullptr>
constexpr uint32_t BitAnd(T1 a, T2 b)
{
  return static_cast<uint32_t>(a) & static_cast<uint32_t>(b);
}

/**
 * @brief Enums for the flags in the page header
 */
enum {
  PAGEINFO_FLAGS_DICTIONARY = (1 << 0),  // Indicates a dictionary page
  PAGEINFO_FLAGS_V2         = (1 << 1),  // V2 page header
};

/**
 * @brief Enum for the two encoding streams
 */
enum level_type {
  DEFINITION = 0,
  REPETITION,

  NUM_LEVEL_TYPES
};

/**
 * @brief Enum of mask bits for the PageInfo kernel_mask
 *
 * Used to control which decode kernels to run.
 */
enum kernel_mask_bits {
  KERNEL_MASK_GENERAL      = (1 << 0),  // Run catch-all decode kernel
  KERNEL_MASK_STRING       = (1 << 1),  // Run decode kernel for string data
  KERNEL_MASK_DELTA_BINARY = (1 << 2)   // Run decode kernel for DELTA_BINARY_PACKED data
};

/**
 * @brief Nesting information specifically needed by the decode and preprocessing
 * kernels.
 *
 * This data is kept separate from PageNestingInfo to keep it as small as possible.
 * It is used in a cached form in shared memory when possible.
 */
struct PageNestingDecodeInfo {
  // set up prior to decoding
  int32_t max_def_level;
  // input repetition/definition levels are remapped with these values
  // into the corresponding real output nesting depths.
  int32_t start_depth;
  int32_t end_depth;

  // computed during preprocessing
  int32_t page_start_value;

  // computed during decoding
  int32_t null_count;

  // used internally during decoding
  int32_t valid_map_offset;
  int32_t valid_count;
  int32_t value_count;
  uint8_t* data_out;
  uint8_t* string_out;
  bitmask_type* valid_map;
};

// Use up to 512 bytes of shared memory as a cache for nesting information.
// As of 1/20/23, this gives us a max nesting depth of 10 (after which it falls back to
// global memory). This handles all but the most extreme cases.
constexpr int max_cacheable_nesting_decode_info = (512) / sizeof(PageNestingDecodeInfo);

/**
 * @brief Nesting information
 *
 * This struct serves two purposes:
 *
 * - It stores information about output (cudf) columns
 * - It provides a mapping from input column depth to output column depth via
 * the start_depth and end_depth fields.
 *
 */
struct PageNestingInfo {
  // set at initialization (see start_offset_output_iterator in reader_impl_preprocess.cu)
  cudf::type_id type;  // type of the corresponding cudf output column
  bool nullable;

  // TODO: these fields might make sense to move into PageNestingDecodeInfo for memory performance
  // reasons.
  int32_t size;  // this page/nesting-level's row count contribution to the output column, if fully
                 // decoded
  int32_t batch_size;  // the size of the page for this batch
};

/**
 * @brief Struct describing a particular page of column chunk data
 */
struct PageInfo {
  uint8_t* page_data;  // Compressed page data before decompression, or uncompressed data after
                       // decompression
  int32_t compressed_page_size;    // compressed data size in bytes
  int32_t uncompressed_page_size;  // uncompressed data size in bytes
  // for V2 pages, the def and rep level data is not compressed, and lacks the 4-byte length
  // indicator. instead the lengths for these are stored in the header.
  int32_t lvl_bytes[level_type::NUM_LEVEL_TYPES];  // length of the rep/def levels (V2 header)
  // Number of values in this data page or dictionary.
  // Important : the # of input values does not necessarily
  // correspond to the number of rows in the output. It just reflects the number
  // of values in the input stream.
  // - In the case of a flat schema, it will correspond to the # of output rows
  // - In the case of a nested schema, you have to decode the repetition and definition
  //   levels to extract actual column values
  int32_t num_input_values;
  int32_t chunk_row;  // starting row of this page relative to the start of the chunk
  int32_t num_rows;   // number of rows in this page
  // the next two are calculated in gpuComputePageStringSizes
  int32_t num_nulls;       // number of null values (V2 header), but recalculated for string cols
  int32_t num_valids;      // number of non-null values, taking into account skip_rows/num_rows
  int32_t chunk_idx;       // column chunk this page belongs to
  int32_t src_col_schema;  // schema index of this column
  uint8_t flags;           // PAGEINFO_FLAGS_XXX
  Encoding encoding;       // Encoding for data or dictionary page
  Encoding definition_level_encoding;  // Encoding used for definition levels (data page)
  Encoding repetition_level_encoding;  // Encoding used for repetition levels (data page)

  // for nested types, we run a preprocess step in order to determine output
  // column sizes. Because of this, we can jump directly to the position in the
  // input data to start decoding instead of reading all of the data and discarding
  // rows we don't care about.
  //
  // NOTE: for flat hierarchies we do not do the preprocess step, so skipped_values and
  // skipped_leaf_values will always be 0.
  //
  // # of values skipped in the repetition/definition level stream
  int32_t skipped_values;
  // # of values skipped in the actual data stream.
  int32_t skipped_leaf_values;
  // for string columns only, the size of all the chars in the string for
  // this page. only valid/computed during the base preprocess pass
  int32_t str_bytes;
  int32_t str_offset;  // offset into string data for this page

  // nesting information (input/output) for each page. this array contains
  // input column nesting information, output column nesting information and
  // mappings between the two. the length of the array, nesting_info_size is
  // max(num_output_nesting_levels, max_definition_levels + 1)
  int32_t num_output_nesting_levels;
  int32_t nesting_info_size;
  PageNestingInfo* nesting;
  PageNestingDecodeInfo* nesting_decode;

  // level decode buffers
  uint8_t* lvl_decode_buf[level_type::NUM_LEVEL_TYPES];

  uint32_t kernel_mask;
};

/**
 * @brief Return the column schema id as the key for a PageInfo struct.
 */
struct get_page_key {
  __device__ int32_t operator()(PageInfo const& page) const
  {
    return page.src_col_schema;
  }
};

/**
 * @brief Return and iterator that returns they keys for a vector of pages.
 */
inline auto make_page_key_iterator(cudf::detail::hostdevice_vector<PageInfo> const& pages)
{
  return thrust::make_transform_iterator(pages.d_begin(), get_page_key{});
}

/**
 * @brief Struct describing a particular chunk of column data
 */
struct ColumnChunkDesc {
  constexpr ColumnChunkDesc() noexcept {};
  explicit ColumnChunkDesc(size_t compressed_size_,
                           uint8_t* compressed_data_,
                           size_t num_values_,
                           uint16_t datatype_,
                           uint16_t datatype_length_,
                           size_t start_row_,
                           uint32_t num_rows_,
                           int16_t max_definition_level_,
                           int16_t max_repetition_level_,
                           int16_t max_nesting_depth_,
                           uint8_t def_level_bits_,
                           uint8_t rep_level_bits_,
                           int8_t codec_,
                           int8_t converted_type_,
                           thrust::optional<LogicalType> logical_type_,
                           int8_t decimal_precision_,
                           int32_t ts_clock_rate_,
                           int32_t src_col_index_,
                           int32_t src_col_schema_)
    : compressed_data(compressed_data_),
      compressed_size(compressed_size_),
      num_values(num_values_),
      start_row(start_row_),
      num_rows(num_rows_),
      max_level{max_definition_level_, max_repetition_level_},
      max_nesting_depth{max_nesting_depth_},
      data_type(datatype_ | (datatype_length_ << 3)),
      level_bits{def_level_bits_, rep_level_bits_},
      num_data_pages(0),
      num_dict_pages(0),
      max_num_pages(0),
      dict_page(nullptr),
      str_dict_index(nullptr),
      valid_map_base{nullptr},
      column_data_base{nullptr},
      column_string_base{nullptr},
      codec(codec_),
      converted_type(converted_type_),
      logical_type(logical_type_),
      decimal_precision(decimal_precision_),
      ts_clock_rate(ts_clock_rate_),
      src_col_index(src_col_index_),
      src_col_schema(src_col_schema_)
  {
  }

  uint8_t const* compressed_data{};                  // pointer to compressed column chunk data
  size_t compressed_size{};                          // total compressed data size for this chunk
  size_t num_values{};                               // total number of values in this column
  size_t start_row{};                                // file-wide, absolute starting row of this chunk
  uint32_t num_rows{};                               // number of rows in this chunk
  int16_t max_level[level_type::NUM_LEVEL_TYPES]{};  // max definition/repetition level
  int16_t max_nesting_depth{};                       // max nesting depth of the output
  uint16_t data_type{};  // basic column data type, ((type_length << 3) |
                         // parquet::Type)
  uint8_t
<<<<<<< HEAD
    level_bits[level_type::NUM_LEVEL_TYPES]{};  // bits to encode max definition/repetition levels
  int32_t num_data_pages{};                     // number of data pages
  int32_t num_dict_pages{};                     // number of dictionary pages
  int32_t max_num_pages{};                      // size of page_info array
  PageInfo* dict_page{};
  string_index_pair* str_dict_index{};          // index for string dictionary
  bitmask_type** valid_map_base{};              // base pointers of valid bit map for this column
  void** column_data_base{};                    // base pointers of column data
  void** column_string_base{};                  // base pointers of column string data
  int8_t codec{};                               // compressed codec enum
  int8_t converted_type{};                      // converted type enum
  LogicalType logical_type{};                   // logical type
  int8_t decimal_precision{};                   // Decimal precision
=======
    level_bits[level_type::NUM_LEVEL_TYPES]{};   // bits to encode max definition/repetition levels
  int32_t num_data_pages{};                      // number of data pages
  int32_t num_dict_pages{};                      // number of dictionary pages
  int32_t max_num_pages{};                       // size of page_info array
  PageInfo* page_info{};                         // output page info for up to num_dict_pages +
                                                 // num_data_pages (dictionary pages first)
  string_index_pair* str_dict_index{};           // index for string dictionary
  bitmask_type** valid_map_base{};               // base pointers of valid bit map for this column
  void** column_data_base{};                     // base pointers of column data
  void** column_string_base{};                   // base pointers of column string data
  int8_t codec{};                                // compressed codec enum
  int8_t converted_type{};                       // converted type enum
  thrust::optional<LogicalType> logical_type{};  // logical type
  int8_t decimal_precision{};                    // Decimal precision
>>>>>>> f97e74f0
  int32_t ts_clock_rate{};  // output timestamp clock frequency (0=default, 1000=ms, 1000000000=ns)

  int32_t src_col_index{};   // my input column index
  int32_t src_col_schema{};  // my schema index in the file
};

/**
<<<<<<< HEAD
 * @brief A utility structure for use in decoding page headers.
 */
struct chunk_page_info {
  PageInfo *pages;
};

/**
=======
>>>>>>> f97e74f0
 * @brief Struct describing an encoder column
 */
struct parquet_column_device_view : stats_column_desc {
  Type physical_type;            //!< physical data type
  ConvertedType converted_type;  //!< logical data type
  uint8_t level_bits;  //!< bits to encode max definition (lower nibble) & repetition (upper nibble)
                       //!< levels
  constexpr uint8_t num_def_level_bits() const { return level_bits & 0xf; }
  constexpr uint8_t num_rep_level_bits() const { return level_bits >> 4; }
  size_type const* const*
    nesting_offsets;  //!< If column is a nested type, contains offset array of each nesting level

  size_type const* level_offsets;  //!< Offset array for per-row pre-calculated rep/def level values
  uint8_t const* rep_values;       //!< Pre-calculated repetition level values
  uint8_t const* def_values;       //!< Pre-calculated definition level values
  uint8_t const* nullability;  //!< Array of nullability of each nesting level. e.g. nullable[0] is
                               //!< nullability of parent_column. May be different from
                               //!< col.nullable() in case of chunked writing.
  bool output_as_byte_array;   //!< Indicates this list column is being written as a byte array
};

struct EncColumnChunk;

/**
 * @brief Struct describing an encoder page fragment
 */
struct PageFragment {
  uint32_t fragment_data_size;  //!< Size of fragment data in bytes
  uint32_t dict_data_size;      //!< Size of dictionary for this fragment
  uint32_t num_values;  //!< Number of values in fragment. Different from num_rows for nested type
  uint32_t start_value_idx;
  uint32_t num_leaf_values;  //!< Number of leaf values in fragment. Does not include nulls at
                             //!< non-leaf level
  size_type start_row;       //!< First row in fragment
  uint16_t num_rows;         //!< Number of rows in fragment
  uint16_t num_dict_vals;    //!< Number of unique dictionary entries
  EncColumnChunk* chunk;     //!< The chunk that this fragment belongs to
};

/// Size of hash used for building dictionaries
constexpr unsigned int kDictHashBits = 16;
constexpr size_t kDictScratchSize    = (1 << kDictHashBits) * sizeof(uint32_t);

struct EncPage;
struct slot_type;

// convert Encoding to a mask value
constexpr uint32_t encoding_to_mask(Encoding encoding)
{
  return 1 << static_cast<uint32_t>(encoding);
}

/**
 * @brief Enum of mask bits for the EncPage kernel_mask
 *
 * Used to control which encode kernels to run.
 */
enum class encode_kernel_mask {
  PLAIN        = (1 << 0),  // Run plain encoding kernel
  DICTIONARY   = (1 << 1),  // Run dictionary encoding kernel
  DELTA_BINARY = (1 << 2)   // Run DELTA_BINARY_PACKED encoding kernel
};

/**
 * @brief Struct describing an encoder column chunk
 */
struct EncColumnChunk {
  parquet_column_device_view const* col_desc;  //!< Column description
  size_type col_desc_id;
  PageFragment* fragments;        //!< First fragment in chunk
  uint8_t* uncompressed_bfr;      //!< Uncompressed page data
  uint8_t* compressed_bfr;        //!< Compressed page data
  statistics_chunk const* stats;  //!< Fragment statistics
  uint32_t bfr_size;              //!< Uncompressed buffer size
  uint32_t compressed_size;       //!< Compressed buffer size
  uint32_t max_page_data_size;    //!< Max data size (excluding header) of any page in this chunk
  uint32_t page_headers_size;     //!< Sum of size of all page headers
  size_type start_row;            //!< First row of chunk
  uint32_t num_rows;              //!< Number of rows in chunk
  size_type num_values;     //!< Number of values in chunk. Different from num_rows for nested types
  uint32_t first_fragment;  //!< First fragment of chunk
  EncPage* pages;           //!< Ptr to pages that belong to this chunk
  uint32_t first_page;      //!< First page of chunk
  uint32_t num_pages;       //!< Number of pages in chunk
  uint8_t is_compressed;    //!< Nonzero if the chunk uses compression
  uint32_t dictionary_size;    //!< Size of dictionary page including header
  uint32_t ck_stat_size;       //!< Size of chunk-level statistics (included in 1st page header)
  slot_type* dict_map_slots;   //!< Hash map storage for calculating dict encoding for this chunk
  size_type dict_map_size;     //!< Size of dict_map_slots
  size_type num_dict_entries;  //!< Total number of entries in dictionary
  size_type
    uniq_data_size;  //!< Size of dictionary page (set of all unique values) if dict enc is used
  size_type plain_data_size;  //!< Size of data in this chunk if plain encoding is used
  size_type* dict_data;       //!< Dictionary data (unique row indices)
  size_type* dict_index;  //!< Index of value in dictionary page. column[dict_data[dict_index[row]]]
  uint8_t dict_rle_bits;  //!< Bit size for encoding dictionary indices
  bool use_dictionary;    //!< True if the chunk uses dictionary encoding
  uint8_t* column_index_blob;  //!< Binary blob containing encoded column index for this chunk
  uint32_t column_index_size;  //!< Size of column index blob
  uint32_t encodings;          //!< Mask representing the set of encodings used for this chunk
};

/**
 * @brief Struct describing an encoder data page
 */
struct EncPage {
  uint8_t* page_data;        //!< Ptr to uncompressed page
  uint8_t* compressed_data;  //!< Ptr to compressed page
  uint16_t num_fragments;    //!< Number of fragments in page
  PageType page_type;        //!< Page type
  Encoding encoding;         //!< Encoding used for page data
  EncColumnChunk* chunk;     //!< Chunk that this page belongs to
  uint32_t chunk_id;         //!< Index in chunk array
  uint32_t hdr_size;         //!< Size of page header
  uint32_t max_hdr_size;     //!< Maximum size of page header
  uint32_t max_data_size;    //!< Maximum size of coded page data (excluding header)
  uint32_t start_row;        //!< First row of page
  uint32_t num_rows;         //!< Rows in page
  uint32_t num_leaf_values;  //!< Values in page. Different from num_rows in case of nested types
  uint32_t num_values;  //!< Number of def/rep level values in page. Includes null/empty elements in
                        //!< non-leaf levels
  uint32_t def_lvl_bytes;          //!< Number of bytes of encoded definition level data (V2 only)
  uint32_t rep_lvl_bytes;          //!< Number of bytes of encoded repetition level data (V2 only)
  compression_result* comp_res;    //!< Ptr to compression result
  uint32_t num_nulls;              //!< Number of null values (V2 only) (down here for alignment)
  encode_kernel_mask kernel_mask;  //!< Mask used to control which encoding kernels to run
};

/**
 * @brief Test if the given column chunk is in a string column
 */
constexpr bool is_string_col(ColumnChunkDesc const& chunk)
{
  auto const not_converted_to_decimal = chunk.converted_type != DECIMAL;
  auto const non_hashed_byte_array =
    (chunk.data_type & 7) == BYTE_ARRAY and (chunk.data_type >> 3) != 4;
  auto const fixed_len_byte_array = (chunk.data_type & 7) == FIXED_LEN_BYTE_ARRAY;
  return not_converted_to_decimal and (non_hashed_byte_array or fixed_len_byte_array);
}

/**
 * @brief Launches kernel for parsing the page headers in the column chunks
 *
 * @param[in] chunks List of column chunks
 * @param[in] chunks List of column chunks
 * @param[in] num_chunks Number of column chunks
 * @param[out] error_code Error code for kernel failures
 * @param[in] stream CUDA stream to use
 */
<<<<<<< HEAD
void DecodePageHeaders(ColumnChunkDesc* chunks, chunk_page_info* chunk_pages, int32_t num_chunks, rmm::cuda_stream_view stream);
=======
void DecodePageHeaders(ColumnChunkDesc* chunks,
                       int32_t num_chunks,
                       int32_t* error_code,
                       rmm::cuda_stream_view stream);
>>>>>>> f97e74f0

/**
 * @brief Launches kernel for building the dictionary index for the column
 * chunks
 *
 * @param[in] chunks List of column chunks
 * @param[in] num_chunks Number of column chunks
 * @param[in] stream CUDA stream to use
 */
void BuildStringDictionaryIndex(ColumnChunkDesc* chunks,
                                int32_t num_chunks,
                                rmm::cuda_stream_view stream);

/**
 * @brief Get the set of kernels that need to be invoked on these pages as a bitmask.
 *
 * This function performs a bitwise OR on all of the individual `kernel_mask` fields on the pages
 * passed in.
 *
 * @param[in] pages List of pages to aggregate
 * @param[in] stream CUDA stream to use
 * @return Bitwise OR of all page `kernel_mask` values
 */
uint32_t GetAggregatedDecodeKernelMask(cudf::detail::hostdevice_vector<PageInfo>& pages,
                                       rmm::cuda_stream_view stream);

/**
 * @brief Compute page output size information.
 *
 * When dealing with nested hierarchies (those that contain lists), or when doing a chunked
 * read, we need to obtain more information up front than we have with just the row counts.
 *
 * - We need to determine the sizes of each output cudf column per page
 * - We need to determine information about where to start decoding the value stream
 *   if we are using custom user bounds (skip_rows / num_rows)
 * - We need to determine actual number of top level rows per page
 * - If we are doing a chunked read, we need to determine the total string size per page
 *
 *
 * @param pages All pages to be decoded
 * @param chunks All chunks to be decoded
 * @param min_rows crop all rows below min_row
 * @param num_rows Maximum number of rows to read
 * @param compute_num_rows If set to true, the num_rows field in PageInfo will be
 * computed
 * @param compute_string_sizes If set to true, the str_bytes field in PageInfo will
 * be computed
 * @param level_type_size Size in bytes of the type for level decoding
 * @param stream CUDA stream to use
 */
void ComputePageSizes(cudf::detail::hostdevice_vector<PageInfo>& pages,
                      cudf::detail::hostdevice_vector<ColumnChunkDesc> const& chunks,
                      size_t min_row,
                      size_t num_rows,
                      bool compute_num_rows,
                      bool compute_string_sizes,
                      int level_type_size,
                      rmm::cuda_stream_view stream);

/**
 * @brief Compute string page output size information.
 *
 * String columns need accurate data size information to preallocate memory in the column buffer to
 * store the char data. This calls a kernel to calculate information needed by the string decoding
 * kernel. On exit, the `str_bytes`, `num_nulls`, `num_valids`, and `str_offset` fields of the
 * PageInfo struct are updated. This call ignores non-string columns.
 *
 * @param[in,out] pages All pages to be decoded
 * @param[in] chunks All chunks to be decoded
 * @param[in] min_rows crop all rows below min_row
 * @param[in] num_rows Maximum number of rows to read
 * @param[in] level_type_size Size in bytes of the type for level decoding
 * @param[in] stream CUDA stream to use
 */
void ComputePageStringSizes(cudf::detail::hostdevice_vector<PageInfo>& pages,
                            cudf::detail::hostdevice_vector<ColumnChunkDesc> const& chunks,
                            size_t min_row,
                            size_t num_rows,
                            int level_type_size,
                            rmm::cuda_stream_view stream);

/**
 * @brief Launches kernel for reading the column data stored in the pages
 *
 * The page data will be written to the output pointed to in the page's
 * associated column chunk.
 *
 * @param[in,out] pages All pages to be decoded
 * @param[in] chunks All chunks to be decoded
 * @param[in] num_rows Total number of rows to read
 * @param[in] min_row Minimum number of rows to read
 * @param[in] level_type_size Size in bytes of the type for level decoding
 * @param[out] error_code Error code for kernel failures
 * @param[in] stream CUDA stream to use
 */
void DecodePageData(cudf::detail::hostdevice_vector<PageInfo>& pages,
                    cudf::detail::hostdevice_vector<ColumnChunkDesc> const& chunks,
                    size_t num_rows,
                    size_t min_row,
                    int level_type_size,
                    int32_t* error_code,
                    rmm::cuda_stream_view stream);

/**
 * @brief Launches kernel for reading the string column data stored in the pages
 *
 * The page data will be written to the output pointed to in the page's
 * associated column chunk.
 *
 * @param[in,out] pages All pages to be decoded
 * @param[in] chunks All chunks to be decoded
 * @param[in] num_rows Total number of rows to read
 * @param[in] min_row Minimum number of rows to read
 * @param[in] level_type_size Size in bytes of the type for level decoding
 * @param[out] error_code Error code for kernel failures
 * @param[in] stream CUDA stream to use
 */
void DecodeStringPageData(cudf::detail::hostdevice_vector<PageInfo>& pages,
                          cudf::detail::hostdevice_vector<ColumnChunkDesc> const& chunks,
                          size_t num_rows,
                          size_t min_row,
                          int level_type_size,
                          int32_t* error_code,
                          rmm::cuda_stream_view stream);

/**
 * @brief Launches kernel for reading the DELTA_BINARY_PACKED column data stored in the pages
 *
 * The page data will be written to the output pointed to in the page's
 * associated column chunk.
 *
 * @param[in,out] pages All pages to be decoded
 * @param[in] chunks All chunks to be decoded
 * @param[in] num_rows Total number of rows to read
 * @param[in] min_row Minimum number of rows to read
 * @param[in] level_type_size Size in bytes of the type for level decoding
 * @param[out] error_code Error code for kernel failures
 * @param[in] stream CUDA stream to use, default 0
 */
void DecodeDeltaBinary(cudf::detail::hostdevice_vector<PageInfo>& pages,
                       cudf::detail::hostdevice_vector<ColumnChunkDesc> const& chunks,
                       size_t num_rows,
                       size_t min_row,
                       int level_type_size,
                       int32_t* error_code,
                       rmm::cuda_stream_view stream);

/**
 * @brief Launches kernel for initializing encoder row group fragments
 *
 * These fragments are used to calculate row group boundaries.
 * Based on the number of rows in each fragment, populates the value count, the size of data in the
 * fragment, the number of unique values, and the data size of unique values.
 *
 * @param[out] frag Fragment array [column_id][fragment_id]
 * @param[in] col_desc Column description array [column_id]
 * @param[in] partitions Information about partitioning of table
 * @param[in] first_frag_in_part A Partition's offset into fragment array
 * @param[in] fragment_size Number of rows per fragment
 * @param[in] stream CUDA stream to use
 */
void InitRowGroupFragments(cudf::detail::device_2dspan<PageFragment> frag,
                           device_span<parquet_column_device_view const> col_desc,
                           device_span<partition_info const> partitions,
                           device_span<int const> first_frag_in_part,
                           uint32_t fragment_size,
                           rmm::cuda_stream_view stream);

/**
 * @brief Launches kernel for calculating encoder page fragments with variable fragment sizes
 *
 * Based on the number of rows in each fragment, populates the value count, the size of data in the
 * fragment, the number of unique values, and the data size of unique values.
 *
 * This assumes an initial call to InitRowGroupFragments has been made.
 *
 * @param[out] frag Fragment array [fragment_id]
 * @param[in] column_frag_sizes Number of rows per fragment per column [column_id]
 * @param[in] stream CUDA stream to use
 */
void CalculatePageFragments(device_span<PageFragment> frag,
                            device_span<size_type const> column_frag_sizes,
                            rmm::cuda_stream_view stream);

/**
 * @brief Launches kernel for initializing fragment statistics groups with variable fragment sizes
 *
 * @param[out] groups Statistics groups [total_fragments]
 * @param[in] fragments Page fragments [total_fragments]
 * @param[in] stream CUDA stream to use
 */
void InitFragmentStatistics(device_span<statistics_group> groups,
                            device_span<PageFragment const> fragments,
                            rmm::cuda_stream_view stream);

/**
 * @brief Initialize per-chunk hash maps used for dictionary with sentinel values
 *
 * @param chunks Flat span of chunks to initialize hash maps for
 * @param stream CUDA stream to use
 */
void initialize_chunk_hash_maps(device_span<EncColumnChunk> chunks, rmm::cuda_stream_view stream);

/**
 * @brief Insert chunk values into their respective hash maps
 *
 * @param frags Column fragments
 * @param stream CUDA stream to use
 */
void populate_chunk_hash_maps(cudf::detail::device_2dspan<PageFragment const> frags,
                              rmm::cuda_stream_view stream);

/**
 * @brief Compact dictionary hash map entries into chunk.dict_data
 *
 * @param chunks Flat span of chunks to compact hash maps for
 * @param stream CUDA stream to use
 */
void collect_map_entries(device_span<EncColumnChunk> chunks, rmm::cuda_stream_view stream);

/**
 * @brief Get the Dictionary Indices for each row
 *
 * For each row of a chunk, gets the indices into chunk.dict_data which contains the value otherwise
 * stored in input column [row]. Stores these indices into chunk.dict_index.
 *
 * Since dict_data itself contains indices into the original cudf column, this means that
 * col[row] == col[dict_data[dict_index[row - chunk.start_row]]]
 *
 * @param frags Column fragments
 * @param stream CUDA stream to use
 */
void get_dictionary_indices(cudf::detail::device_2dspan<PageFragment const> frags,
                            rmm::cuda_stream_view stream);

/**
 * @brief Launches kernel for initializing encoder data pages
 *
 * @param[in,out] chunks Column chunks [rowgroup][column]
 * @param[out] pages Encode page array (null if just counting pages)
 * @param[in] col_desc Column description array [column_id]
 * @param[in] num_rowgroups Number of fragments per column
 * @param[in] num_columns Number of columns
 * @param[in] page_grstats Setup for page-level stats
 * @param[in] page_align Required alignment for uncompressed pages
 * @param[in] write_v2_headers True if V2 page headers should be written
 * @param[in] chunk_grstats Setup for chunk-level stats
 * @param[in] max_page_comp_data_size Calculated maximum compressed data size of pages
 * @param[in] stream CUDA stream to use
 */
void InitEncoderPages(cudf::detail::device_2dspan<EncColumnChunk> chunks,
                      device_span<EncPage> pages,
                      device_span<size_type> page_sizes,
                      device_span<size_type> comp_page_sizes,
                      device_span<parquet_column_device_view const> col_desc,
                      int32_t num_columns,
                      size_t max_page_size_bytes,
                      size_type max_page_size_rows,
                      uint32_t page_align,
                      bool write_v2_headers,
                      statistics_merge_group* page_grstats,
                      statistics_merge_group* chunk_grstats,
                      rmm::cuda_stream_view stream);

/**
 * @brief Launches kernel for packing column data into parquet pages
 *
 * If compression is to be used, `comp_in`, `comp_out`, and `comp_res` will be initialized for
 * use in subsequent compression operations.
 *
 * @param[in,out] pages Device array of EncPages (unordered)
 * @param[in] write_v2_headers True if V2 page headers should be written
 * @param[out] comp_in Compressor input buffers
 * @param[out] comp_out Compressor output buffers
 * @param[out] comp_res Compressor results
 * @param[in] stream CUDA stream to use
 */
void EncodePages(device_span<EncPage> pages,
                 bool write_v2_headers,
                 device_span<device_span<uint8_t const>> comp_in,
                 device_span<device_span<uint8_t>> comp_out,
                 device_span<compression_result> comp_res,
                 rmm::cuda_stream_view stream);

/**
 * @brief Launches kernel to make the compressed vs uncompressed chunk-level decision
 *
 * Also calculates the set of page encodings used for each chunk.
 *
 * @param[in,out] chunks Column chunks (updated with actual compressed/uncompressed sizes)
 * @param[in] stream CUDA stream to use
 */
void DecideCompression(device_span<EncColumnChunk> chunks, rmm::cuda_stream_view stream);

/**
 * @brief Launches kernel to encode page headers
 *
 * @param[in,out] pages Device array of EncPages
 * @param[in] comp_res Compressor status
 * @param[in] page_stats Optional page-level statistics to be included in page header
 * @param[in] chunk_stats Optional chunk-level statistics to be encoded
 * @param[in] stream CUDA stream to use
 */
void EncodePageHeaders(device_span<EncPage> pages,
                       device_span<compression_result const> comp_res,
                       device_span<statistics_chunk const> page_stats,
                       statistics_chunk const* chunk_stats,
                       rmm::cuda_stream_view stream);

/**
 * @brief Launches kernel to gather pages to a single contiguous block per chunk
 *
 * @param[in,out] chunks Column chunks
 * @param[in] pages Device array of EncPages
 * @param[in] stream CUDA stream to use
 */
void GatherPages(device_span<EncColumnChunk> chunks,
                 device_span<EncPage const> pages,
                 rmm::cuda_stream_view stream);

/**
 * @brief Launches kernel to calculate ColumnIndex information per chunk
 *
 * @param[in,out] chunks Column chunks
 * @param[in] column_stats Page-level statistics to be encoded
 * @param[in] column_index_truncate_length Max length of min/max values
 * @param[in] stream CUDA stream to use
 */
void EncodeColumnIndexes(device_span<EncColumnChunk> chunks,
                         device_span<statistics_chunk const> column_stats,
                         int32_t column_index_truncate_length,
                         rmm::cuda_stream_view stream);

}  // namespace cudf::io::parquet::detail<|MERGE_RESOLUTION|>--- conflicted
+++ resolved
@@ -373,7 +373,6 @@
   uint16_t data_type{};  // basic column data type, ((type_length << 3) |
                          // parquet::Type)
   uint8_t
-<<<<<<< HEAD
     level_bits[level_type::NUM_LEVEL_TYPES]{};  // bits to encode max definition/repetition levels
   int32_t num_data_pages{};                     // number of data pages
   int32_t num_dict_pages{};                     // number of dictionary pages
@@ -385,24 +384,8 @@
   void** column_string_base{};                  // base pointers of column string data
   int8_t codec{};                               // compressed codec enum
   int8_t converted_type{};                      // converted type enum
-  LogicalType logical_type{};                   // logical type
+  thrust::optional<LogicalType> logical_type{}; // logical type  
   int8_t decimal_precision{};                   // Decimal precision
-=======
-    level_bits[level_type::NUM_LEVEL_TYPES]{};   // bits to encode max definition/repetition levels
-  int32_t num_data_pages{};                      // number of data pages
-  int32_t num_dict_pages{};                      // number of dictionary pages
-  int32_t max_num_pages{};                       // size of page_info array
-  PageInfo* page_info{};                         // output page info for up to num_dict_pages +
-                                                 // num_data_pages (dictionary pages first)
-  string_index_pair* str_dict_index{};           // index for string dictionary
-  bitmask_type** valid_map_base{};               // base pointers of valid bit map for this column
-  void** column_data_base{};                     // base pointers of column data
-  void** column_string_base{};                   // base pointers of column string data
-  int8_t codec{};                                // compressed codec enum
-  int8_t converted_type{};                       // converted type enum
-  thrust::optional<LogicalType> logical_type{};  // logical type
-  int8_t decimal_precision{};                    // Decimal precision
->>>>>>> f97e74f0
   int32_t ts_clock_rate{};  // output timestamp clock frequency (0=default, 1000=ms, 1000000000=ns)
 
   int32_t src_col_index{};   // my input column index
@@ -410,7 +393,6 @@
 };
 
 /**
-<<<<<<< HEAD
  * @brief A utility structure for use in decoding page headers.
  */
 struct chunk_page_info {
@@ -418,8 +400,6 @@
 };
 
 /**
-=======
->>>>>>> f97e74f0
  * @brief Struct describing an encoder column
  */
 struct parquet_column_device_view : stats_column_desc {
@@ -564,19 +544,16 @@
  * @brief Launches kernel for parsing the page headers in the column chunks
  *
  * @param[in] chunks List of column chunks
- * @param[in] chunks List of column chunks
+ * @param[in] chunk_pages List of pages associated with the chunks, in chunk-sorted order
  * @param[in] num_chunks Number of column chunks
  * @param[out] error_code Error code for kernel failures
  * @param[in] stream CUDA stream to use
  */
-<<<<<<< HEAD
-void DecodePageHeaders(ColumnChunkDesc* chunks, chunk_page_info* chunk_pages, int32_t num_chunks, rmm::cuda_stream_view stream);
-=======
 void DecodePageHeaders(ColumnChunkDesc* chunks,
+                       chunk_page_info* chunk_pages,
                        int32_t num_chunks,
                        int32_t* error_code,
                        rmm::cuda_stream_view stream);
->>>>>>> f97e74f0
 
 /**
  * @brief Launches kernel for building the dictionary index for the column
