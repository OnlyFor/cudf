--- conflicted
+++ resolved
@@ -337,11 +337,7 @@
 
   // compute max bytes needed for level data
   auto level_bit_size = cudf::detail::make_counting_transform_iterator(
-<<<<<<< HEAD
-    0, [chunks = pass.chunks.d_begin()] __device__(int i) {
-=======
-    0, cuda::proclaim_return_type<int>([chunks = chunks.d_begin()] __device__(int i) {
->>>>>>> d1ba9665
+    0, cuda::proclaim_return_type<int>([chunks = pass.chunks.d_begin()] __device__(int i) {
       auto c = chunks[i];
       return static_cast<int>(
         max(c.level_bits[level_type::REPETITION], c.level_bits[level_type::DEFINITION]));
