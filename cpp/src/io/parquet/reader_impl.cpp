--- conflicted
+++ resolved
@@ -472,15 +472,10 @@
   }
 
   // handle any chunking work (ratcheting through the subpasses and chunks within
-<<<<<<< HEAD
-  // our current pass)
-  if (_file_itm_data.num_passes() > 0) { handle_chunking(mode); }
-=======
   // our current pass) if in bounds
   if (_file_itm_data._current_input_pass < _file_itm_data.num_passes()) {
-    handle_chunking(uses_custom_row_bounds);
-  }
->>>>>>> 6d5f9653
+    handle_chunking(mode);
+  }
 }
 
 void reader::impl::populate_metadata(table_metadata& out_metadata)
@@ -576,14 +571,10 @@
     subpass.current_output_chunk++;
   }
 
-<<<<<<< HEAD
-  if (_output_filter.has_value()) {
-=======
   // increment the output chunk count
   _file_itm_data._output_chunk_count++;
 
-  if (filter.has_value()) {
->>>>>>> 6d5f9653
+  if (_output_filter.has_value()) {
     auto read_table = std::make_unique<table>(std::move(out_columns));
     auto predicate  = cudf::detail::compute_column(
       *read_table, _output_filter.value().get(), _stream, rmm::mr::get_current_device_resource());
@@ -627,7 +618,6 @@
     }
   }
 
-<<<<<<< HEAD
   // Save the output filter for use in `finalize_output()`
   table_metadata metadata;
   populate_metadata(metadata);
@@ -636,15 +626,6 @@
 
   prepare_data(read_mode::CHUNKED_READ);
   return read_chunk_internal(read_mode::CHUNKED_READ);
-=======
-  prepare_data(0 /*skip_rows*/,
-               std::nullopt /*num_rows, `nullopt` means unlimited*/,
-               true /*uses_custom_row_bounds*/,
-               {} /*row_group_indices, empty means read all row groups*/,
-               std::nullopt /*filter*/);
-
-  return read_chunk_internal(true, std::nullopt);
->>>>>>> 6d5f9653
 }
 
 bool reader::impl::has_next()
