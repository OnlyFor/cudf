/*
 * Copyright (c) 2019-2023, NVIDIA CORPORATION.
 *
 * Licensed under the Apache License, Version 2.0 (the "License");
 * you may not use this file except in compliance with the License.
 * You may obtain a copy of the License at
 *
 *     http://www.apache.org/licenses/LICENSE-2.0
 *
 * Unless required by applicable law or agreed to in writing, software
 * distributed under the License is distributed on an "AS IS" BASIS,
 * WITHOUT WARRANTIES OR CONDITIONS OF ANY KIND, either express or implied.
 * See the License for the specific language governing permissions and
 * limitations under the License.
 */

/**
 * @file writer_impl.cu
 * @brief cuDF-IO parquet writer class implementation
 */

#include "compact_protocol_reader.hpp"
#include "compact_protocol_writer.hpp"
#include "parquet_common.hpp"
#include "parquet_gpu.cuh"
#include "writer_impl.hpp"

#include <io/comp/nvcomp_adapter.hpp>
#include <io/statistics/column_statistics.cuh>
#include <io/utilities/column_utils.cuh>
#include <io/utilities/config_utils.hpp>

#include <cudf/column/column_device_view.cuh>
#include <cudf/detail/get_value.cuh>
#include <cudf/detail/utilities/integer_utils.hpp>
#include <cudf/detail/utilities/linked_column.hpp>
#include <cudf/detail/utilities/pinned_host_vector.hpp>
#include <cudf/detail/utilities/vector_factories.hpp>
#include <cudf/lists/detail/dremel.hpp>
#include <cudf/lists/lists_column_view.hpp>
#include <cudf/strings/strings_column_view.hpp>
#include <cudf/structs/structs_column_view.hpp>
#include <cudf/table/table_device_view.cuh>

#include <rmm/cuda_stream_view.hpp>
#include <rmm/device_buffer.hpp>
#include <rmm/device_uvector.hpp>

#include <thrust/fill.h>
#include <thrust/for_each.h>

#include <algorithm>
#include <cstring>
#include <numeric>
#include <utility>

<<<<<<< HEAD
namespace cudf {
namespace io {
namespace parquet {
namespace detail {
=======
namespace cudf::io::parquet::detail {
>>>>>>> e28017cc

using namespace cudf::io::detail;

struct aggregate_writer_metadata {
  aggregate_writer_metadata(host_span<partition_info const> partitions,
                            host_span<std::map<std::string, std::string> const> kv_md,
                            host_span<SchemaElement const> tbl_schema,
                            size_type num_columns,
                            statistics_freq stats_granularity)
    : version(1),
      schema(std::vector<SchemaElement>(tbl_schema.begin(), tbl_schema.end())),
      files(partitions.size())
  {
    for (size_t i = 0; i < partitions.size(); ++i) {
      this->files[i].num_rows = partitions[i].num_rows;
    }

    if (stats_granularity != statistics_freq::STATISTICS_NONE) {
      ColumnOrder default_order = {ColumnOrder::TYPE_ORDER};
      this->column_orders       = std::vector<ColumnOrder>(num_columns, default_order);
    }

    for (size_t p = 0; p < kv_md.size(); ++p) {
      std::transform(kv_md[p].begin(),
                     kv_md[p].end(),
                     std::back_inserter(this->files[p].key_value_metadata),
                     [](auto const& kv) {
                       return KeyValue{kv.first, kv.second};
                     });
    }
  }

  aggregate_writer_metadata(aggregate_writer_metadata const&) = default;

  void update_files(host_span<partition_info const> partitions)
  {
    CUDF_EXPECTS(partitions.size() == this->files.size(),
                 "New partitions must be same size as previously passed number of partitions");
    for (size_t i = 0; i < partitions.size(); ++i) {
      this->files[i].num_rows += partitions[i].num_rows;
    }
  }

  FileMetaData get_metadata(size_t part)
  {
    CUDF_EXPECTS(part < files.size(), "Invalid part index queried");
    FileMetaData meta{};
    meta.version            = this->version;
    meta.schema             = this->schema;
    meta.num_rows           = this->files[part].num_rows;
    meta.row_groups         = this->files[part].row_groups;
    meta.key_value_metadata = this->files[part].key_value_metadata;
    meta.created_by         = this->created_by;
    meta.column_orders      = this->column_orders;
    return meta;
  }

  void set_file_paths(host_span<std::string const> column_chunks_file_path)
  {
    for (size_t p = 0; p < this->files.size(); ++p) {
      auto& file            = this->files[p];
      auto const& file_path = column_chunks_file_path[p];
      for (auto& rowgroup : file.row_groups) {
        for (auto& col : rowgroup.columns) {
          col.file_path = file_path;
        }
      }
    }
  }

  FileMetaData get_merged_metadata()
  {
    FileMetaData merged_md;
    for (size_t p = 0; p < this->files.size(); ++p) {
      auto& file = this->files[p];
      if (p == 0) {
        merged_md = this->get_metadata(0);
      } else {
        merged_md.row_groups.insert(merged_md.row_groups.end(),
                                    std::make_move_iterator(file.row_groups.begin()),
                                    std::make_move_iterator(file.row_groups.end()));
        merged_md.num_rows += file.num_rows;
      }
    }
    return merged_md;
  }

  std::vector<size_t> num_row_groups_per_file()
  {
    std::vector<size_t> global_rowgroup_base;
    std::transform(this->files.begin(),
                   this->files.end(),
                   std::back_inserter(global_rowgroup_base),
                   [](auto const& part) { return part.row_groups.size(); });
    return global_rowgroup_base;
  }

  [[nodiscard]] bool schema_matches(std::vector<SchemaElement> const& schema) const
  {
    return this->schema == schema;
  }
  auto& file(size_t p) { return files[p]; }
  [[nodiscard]] size_t num_files() const { return files.size(); }

 private:
  int32_t version = 0;
  std::vector<SchemaElement> schema;
  struct per_file_metadata {
    int64_t num_rows = 0;
    std::vector<RowGroup> row_groups;
    std::vector<KeyValue> key_value_metadata;
    std::vector<OffsetIndex> offset_indexes;
    std::vector<std::vector<uint8_t>> column_indexes;
  };
  std::vector<per_file_metadata> files;
  std::string created_by                                   = "";
  thrust::optional<std::vector<ColumnOrder>> column_orders = thrust::nullopt;
};

namespace {

/**
 * @brief Function that translates GDF compression to parquet compression.
 *
 * @param compression The compression type
 * @return The supported Parquet compression
 */
Compression to_parquet_compression(compression_type compression)
{
  switch (compression) {
    case compression_type::AUTO:
    case compression_type::SNAPPY: return Compression::SNAPPY;
    case compression_type::ZSTD: return Compression::ZSTD;
    case compression_type::NONE: return Compression::UNCOMPRESSED;
    default: CUDF_FAIL("Unsupported compression type");
  }
}

/**
 * @brief Convert a mask of encodings to a vector.
 *
 * @param encodings Vector of `Encoding`s to populate
 * @param enc_mask Mask of encodings used
 */
void update_chunk_encodings(std::vector<Encoding>& encodings, uint32_t enc_mask)
{
  for (uint8_t enc = 0; enc < static_cast<uint8_t>(Encoding::NUM_ENCODINGS); enc++) {
    auto const enc_enum = static_cast<Encoding>(enc);
    if ((enc_mask & encoding_to_mask(enc_enum)) != 0) { encodings.push_back(enc_enum); }
  }
}

/**
 * @brief Compute size (in bytes) of the data stored in the given column.
 *
 * @param column The input column
 * @param stream CUDA stream used for device memory operations and kernel launches
 * @return The data size of the input
 */
size_t column_size(column_view const& column, rmm::cuda_stream_view stream)
{
  if (column.is_empty()) { return 0; }

  if (is_fixed_width(column.type())) {
    return size_of(column.type()) * column.size();
  } else if (column.type().id() == type_id::STRING) {
    auto const scol = strings_column_view(column);
    return cudf::detail::get_value<size_type>(scol.offsets(), column.size(), stream) -
           cudf::detail::get_value<size_type>(scol.offsets(), 0, stream);
  } else if (column.type().id() == type_id::STRUCT) {
    auto const scol = structs_column_view(column);
    size_t ret      = 0;
    for (int i = 0; i < scol.num_children(); i++) {
      ret += column_size(scol.get_sliced_child(i), stream);
    }
    return ret;
  } else if (column.type().id() == type_id::LIST) {
    auto const lcol = lists_column_view(column);
    return column_size(lcol.get_sliced_child(stream), stream);
  }

  CUDF_FAIL("Unexpected compound type");
}

// checks to see if the given column has a fixed size.  This doesn't
// check every row, so assumes string and list columns are not fixed, even
// if each row is the same width.
// TODO: update this if FIXED_LEN_BYTE_ARRAY is ever supported for writes.
bool is_col_fixed_width(column_view const& column)
{
  if (column.type().id() == type_id::STRUCT) {
    return std::all_of(column.child_begin(), column.child_end(), is_col_fixed_width);
  }

  return is_fixed_width(column.type());
}

/**
 * @brief Extends SchemaElement to add members required in constructing parquet_column_view
 *
 * Added members are:
 * 1. leaf_column: Pointer to leaf linked_column_view which points to the corresponding data stream
 *    of a leaf schema node. For non-leaf struct node, this is nullptr.
 * 2. stats_dtype: datatype for statistics calculation required for the data stream of a leaf node.
 * 3. ts_scale: scale to multiply or divide timestamp by in order to convert timestamp to parquet
 *    supported types
 */
struct schema_tree_node : public SchemaElement {
  cudf::detail::LinkedColPtr leaf_column;
  statistics_dtype stats_dtype;
  int32_t ts_scale;

  // TODO(fut): Think about making schema a class that holds a vector of schema_tree_nodes. The
  // function construct_schema_tree could be its constructor. It can have method to get the per
  // column nullability given a schema node index corresponding to a leaf schema. Much easier than
  // that is a method to get path in schema, given a leaf node
};

struct leaf_schema_fn {
  schema_tree_node& col_schema;
  cudf::detail::LinkedColPtr const& col;
  column_in_metadata const& col_meta;
  bool timestamp_is_int96;

  template <typename T>
  std::enable_if_t<std::is_same_v<T, bool>, void> operator()()
  {
    col_schema.type        = Type::BOOLEAN;
    col_schema.stats_dtype = statistics_dtype::dtype_bool;
  }

  template <typename T>
  std::enable_if_t<std::is_same_v<T, int8_t>, void> operator()()
  {
    col_schema.type           = Type::INT32;
    col_schema.converted_type = ConvertedType::INT_8;
    col_schema.stats_dtype    = statistics_dtype::dtype_int8;
  }

  template <typename T>
  std::enable_if_t<std::is_same_v<T, int16_t>, void> operator()()
  {
    col_schema.type           = Type::INT32;
    col_schema.converted_type = ConvertedType::INT_16;
    col_schema.stats_dtype    = statistics_dtype::dtype_int16;
  }

  template <typename T>
  std::enable_if_t<std::is_same_v<T, int32_t>, void> operator()()
  {
    col_schema.type        = Type::INT32;
    col_schema.stats_dtype = statistics_dtype::dtype_int32;
  }

  template <typename T>
  std::enable_if_t<std::is_same_v<T, int64_t>, void> operator()()
  {
    col_schema.type        = Type::INT64;
    col_schema.stats_dtype = statistics_dtype::dtype_int64;
  }

  template <typename T>
  std::enable_if_t<std::is_same_v<T, uint8_t>, void> operator()()
  {
    col_schema.type           = Type::INT32;
    col_schema.converted_type = ConvertedType::UINT_8;
    col_schema.stats_dtype    = statistics_dtype::dtype_int8;
  }

  template <typename T>
  std::enable_if_t<std::is_same_v<T, uint16_t>, void> operator()()
  {
    col_schema.type           = Type::INT32;
    col_schema.converted_type = ConvertedType::UINT_16;
    col_schema.stats_dtype    = statistics_dtype::dtype_int16;
  }

  template <typename T>
  std::enable_if_t<std::is_same_v<T, uint32_t>, void> operator()()
  {
    col_schema.type           = Type::INT32;
    col_schema.converted_type = ConvertedType::UINT_32;
    col_schema.stats_dtype    = statistics_dtype::dtype_int32;
  }

  template <typename T>
  std::enable_if_t<std::is_same_v<T, uint64_t>, void> operator()()
  {
    col_schema.type           = Type::INT64;
    col_schema.converted_type = ConvertedType::UINT_64;
    col_schema.stats_dtype    = statistics_dtype::dtype_int64;
  }

  template <typename T>
  std::enable_if_t<std::is_same_v<T, float>, void> operator()()
  {
    col_schema.type        = Type::FLOAT;
    col_schema.stats_dtype = statistics_dtype::dtype_float32;
  }

  template <typename T>
  std::enable_if_t<std::is_same_v<T, double>, void> operator()()
  {
    col_schema.type        = Type::DOUBLE;
    col_schema.stats_dtype = statistics_dtype::dtype_float64;
  }

  template <typename T>
  std::enable_if_t<std::is_same_v<T, cudf::string_view>, void> operator()()
  {
    col_schema.type = Type::BYTE_ARRAY;
    if (col_meta.is_enabled_output_as_binary()) {
      col_schema.converted_type = ConvertedType::UNKNOWN;
      col_schema.stats_dtype    = statistics_dtype::dtype_byte_array;
    } else {
      col_schema.converted_type = ConvertedType::UTF8;
      col_schema.stats_dtype    = statistics_dtype::dtype_string;
    }
  }

  template <typename T>
  std::enable_if_t<std::is_same_v<T, cudf::timestamp_D>, void> operator()()
  {
    col_schema.type           = Type::INT32;
    col_schema.converted_type = ConvertedType::DATE;
    col_schema.stats_dtype    = statistics_dtype::dtype_int32;
  }

  template <typename T>
  std::enable_if_t<std::is_same_v<T, cudf::timestamp_s>, void> operator()()
  {
    col_schema.type = (timestamp_is_int96) ? Type::INT96 : Type::INT64;
    col_schema.converted_type =
      (timestamp_is_int96) ? ConvertedType::UNKNOWN : ConvertedType::TIMESTAMP_MILLIS;
    col_schema.stats_dtype = statistics_dtype::dtype_timestamp64;
    col_schema.ts_scale    = 1000;
  }

  template <typename T>
  std::enable_if_t<std::is_same_v<T, cudf::timestamp_ms>, void> operator()()
  {
    col_schema.type = (timestamp_is_int96) ? Type::INT96 : Type::INT64;
    col_schema.converted_type =
      (timestamp_is_int96) ? ConvertedType::UNKNOWN : ConvertedType::TIMESTAMP_MILLIS;
    col_schema.stats_dtype = statistics_dtype::dtype_timestamp64;
  }

  template <typename T>
  std::enable_if_t<std::is_same_v<T, cudf::timestamp_us>, void> operator()()
  {
    col_schema.type = (timestamp_is_int96) ? Type::INT96 : Type::INT64;
    col_schema.converted_type =
      (timestamp_is_int96) ? ConvertedType::UNKNOWN : ConvertedType::TIMESTAMP_MICROS;
    col_schema.stats_dtype = statistics_dtype::dtype_timestamp64;
  }

  template <typename T>
  std::enable_if_t<std::is_same_v<T, cudf::timestamp_ns>, void> operator()()
  {
    col_schema.type           = (timestamp_is_int96) ? Type::INT96 : Type::INT64;
    col_schema.converted_type = ConvertedType::UNKNOWN;
    col_schema.stats_dtype    = statistics_dtype::dtype_timestamp64;
    if (timestamp_is_int96) {
      col_schema.ts_scale = -1000;  // negative value indicates division by absolute value
    }
    // set logical type if it's not int96
    else {
      col_schema.logical_type.isset.TIMESTAMP            = true;
      col_schema.logical_type.TIMESTAMP.unit.isset.NANOS = true;
    }
  }

  //  unsupported outside cudf for parquet 1.0.
  template <typename T>
  std::enable_if_t<std::is_same_v<T, cudf::duration_D>, void> operator()()
  {
    col_schema.type                                = Type::INT32;
    col_schema.converted_type                      = ConvertedType::TIME_MILLIS;
    col_schema.stats_dtype                         = statistics_dtype::dtype_int32;
    col_schema.ts_scale                            = 24 * 60 * 60 * 1000;
    col_schema.logical_type.isset.TIME             = true;
    col_schema.logical_type.TIME.unit.isset.MILLIS = true;
  }

  template <typename T>
  std::enable_if_t<std::is_same_v<T, cudf::duration_s>, void> operator()()
  {
    col_schema.type                                = Type::INT32;
    col_schema.converted_type                      = ConvertedType::TIME_MILLIS;
    col_schema.stats_dtype                         = statistics_dtype::dtype_int32;
    col_schema.ts_scale                            = 1000;
    col_schema.logical_type.isset.TIME             = true;
    col_schema.logical_type.TIME.unit.isset.MILLIS = true;
  }

  template <typename T>
  std::enable_if_t<std::is_same_v<T, cudf::duration_ms>, void> operator()()
  {
    col_schema.type                                = Type::INT32;
    col_schema.converted_type                      = ConvertedType::TIME_MILLIS;
    col_schema.stats_dtype                         = statistics_dtype::dtype_int32;
    col_schema.logical_type.isset.TIME             = true;
    col_schema.logical_type.TIME.unit.isset.MILLIS = true;
  }

  template <typename T>
  std::enable_if_t<std::is_same_v<T, cudf::duration_us>, void> operator()()
  {
    col_schema.type                                = Type::INT64;
    col_schema.converted_type                      = ConvertedType::TIME_MICROS;
    col_schema.stats_dtype                         = statistics_dtype::dtype_int64;
    col_schema.logical_type.isset.TIME             = true;
    col_schema.logical_type.TIME.unit.isset.MICROS = true;
  }

  //  unsupported outside cudf for parquet 1.0.
  template <typename T>
  std::enable_if_t<std::is_same_v<T, cudf::duration_ns>, void> operator()()
  {
    col_schema.type                               = Type::INT64;
    col_schema.stats_dtype                        = statistics_dtype::dtype_int64;
    col_schema.logical_type.isset.TIME            = true;
    col_schema.logical_type.TIME.unit.isset.NANOS = true;
  }

  template <typename T>
  std::enable_if_t<cudf::is_fixed_point<T>(), void> operator()()
  {
    if (std::is_same_v<T, numeric::decimal32>) {
      col_schema.type              = Type::INT32;
      col_schema.stats_dtype       = statistics_dtype::dtype_int32;
      col_schema.decimal_precision = MAX_DECIMAL32_PRECISION;
    } else if (std::is_same_v<T, numeric::decimal64>) {
      col_schema.type              = Type::INT64;
      col_schema.stats_dtype       = statistics_dtype::dtype_decimal64;
      col_schema.decimal_precision = MAX_DECIMAL64_PRECISION;
    } else if (std::is_same_v<T, numeric::decimal128>) {
      col_schema.type              = Type::FIXED_LEN_BYTE_ARRAY;
      col_schema.type_length       = sizeof(__int128_t);
      col_schema.stats_dtype       = statistics_dtype::dtype_decimal128;
      col_schema.decimal_precision = MAX_DECIMAL128_PRECISION;
    } else {
      CUDF_FAIL("Unsupported fixed point type for parquet writer");
    }
    col_schema.converted_type = ConvertedType::DECIMAL;
    col_schema.decimal_scale = -col->type().scale();  // parquet and cudf disagree about scale signs
    if (col_meta.is_decimal_precision_set()) {
      CUDF_EXPECTS(col_meta.get_decimal_precision() >= col_schema.decimal_scale,
                   "Precision must be equal to or greater than scale!");
      if (col_schema.type == Type::INT64 and col_meta.get_decimal_precision() < 10) {
        CUDF_LOG_WARN("Parquet writer: writing a decimal column with precision < 10 as int64");
      }
      col_schema.decimal_precision = col_meta.get_decimal_precision();
    }
  }

  template <typename T>
  std::enable_if_t<cudf::is_nested<T>(), void> operator()()
  {
    CUDF_FAIL("This functor is only meant for physical data types");
  }

  template <typename T>
  std::enable_if_t<cudf::is_dictionary<T>(), void> operator()()
  {
    CUDF_FAIL("Dictionary columns are not supported for writing");
  }
};

inline bool is_col_nullable(cudf::detail::LinkedColPtr const& col,
                            column_in_metadata const& col_meta,
                            single_write_mode write_mode)
{
  if (col_meta.is_nullability_defined()) {
    CUDF_EXPECTS(col_meta.nullable() or col->null_count() == 0,
                 "Mismatch in metadata prescribed nullability and input column. "
                 "Metadata for input column with nulls cannot prescribe nullability = false");
    return col_meta.nullable();
  }
  // For chunked write, when not provided nullability, we assume the worst case scenario
  // that all columns are nullable.
  return write_mode == single_write_mode::NO or col->nullable();
}

/**
 * @brief Construct schema from input columns and per-column input options
 *
 * Recursively traverses through linked_columns and corresponding metadata to construct schema tree.
 * The resulting schema tree is stored in a vector in pre-order traversal order.
 */
std::vector<schema_tree_node> construct_schema_tree(
  cudf::detail::LinkedColVector const& linked_columns,
  table_input_metadata& metadata,
  single_write_mode write_mode,
  bool int96_timestamps)
{
  std::vector<schema_tree_node> schema;
  schema_tree_node root{};
  root.type            = UNDEFINED_TYPE;
  root.repetition_type = NO_REPETITION_TYPE;
  root.name            = "schema";
  root.num_children    = linked_columns.size();
  root.parent_idx      = -1;  // root schema has no parent
  schema.push_back(std::move(root));

  std::function<void(cudf::detail::LinkedColPtr const&, column_in_metadata&, size_t)> add_schema =
    [&](cudf::detail::LinkedColPtr const& col, column_in_metadata& col_meta, size_t parent_idx) {
      bool col_nullable = is_col_nullable(col, col_meta, write_mode);

      auto set_field_id = [&schema, parent_idx](schema_tree_node& s,
                                                column_in_metadata const& col_meta) {
        if (schema[parent_idx].name != "list" and col_meta.is_parquet_field_id_set()) {
          s.field_id = col_meta.get_parquet_field_id();
        }
      };

      auto is_last_list_child = [](cudf::detail::LinkedColPtr col) {
        if (col->type().id() != type_id::LIST) { return false; }
        auto const child_col_type =
          col->children[lists_column_view::child_column_index]->type().id();
        return child_col_type == type_id::UINT8;
      };

      // There is a special case for a list<int8> column with one byte column child. This column can
      // have a special flag that indicates we write this out as binary instead of a list. This is a
      // more efficient storage mechanism for a single-depth list of bytes, but is a departure from
      // original cuIO behavior so it is locked behind the option. If the option is selected on a
      // column that isn't a single-depth list<int8> the code will throw.
      if (col_meta.is_enabled_output_as_binary() && is_last_list_child(col)) {
        CUDF_EXPECTS(col_meta.num_children() == 2 or col_meta.num_children() == 0,
                     "Binary column's corresponding metadata should have zero or two children!");
        if (col_meta.num_children() > 0) {
          CUDF_EXPECTS(col->children[lists_column_view::child_column_index]->children.empty(),
                       "Binary column must not be nested!");
        }

        schema_tree_node col_schema{};
        col_schema.type            = Type::BYTE_ARRAY;
        col_schema.converted_type  = ConvertedType::UNKNOWN;
        col_schema.stats_dtype     = statistics_dtype::dtype_byte_array;
        col_schema.repetition_type = col_nullable ? OPTIONAL : REQUIRED;
        col_schema.name = (schema[parent_idx].name == "list") ? "element" : col_meta.get_name();
        col_schema.parent_idx  = parent_idx;
        col_schema.leaf_column = col;
        set_field_id(col_schema, col_meta);
        col_schema.output_as_byte_array = col_meta.is_enabled_output_as_binary();
        schema.push_back(col_schema);
      } else if (col->type().id() == type_id::STRUCT) {
        // if struct, add current and recursively call for all children
        schema_tree_node struct_schema{};
        struct_schema.repetition_type =
          col_nullable ? FieldRepetitionType::OPTIONAL : FieldRepetitionType::REQUIRED;

        struct_schema.name = (schema[parent_idx].name == "list") ? "element" : col_meta.get_name();
        struct_schema.num_children = col->children.size();
        struct_schema.parent_idx   = parent_idx;
        set_field_id(struct_schema, col_meta);
        schema.push_back(std::move(struct_schema));

        auto struct_node_index = schema.size() - 1;
        // for (auto child_it = col->children.begin(); child_it < col->children.end(); child_it++) {
        //   add_schema(*child_it, struct_node_index);
        // }
        CUDF_EXPECTS(col->children.size() == static_cast<size_t>(col_meta.num_children()),
                     "Mismatch in number of child columns between input table and metadata");
        for (size_t i = 0; i < col->children.size(); ++i) {
          add_schema(col->children[i], col_meta.child(i), struct_node_index);
        }
      } else if (col->type().id() == type_id::LIST && !col_meta.is_map()) {
        // List schema is denoted by two levels for each nesting level and one final level for leaf.
        // The top level is the same name as the column name.
        // So e.g. List<List<int>> is denoted in the schema by
        // "col_name" : { "list" : { "element" : { "list" : { "element" } } } }

        schema_tree_node list_schema_1{};
        list_schema_1.converted_type = ConvertedType::LIST;
        list_schema_1.repetition_type =
          col_nullable ? FieldRepetitionType::OPTIONAL : FieldRepetitionType::REQUIRED;
        list_schema_1.name = (schema[parent_idx].name == "list") ? "element" : col_meta.get_name();
        list_schema_1.num_children = 1;
        list_schema_1.parent_idx   = parent_idx;
        set_field_id(list_schema_1, col_meta);
        schema.push_back(std::move(list_schema_1));

        schema_tree_node list_schema_2{};
        list_schema_2.repetition_type = FieldRepetitionType::REPEATED;
        list_schema_2.name            = "list";
        list_schema_2.num_children    = 1;
        list_schema_2.parent_idx      = schema.size() - 1;  // Parent is list_schema_1, last added.
        schema.push_back(std::move(list_schema_2));

        CUDF_EXPECTS(col_meta.num_children() == 2,
                     "List column's metadata should have exactly two children");

        add_schema(col->children[lists_column_view::child_column_index],
                   col_meta.child(lists_column_view::child_column_index),
                   schema.size() - 1);
      } else if (col->type().id() == type_id::LIST && col_meta.is_map()) {
        // Map schema is denoted by a list of struct
        // e.g. List<Struct<String,String>> will be
        // "col_name" : { "key_value" : { "key", "value" } }

        // verify the List child structure is a struct<left_child, right_child>
        column_view struct_col = *col->children[lists_column_view::child_column_index];
        CUDF_EXPECTS(struct_col.type().id() == type_id::STRUCT, "Map should be a List of struct");
        CUDF_EXPECTS(struct_col.num_children() == 2,
                     "Map should be a List of struct with two children only but found " +
                       std::to_string(struct_col.num_children()));

        schema_tree_node map_schema{};
        map_schema.converted_type = ConvertedType::MAP;
        map_schema.repetition_type =
          col_nullable ? FieldRepetitionType::OPTIONAL : FieldRepetitionType::REQUIRED;
        map_schema.name = col_meta.get_name();
        if (col_meta.is_parquet_field_id_set()) {
          map_schema.field_id = col_meta.get_parquet_field_id();
        }
        map_schema.num_children = 1;
        map_schema.parent_idx   = parent_idx;
        schema.push_back(std::move(map_schema));

        schema_tree_node repeat_group{};
        repeat_group.repetition_type = FieldRepetitionType::REPEATED;
        repeat_group.name            = "key_value";
        repeat_group.num_children    = 2;
        repeat_group.parent_idx      = schema.size() - 1;  // Parent is map_schema, last added.
        schema.push_back(std::move(repeat_group));

        CUDF_EXPECTS(col_meta.num_children() == 2,
                     "List column's metadata should have exactly two children");
        CUDF_EXPECTS(col_meta.child(lists_column_view::child_column_index).num_children() == 2,
                     "Map struct column should have exactly two children");
        // verify the col meta of children of the struct have name key and value
        auto& left_child_meta = col_meta.child(lists_column_view::child_column_index).child(0);
        left_child_meta.set_name("key");
        left_child_meta.set_nullability(false);

        auto& right_child_meta = col_meta.child(lists_column_view::child_column_index).child(1);
        right_child_meta.set_name("value");
        // check the repetition type of key is required i.e. the col should be non-nullable
        auto key_col = col->children[lists_column_view::child_column_index]->children[0];
        CUDF_EXPECTS(!is_col_nullable(key_col, left_child_meta, write_mode),
                     "key column cannot be nullable. For chunked writing, explicitly set the "
                     "nullability to false in metadata");
        // process key
        size_type struct_col_index = schema.size() - 1;
        add_schema(key_col, left_child_meta, struct_col_index);
        // process value
        add_schema(col->children[lists_column_view::child_column_index]->children[1],
                   right_child_meta,
                   struct_col_index);

      } else {
        // if leaf, add current
        if (col->type().id() == type_id::STRING) {
          CUDF_EXPECTS(col_meta.num_children() == 2 or col_meta.num_children() == 0,
                       "String column's corresponding metadata should have zero or two children");
        } else {
          CUDF_EXPECTS(col_meta.num_children() == 0,
                       "Leaf column's corresponding metadata cannot have children");
        }

        schema_tree_node col_schema{};

        bool timestamp_is_int96 = int96_timestamps or col_meta.is_enabled_int96_timestamps();

        cudf::type_dispatcher(col->type(),
                              leaf_schema_fn{col_schema, col, col_meta, timestamp_is_int96});

        col_schema.repetition_type = col_nullable ? OPTIONAL : REQUIRED;
        col_schema.name = (schema[parent_idx].name == "list") ? "element" : col_meta.get_name();
        col_schema.parent_idx  = parent_idx;
        col_schema.leaf_column = col;
        set_field_id(col_schema, col_meta);
        schema.push_back(col_schema);
      }
    };

  CUDF_EXPECTS(metadata.column_metadata.size() == linked_columns.size(),
               "Mismatch in the number of columns and the corresponding metadata elements");
  // Add all linked_columns to schema using parent_idx = 0 (root)
  for (size_t i = 0; i < linked_columns.size(); ++i) {
    add_schema(linked_columns[i], metadata.column_metadata[i], 0);
  }

  return schema;
}

/**
 * @brief Class to store parquet specific information for one data stream.
 *
 * Contains information about a single data stream. In case of struct columns, a data stream is one
 * of the child leaf columns that contains data.
 * e.g. A column Struct<int, List<float>> contains 2 data streams:
 * - Struct<int>
 * - Struct<List<float>>
 *
 */
struct parquet_column_view {
  parquet_column_view(schema_tree_node const& schema_node,
                      std::vector<schema_tree_node> const& schema_tree,
                      rmm::cuda_stream_view stream);

  [[nodiscard]] parquet_column_device_view get_device_view(rmm::cuda_stream_view stream) const;

  [[nodiscard]] column_view cudf_column_view() const { return cudf_col; }
  [[nodiscard]] Type physical_type() const { return schema_node.type; }
  [[nodiscard]] ConvertedType converted_type() const { return schema_node.converted_type; }

  std::vector<std::string> const& get_path_in_schema() { return path_in_schema; }

  // LIST related member functions
  [[nodiscard]] uint8_t max_def_level() const noexcept { return _max_def_level; }
  [[nodiscard]] uint8_t max_rep_level() const noexcept { return _max_rep_level; }
  [[nodiscard]] bool is_list() const noexcept { return _is_list; }

 private:
  // Schema related members
  schema_tree_node schema_node;
  std::vector<std::string> path_in_schema;
  uint8_t _max_def_level = 0;
  uint8_t _max_rep_level = 0;
  rmm::device_uvector<uint8_t> _d_nullability;

  column_view cudf_col;

  // List-related members
  bool _is_list;
  rmm::device_uvector<size_type>
    _dremel_offsets;  ///< For each row, the absolute offset into the repetition and definition
                      ///< level vectors. O(num rows)
  rmm::device_uvector<uint8_t> _rep_level;
  rmm::device_uvector<uint8_t> _def_level;
  std::vector<uint8_t> _nullability;
  size_type _data_count = 0;
};

parquet_column_view::parquet_column_view(schema_tree_node const& schema_node,
                                         std::vector<schema_tree_node> const& schema_tree,
                                         rmm::cuda_stream_view stream)
  : schema_node(schema_node),
    _d_nullability(0, stream),
    _dremel_offsets(0, stream),
    _rep_level(0, stream),
    _def_level(0, stream)
{
  // Construct single inheritance column_view from linked_column_view
  auto curr_col                           = schema_node.leaf_column.get();
  column_view single_inheritance_cudf_col = *curr_col;
  while (curr_col->parent) {
    auto const& parent = *curr_col->parent;

    // For list columns, we still need to retain the offset child column.
    auto children =
      (parent.type().id() == type_id::LIST)
        ? std::vector<column_view>{*parent.children[lists_column_view::offsets_column_index],
                                   single_inheritance_cudf_col}
        : std::vector<column_view>{single_inheritance_cudf_col};

    single_inheritance_cudf_col = column_view(parent.type(),
                                              parent.size(),
                                              parent.head(),
                                              parent.null_mask(),
                                              parent.null_count(),
                                              parent.offset(),
                                              children);

    curr_col = curr_col->parent;
  }
  cudf_col = single_inheritance_cudf_col;

  // Construct path_in_schema by travelling up in the schema_tree
  std::vector<std::string> path;
  auto curr_schema_node = schema_node;
  do {
    path.push_back(curr_schema_node.name);
    if (curr_schema_node.parent_idx != -1) {
      curr_schema_node = schema_tree[curr_schema_node.parent_idx];
    }
  } while (curr_schema_node.parent_idx != -1);
  path_in_schema = std::vector<std::string>(path.crbegin(), path.crend());

  // Calculate max definition level by counting the number of levels that are optional (nullable)
  // and max repetition level by counting the number of REPEATED levels in this column's hierarchy
  uint16_t max_def_level = 0;
  uint16_t max_rep_level = 0;
  curr_schema_node       = schema_node;
  while (curr_schema_node.parent_idx != -1) {
    if (curr_schema_node.repetition_type == REPEATED or
        curr_schema_node.repetition_type == OPTIONAL) {
      ++max_def_level;
    }
    if (curr_schema_node.repetition_type == REPEATED) { ++max_rep_level; }
    curr_schema_node = schema_tree[curr_schema_node.parent_idx];
  }
  CUDF_EXPECTS(max_def_level < 256, "Definition levels above 255 are not supported");
  CUDF_EXPECTS(max_rep_level < 256, "Definition levels above 255 are not supported");

  _max_def_level = max_def_level;
  _max_rep_level = max_rep_level;

  // Construct nullability vector using repetition_type from schema.
  std::vector<uint8_t> r_nullability;
  curr_schema_node = schema_node;
  while (curr_schema_node.parent_idx != -1) {
    if (not curr_schema_node.is_stub()) {
      r_nullability.push_back(curr_schema_node.repetition_type == FieldRepetitionType::OPTIONAL);
    }
    curr_schema_node = schema_tree[curr_schema_node.parent_idx];
  }
  _nullability = std::vector<uint8_t>(r_nullability.crbegin(), r_nullability.crend());
  // TODO(cp): Explore doing this for all columns in a single go outside this ctor. Maybe using
  // hostdevice_vector. Currently this involves a cudaMemcpyAsync for each column.
  _d_nullability = cudf::detail::make_device_uvector_async(
    _nullability, stream, rmm::mr::get_current_device_resource());

  _is_list = (_max_rep_level > 0);

  if (cudf_col.is_empty()) { return; }

  if (_is_list) {
    // Top level column's offsets are not applied to all children. Get the effective offset and
    // size of the leaf column
    // Calculate row offset into dremel data (repetition/definition values) and the respective
    // definition and repetition levels
    cudf::detail::dremel_data dremel =
      get_dremel_data(cudf_col, _nullability, schema_node.output_as_byte_array, stream);
    _dremel_offsets = std::move(dremel.dremel_offsets);
    _rep_level      = std::move(dremel.rep_level);
    _def_level      = std::move(dremel.def_level);
    _data_count     = dremel.leaf_data_size;  // Needed for knowing what size dictionary to allocate

    stream.synchronize();
  } else {
    // For non-list struct, the size of the root column is the same as the size of the leaf column
    _data_count = cudf_col.size();
  }
}

parquet_column_device_view parquet_column_view::get_device_view(rmm::cuda_stream_view) const
{
  auto desc        = parquet_column_device_view{};  // Zero out all fields
  desc.stats_dtype = schema_node.stats_dtype;
  desc.ts_scale    = schema_node.ts_scale;

  if (is_list()) {
    desc.level_offsets = _dremel_offsets.data();
    desc.rep_values    = _rep_level.data();
    desc.def_values    = _def_level.data();
  }
  desc.num_rows             = cudf_col.size();
  desc.physical_type        = physical_type();
  desc.converted_type       = converted_type();
  desc.output_as_byte_array = schema_node.output_as_byte_array;

  desc.level_bits = CompactProtocolReader::NumRequiredBits(max_rep_level()) << 4 |
                    CompactProtocolReader::NumRequiredBits(max_def_level());
  desc.nullability = _d_nullability.data();
  return desc;
}

/**
 * @brief Gather row group fragments
 *
 * This calculates fragments to be used in determining row group boundaries.
 *
 * @param frag Destination row group fragments
 * @param col_desc column description array
 * @param partitions Information about partitioning of table
 * @param part_frag_offset A Partition's offset into fragment array
 * @param fragment_size Number of rows per fragment
 * @param stream CUDA stream used for device memory operations and kernel launches
 */
void init_row_group_fragments(cudf::detail::hostdevice_2dvector<PageFragment>& frag,
                              device_span<parquet_column_device_view const> col_desc,
                              host_span<partition_info const> partitions,
                              device_span<int const> part_frag_offset,
                              uint32_t fragment_size,
                              rmm::cuda_stream_view stream)
{
  auto d_partitions = cudf::detail::make_device_uvector_async(
    partitions, stream, rmm::mr::get_current_device_resource());
  InitRowGroupFragments(frag, col_desc, d_partitions, part_frag_offset, fragment_size, stream);
  frag.device_to_host_sync(stream);
}

/**
 * @brief Recalculate page fragments
 *
 * This calculates fragments to be used to determine page boundaries within
 * column chunks.
 *
 * @param frag Destination page fragments
 * @param frag_sizes Array of fragment sizes for each column
 * @param stream CUDA stream used for device memory operations and kernel launches
 */
void calculate_page_fragments(device_span<PageFragment> frag,
                              host_span<size_type const> frag_sizes,
                              rmm::cuda_stream_view stream)
{
  auto d_frag_sz = cudf::detail::make_device_uvector_async(
    frag_sizes, stream, rmm::mr::get_current_device_resource());
  CalculatePageFragments(frag, d_frag_sz, stream);
}

/**
 * @brief Gather per-fragment statistics
 *
 * @param frag_stats output statistics
 * @param frags Input page fragments
 * @param int96_timestamps Flag to indicate if timestamps will be written as INT96
 * @param stream CUDA stream used for device memory operations and kernel launches
 */
void gather_fragment_statistics(device_span<statistics_chunk> frag_stats,
                                device_span<PageFragment const> frags,
                                bool int96_timestamps,
                                rmm::cuda_stream_view stream)
{
  rmm::device_uvector<statistics_group> frag_stats_group(frag_stats.size(), stream);

  InitFragmentStatistics(frag_stats_group, frags, stream);
  detail::calculate_group_statistics<detail::io_file_format::PARQUET>(
    frag_stats.data(), frag_stats_group.data(), frag_stats.size(), stream, int96_timestamps);
  stream.synchronize();
}

auto to_nvcomp_compression_type(Compression codec)
{
  if (codec == Compression::SNAPPY) return nvcomp::compression_type::SNAPPY;
  if (codec == Compression::ZSTD) return nvcomp::compression_type::ZSTD;
  CUDF_FAIL("Unsupported compression type");
}

auto page_alignment(Compression codec)
{
  if (codec == Compression::UNCOMPRESSED or
      nvcomp::is_compression_disabled(to_nvcomp_compression_type(codec))) {
    return 1u;
  }

  return 1u << nvcomp::compress_input_alignment_bits(to_nvcomp_compression_type(codec));
}

size_t max_compression_output_size(Compression codec, uint32_t compression_blocksize)
{
  if (codec == Compression::UNCOMPRESSED) return 0;

  return compress_max_output_chunk_size(to_nvcomp_compression_type(codec), compression_blocksize);
}

auto init_page_sizes(hostdevice_2dvector<EncColumnChunk>& chunks,
                     device_span<parquet_column_device_view const> col_desc,
                     uint32_t num_columns,
                     size_t max_page_size_bytes,
                     size_type max_page_size_rows,
                     bool write_v2_headers,
                     Compression compression_codec,
                     rmm::cuda_stream_view stream)
{
  if (chunks.is_empty()) { return cudf::detail::hostdevice_vector<size_type>{}; }

  chunks.host_to_device_async(stream);
  // Calculate number of pages and store in respective chunks
  InitEncoderPages(chunks,
                   {},
                   {},
                   {},
                   col_desc,
                   num_columns,
                   max_page_size_bytes,
                   max_page_size_rows,
                   page_alignment(compression_codec),
                   write_v2_headers,
                   nullptr,
                   nullptr,
                   stream);
  chunks.device_to_host_sync(stream);

  int num_pages = 0;
  for (auto& chunk : chunks.host_view().flat_view()) {
    chunk.first_page = num_pages;
    num_pages += chunk.num_pages;
  }
  chunks.host_to_device_async(stream);

  // Now that we know the number of pages, allocate an array to hold per page size and get it
  // populated
  cudf::detail::hostdevice_vector<size_type> page_sizes(num_pages, stream);
  InitEncoderPages(chunks,
                   {},
                   page_sizes,
                   {},
                   col_desc,
                   num_columns,
                   max_page_size_bytes,
                   max_page_size_rows,
                   page_alignment(compression_codec),
                   write_v2_headers,
                   nullptr,
                   nullptr,
                   stream);
  page_sizes.device_to_host_sync(stream);

  // Get per-page max compressed size
  cudf::detail::hostdevice_vector<size_type> comp_page_sizes(num_pages, stream);
  std::transform(page_sizes.begin(),
                 page_sizes.end(),
                 comp_page_sizes.begin(),
                 [compression_codec](auto page_size) {
                   return max_compression_output_size(compression_codec, page_size);
                 });
  comp_page_sizes.host_to_device_async(stream);

  // Use per-page max compressed size to calculate chunk.compressed_size
  InitEncoderPages(chunks,
                   {},
                   {},
                   comp_page_sizes,
                   col_desc,
                   num_columns,
                   max_page_size_bytes,
                   max_page_size_rows,
                   page_alignment(compression_codec),
                   write_v2_headers,
                   nullptr,
                   nullptr,
                   stream);
  chunks.device_to_host_sync(stream);
  return comp_page_sizes;
}

size_t max_page_bytes(Compression compression, size_t max_page_size_bytes)
{
  if (compression == Compression::UNCOMPRESSED) { return max_page_size_bytes; }

  auto const ncomp_type   = to_nvcomp_compression_type(compression);
  auto const nvcomp_limit = nvcomp::is_compression_disabled(ncomp_type)
                              ? std::nullopt
                              : nvcomp::compress_max_allowed_chunk_size(ncomp_type);

  auto max_size = std::min(nvcomp_limit.value_or(max_page_size_bytes), max_page_size_bytes);
  // page size must fit in a 32-bit signed integer
  return std::min<size_t>(max_size, std::numeric_limits<int32_t>::max());
}

std::pair<std::vector<rmm::device_uvector<size_type>>, std::vector<rmm::device_uvector<size_type>>>
build_chunk_dictionaries(hostdevice_2dvector<EncColumnChunk>& chunks,
                         host_span<parquet_column_device_view const> col_desc,
                         device_2dspan<PageFragment const> frags,
                         Compression compression,
                         dictionary_policy dict_policy,
                         size_t max_dict_size,
                         rmm::cuda_stream_view stream)
{
  // At this point, we know all chunks and their sizes. We want to allocate dictionaries for each
  // chunk that can have dictionary

  auto h_chunks = chunks.host_view().flat_view();

  std::vector<rmm::device_uvector<size_type>> dict_data;
  std::vector<rmm::device_uvector<size_type>> dict_index;

  if (h_chunks.empty()) { return std::pair(std::move(dict_data), std::move(dict_index)); }

  if (dict_policy == dictionary_policy::NEVER) {
    thrust::for_each(
      h_chunks.begin(), h_chunks.end(), [](auto& chunk) { chunk.use_dictionary = false; });
    chunks.host_to_device_async(stream);
    return std::pair(std::move(dict_data), std::move(dict_index));
  }

  // Allocate slots for each chunk
  std::vector<rmm::device_uvector<slot_type>> hash_maps_storage;
  hash_maps_storage.reserve(h_chunks.size());
  for (auto& chunk : h_chunks) {
    if (col_desc[chunk.col_desc_id].physical_type == Type::BOOLEAN ||
        (col_desc[chunk.col_desc_id].output_as_byte_array &&
         col_desc[chunk.col_desc_id].physical_type == Type::BYTE_ARRAY)) {
      chunk.use_dictionary = false;
    } else {
      chunk.use_dictionary = true;
      // cuCollections suggests using a hash map of size N * (1/0.7) = num_values * 1.43
      // https://github.com/NVIDIA/cuCollections/blob/3a49fc71/include/cuco/static_map.cuh#L190-L193
      auto& inserted_map   = hash_maps_storage.emplace_back(chunk.num_values * 1.43, stream);
      chunk.dict_map_slots = inserted_map.data();
      chunk.dict_map_size  = inserted_map.size();
    }
  }

  chunks.host_to_device_async(stream);

  initialize_chunk_hash_maps(chunks.device_view().flat_view(), stream);
  populate_chunk_hash_maps(frags, stream);

  chunks.device_to_host_sync(stream);

  // Make decision about which chunks have dictionary
  for (auto& ck : h_chunks) {
    if (not ck.use_dictionary) { continue; }
    std::tie(ck.use_dictionary, ck.dict_rle_bits) = [&]() -> std::pair<bool, uint8_t> {
      // calculate size of chunk if dictionary is used

      // If we have N unique values then the idx for the last value is N - 1 and nbits is the number
      // of bits required to encode indices into the dictionary
      auto max_dict_index = (ck.num_dict_entries > 0) ? ck.num_dict_entries - 1 : 0;
      auto nbits          = std::max(CompactProtocolReader::NumRequiredBits(max_dict_index), 1);

      // We don't use dictionary if the indices are > MAX_DICT_BITS bits because that's the maximum
      // bitpacking bitsize we efficiently support
      if (nbits > MAX_DICT_BITS) { return {false, 0}; }

      auto rle_byte_size = util::div_rounding_up_safe(ck.num_values * nbits, 8);
      auto dict_enc_size = ck.uniq_data_size + rle_byte_size;
      if (ck.plain_data_size <= dict_enc_size) { return {false, 0}; }

      // don't use dictionary if it gets too large for the given compression codec
      if (dict_policy == dictionary_policy::ADAPTIVE) {
        auto const unique_size = static_cast<size_t>(ck.uniq_data_size);
        if (unique_size > max_page_bytes(compression, max_dict_size)) { return {false, 0}; }
      }

      return {true, nbits};
    }();
  }

  // TODO: (enh) Deallocate hash map storage for chunks that don't use dict and clear pointers.

  dict_data.reserve(h_chunks.size());
  dict_index.reserve(h_chunks.size());
  for (auto& chunk : h_chunks) {
    if (not chunk.use_dictionary) { continue; }

    size_t dict_data_size     = std::min(MAX_DICT_SIZE, chunk.dict_map_size);
    auto& inserted_dict_data  = dict_data.emplace_back(dict_data_size, stream);
    auto& inserted_dict_index = dict_index.emplace_back(chunk.num_values, stream);
    chunk.dict_data           = inserted_dict_data.data();
    chunk.dict_index          = inserted_dict_index.data();
  }
  chunks.host_to_device_async(stream);
  collect_map_entries(chunks.device_view().flat_view(), stream);
  get_dictionary_indices(frags, stream);

  return std::pair(std::move(dict_data), std::move(dict_index));
}

/**
 * @brief Initialize encoder pages.
 *
 * @param chunks Column chunk array
 * @param col_desc Column description array
 * @param pages Encoder pages array
 * @param comp_page_sizes Per-page max compressed size
 * @param page_stats Page statistics array
 * @param frag_stats Fragment statistics array
 * @param num_columns Total number of columns
 * @param num_pages Total number of pages
 * @param num_stats_bfr Number of statistics buffers
 * @param compression Compression format
 * @param max_page_size_bytes Maximum uncompressed page size, in bytes
 * @param max_page_size_rows Maximum page size, in rows
 * @param write_v2_headers True if version 2 page headers are to be written
 * @param stream CUDA stream used for device memory operations and kernel launches
 */
void init_encoder_pages(hostdevice_2dvector<EncColumnChunk>& chunks,
                        device_span<parquet_column_device_view const> col_desc,
                        device_span<EncPage> pages,
                        cudf::detail::hostdevice_vector<size_type>& comp_page_sizes,
                        statistics_chunk* page_stats,
                        statistics_chunk* frag_stats,
                        uint32_t num_columns,
                        uint32_t num_pages,
                        uint32_t num_stats_bfr,
                        Compression compression,
                        size_t max_page_size_bytes,
                        size_type max_page_size_rows,
                        bool write_v2_headers,
                        rmm::cuda_stream_view stream)
{
  rmm::device_uvector<statistics_merge_group> page_stats_mrg(num_stats_bfr, stream);
  chunks.host_to_device_async(stream);
  InitEncoderPages(chunks,
                   pages,
                   {},
                   comp_page_sizes,
                   col_desc,
                   num_columns,
                   max_page_size_bytes,
                   max_page_size_rows,
                   page_alignment(compression),
                   write_v2_headers,
                   (num_stats_bfr) ? page_stats_mrg.data() : nullptr,
                   (num_stats_bfr > num_pages) ? page_stats_mrg.data() + num_pages : nullptr,
                   stream);
  if (num_stats_bfr > 0) {
    detail::merge_group_statistics<detail::io_file_format::PARQUET>(
      page_stats, frag_stats, page_stats_mrg.data(), num_pages, stream);
    if (num_stats_bfr > num_pages) {
      detail::merge_group_statistics<detail::io_file_format::PARQUET>(
        page_stats + num_pages,
        page_stats,
        page_stats_mrg.data() + num_pages,
        num_stats_bfr - num_pages,
        stream);
    }
  }
  stream.synchronize();
}

/**
 * @brief Encode a batch of pages.
 *
 * @throws rmm::bad_alloc if there is insufficient space for temporary buffers
 *
 * @param chunks column chunk array
 * @param pages encoder pages array
 * @param pages_in_batch number of pages in this batch
 * @param first_page_in_batch first page in batch
 * @param rowgroups_in_batch number of rowgroups in this batch
 * @param first_rowgroup first rowgroup in batch
 * @param page_stats optional page-level statistics (nullptr if none)
 * @param chunk_stats optional chunk-level statistics (nullptr if none)
 * @param column_stats optional page-level statistics for column index (nullptr if none)
 * @param comp_stats optional compression statistics (nullopt if none)
 * @param compression compression format
 * @param column_index_truncate_length maximum length of min or max values in column index, in bytes
 * @param write_v2_headers True if V2 page headers should be written
 * @param stream CUDA stream used for device memory operations and kernel launches
 */
void encode_pages(hostdevice_2dvector<EncColumnChunk>& chunks,
                  device_span<EncPage> pages,
                  uint32_t pages_in_batch,
                  uint32_t first_page_in_batch,
                  uint32_t rowgroups_in_batch,
                  uint32_t first_rowgroup,
                  statistics_chunk const* page_stats,
                  statistics_chunk const* chunk_stats,
                  statistics_chunk const* column_stats,
                  std::optional<writer_compression_statistics>& comp_stats,
                  Compression compression,
                  int32_t column_index_truncate_length,
                  bool write_v2_headers,
                  rmm::cuda_stream_view stream)
{
  auto batch_pages = pages.subspan(first_page_in_batch, pages_in_batch);

  auto batch_pages_stats =
    (page_stats != nullptr)
      ? device_span<statistics_chunk const>(page_stats + first_page_in_batch, pages_in_batch)
      : device_span<statistics_chunk const>();

  uint32_t max_comp_pages = (compression != Compression::UNCOMPRESSED) ? pages_in_batch : 0;

  rmm::device_uvector<device_span<uint8_t const>> comp_in(max_comp_pages, stream);
  rmm::device_uvector<device_span<uint8_t>> comp_out(max_comp_pages, stream);
  rmm::device_uvector<compression_result> comp_res(max_comp_pages, stream);
  thrust::fill(rmm::exec_policy(stream),
               comp_res.begin(),
               comp_res.end(),
               compression_result{0, compression_status::FAILURE});

  EncodePages(batch_pages, write_v2_headers, comp_in, comp_out, comp_res, stream);
  switch (compression) {
    case Compression::SNAPPY:
      if (nvcomp::is_compression_disabled(nvcomp::compression_type::SNAPPY)) {
        gpu_snap(comp_in, comp_out, comp_res, stream);
      } else {
        nvcomp::batched_compress(
          nvcomp::compression_type::SNAPPY, comp_in, comp_out, comp_res, stream);
      }
      break;
    case Compression::ZSTD: {
      if (auto const reason = nvcomp::is_compression_disabled(nvcomp::compression_type::ZSTD);
          reason) {
        CUDF_FAIL("Compression error: " + reason.value());
      }
      nvcomp::batched_compress(nvcomp::compression_type::ZSTD, comp_in, comp_out, comp_res, stream);

      break;
    }
    case Compression::UNCOMPRESSED: break;
    default: CUDF_FAIL("invalid compression type");
  }

  // TBD: Not clear if the official spec actually allows dynamically turning off compression at the
  // chunk-level

  auto d_chunks_in_batch = chunks.device_view().subspan(first_rowgroup, rowgroups_in_batch);
  DecideCompression(d_chunks_in_batch.flat_view(), stream);
  EncodePageHeaders(batch_pages, comp_res, batch_pages_stats, chunk_stats, stream);
  GatherPages(d_chunks_in_batch.flat_view(), pages, stream);

  if (column_stats != nullptr) {
    EncodeColumnIndexes(d_chunks_in_batch.flat_view(),
                        {column_stats, pages.size()},
                        column_index_truncate_length,
                        stream);
  }

  auto h_chunks_in_batch = chunks.host_view().subspan(first_rowgroup, rowgroups_in_batch);
  CUDF_CUDA_TRY(cudaMemcpyAsync(h_chunks_in_batch.data(),
                                d_chunks_in_batch.data(),
                                d_chunks_in_batch.flat_view().size_bytes(),
                                cudaMemcpyDefault,
                                stream.value()));

  if (comp_stats.has_value()) {
    comp_stats.value() += collect_compression_statistics(comp_in, comp_res, stream);
  }
  stream.synchronize();
}

/**
 * @brief Function to calculate the memory needed to encode the column index of the given
 * column chunk.
 *
 * @param ck pointer to column chunk
 * @param column_index_truncate_length maximum length of min or max values in column index, in bytes
 * @return Computed buffer size needed to encode the column index
 */
size_t column_index_buffer_size(EncColumnChunk* ck, int32_t column_index_truncate_length)
{
  // encoding the column index for a given chunk requires:
  //   each list (4 of them) requires 6 bytes of overhead
  //     (1 byte field header, 1 byte type, 4 bytes length)
  //   1 byte overhead for boundary_order
  //   1 byte overhead for termination
  //   sizeof(char) for boundary_order
  //   sizeof(bool) * num_pages for null_pages
  //   (ck_max_stats_len + 4) * num_pages * 2 for min/max values
  //     (each binary requires 4 bytes length + ck_max_stats_len)
  //   sizeof(int64_t) * num_pages for null_counts
  //
  // so 26 bytes overhead + sizeof(char) +
  //    (sizeof(bool) + sizeof(int64_t) + 2 * (4 + ck_max_stats_len)) * num_pages
  //
  // we already have ck->ck_stat_size = 48 + 2 * ck_max_stats_len
  // all of the overhead and non-stats data can fit in under 48 bytes
  //
  // so we can simply use ck_stat_size * num_pages
  //
  // add on some extra padding at the end (plus extra 7 bytes of alignment padding)
  // for scratch space to do stats truncation.
  //
  // calculating this per-chunk because the sizes can be wildly different.
  constexpr size_t padding = 7;
  return ck->ck_stat_size * ck->num_pages + column_index_truncate_length + padding;
}

/**
 * @brief Fill the table metadata with default column names.
 *
 * @param table_meta The table metadata to fill
 */
void fill_table_meta(std::unique_ptr<table_input_metadata> const& table_meta)
{
  // Fill unnamed columns' names in table_meta
  std::function<void(column_in_metadata&, std::string)> add_default_name =
    [&](column_in_metadata& col_meta, std::string default_name) {
      if (col_meta.get_name().empty()) col_meta.set_name(default_name);
      for (size_type i = 0; i < col_meta.num_children(); ++i) {
        add_default_name(col_meta.child(i), col_meta.get_name() + "_" + std::to_string(i));
      }
    };
  for (size_t i = 0; i < table_meta->column_metadata.size(); ++i) {
    add_default_name(table_meta->column_metadata[i], "_col" + std::to_string(i));
  }
}

/**
 * @brief Perform the processing steps needed to convert the input table into the output Parquet
 * data for writing, such as compression and encoding.
 *
 * @param[in,out] table_meta The table metadata
 * @param input The input table
 * @param partitions Optional partitions to divide the table into, if specified then must be same
 *        size as number of sinks
 * @param kv_meta Optional user metadata
 * @param curr_agg_meta The current aggregate writer metadata
 * @param max_page_fragment_size_opt Optional maximum number of rows in a page fragment
 * @param max_row_group_size Maximum row group size, in bytes
 * @param max_page_size_bytes Maximum uncompressed page size, in bytes
 * @param max_row_group_rows Maximum row group size, in rows
 * @param max_page_size_rows Maximum page size, in rows
 * @param column_index_truncate_length maximum length of min or max values in column index, in bytes
 * @param stats_granularity Level of statistics requested in output file
 * @param compression Compression format
 * @param collect_statistics Flag to indicate if statistics should be collected
 * @param dict_policy Policy for dictionary use
 * @param max_dictionary_size Maximum dictionary size, in bytes
 * @param single_write_mode Flag to indicate that we are guaranteeing a single table write
 * @param int96_timestamps Flag to indicate if timestamps will be written as INT96
 * @param write_v2_headers True if V2 page headers are to be written
 * @param out_sink Sink for checking if device write is supported, should not be used to write any
 *        data in this function
 * @param stream CUDA stream used for device memory operations and kernel launches
 * @return A tuple of the intermediate results containing the processed data
 */
auto convert_table_to_parquet_data(table_input_metadata& table_meta,
                                   table_view const& input,
                                   host_span<partition_info const> partitions,
                                   host_span<std::map<std::string, std::string> const> kv_meta,
                                   std::unique_ptr<aggregate_writer_metadata> const& curr_agg_meta,
                                   std::optional<size_type> max_page_fragment_size_opt,
                                   size_t max_row_group_size,
                                   size_t max_page_size_bytes,
                                   size_type max_row_group_rows,
                                   size_type max_page_size_rows,
                                   int32_t column_index_truncate_length,
                                   statistics_freq stats_granularity,
                                   Compression compression,
                                   bool collect_compression_statistics,
                                   dictionary_policy dict_policy,
                                   size_t max_dictionary_size,
                                   single_write_mode write_mode,
                                   bool int96_timestamps,
                                   bool write_v2_headers,
                                   host_span<std::unique_ptr<data_sink> const> out_sink,
                                   rmm::cuda_stream_view stream)
{
  auto vec         = table_to_linked_columns(input);
  auto schema_tree = construct_schema_tree(vec, table_meta, write_mode, int96_timestamps);
  // Construct parquet_column_views from the schema tree leaf nodes.
  std::vector<parquet_column_view> parquet_columns;

  for (schema_tree_node const& schema_node : schema_tree) {
    if (schema_node.leaf_column) { parquet_columns.emplace_back(schema_node, schema_tree, stream); }
  }

  // Mass allocation of column_device_views for each parquet_column_view
  std::vector<column_view> cudf_cols;
  cudf_cols.reserve(parquet_columns.size());
  for (auto const& parq_col : parquet_columns) {
    cudf_cols.push_back(parq_col.cudf_column_view());
  }
  table_view single_streams_table(cudf_cols);
  size_type num_columns = single_streams_table.num_columns();

  std::vector<SchemaElement> this_table_schema(schema_tree.begin(), schema_tree.end());

  // Initialize column description
  cudf::detail::hostdevice_vector<parquet_column_device_view> col_desc(parquet_columns.size(),
                                                                       stream);
  std::transform(
    parquet_columns.begin(), parquet_columns.end(), col_desc.host_ptr(), [&](auto const& pcol) {
      return pcol.get_device_view(stream);
    });

  // Init page fragments
  // 5000 is good enough for up to ~200-character strings. Longer strings and deeply nested columns
  // will start producing fragments larger than the desired page size, so calculate fragment sizes
  // for each leaf column.  Skip if the fragment size is not the default.
  size_type max_page_fragment_size =
    max_page_fragment_size_opt.value_or(default_max_page_fragment_size);

  std::vector<size_type> column_frag_size(num_columns, max_page_fragment_size);

  if (input.num_rows() > 0 && not max_page_fragment_size_opt.has_value()) {
    std::vector<size_t> column_sizes;
    std::transform(single_streams_table.begin(),
                   single_streams_table.end(),
                   std::back_inserter(column_sizes),
                   [&](auto const& column) { return column_size(column, stream); });

    // adjust global fragment size if a single fragment will overrun a rowgroup
    auto const table_size  = std::reduce(column_sizes.begin(), column_sizes.end());
    auto const avg_row_len = util::div_rounding_up_safe<size_t>(table_size, input.num_rows());
    if (avg_row_len > 0) {
      auto const rg_frag_size = util::div_rounding_up_safe(max_row_group_size, avg_row_len);
      max_page_fragment_size  = std::min<size_type>(rg_frag_size, max_page_fragment_size);
    }

    // dividing page size by average row length will tend to overshoot the desired
    // page size when there's high variability in the row lengths. instead, shoot
    // for multiple fragments per page to smooth things out. using 2 was too
    // unbalanced in final page sizes, so using 4 which seems to be a good
    // compromise at smoothing things out without getting fragment sizes too small.
    auto frag_size_fn = [&](auto const& col, size_type col_size) {
      int const target_frags_per_page = is_col_fixed_width(col) ? 1 : 4;
      auto const avg_len =
        target_frags_per_page * util::div_rounding_up_safe<size_type>(col_size, input.num_rows());
      if (avg_len > 0) {
        auto const frag_size = util::div_rounding_up_safe<size_type>(max_page_size_bytes, avg_len);
        return std::min<size_type>(max_page_fragment_size, frag_size);
      } else {
        return max_page_fragment_size;
      }
    };

    std::transform(single_streams_table.begin(),
                   single_streams_table.end(),
                   column_sizes.begin(),
                   column_frag_size.begin(),
                   frag_size_fn);
  }

  // Fragments are calculated in two passes. In the first pass, a uniform number of fragments
  // per column is used. This is done to satisfy the requirement that each column chunk within
  // a row group has the same number of rows. After the row group (and thus column chunk)
  // boundaries are known, a second pass is done to calculate fragments to be used in determining
  // page boundaries within each column chunk.
  std::vector<int> num_frag_in_part;
  std::transform(partitions.begin(),
                 partitions.end(),
                 std::back_inserter(num_frag_in_part),
                 [max_page_fragment_size](auto const& part) {
                   return util::div_rounding_up_unsafe(part.num_rows, max_page_fragment_size);
                 });

  size_type num_fragments = std::reduce(num_frag_in_part.begin(), num_frag_in_part.end());

  std::vector<int> part_frag_offset;  // Store the idx of the first fragment in each partition
  std::exclusive_scan(
    num_frag_in_part.begin(), num_frag_in_part.end(), std::back_inserter(part_frag_offset), 0);
  part_frag_offset.push_back(part_frag_offset.back() + num_frag_in_part.back());

  auto d_part_frag_offset = cudf::detail::make_device_uvector_async(
    part_frag_offset, stream, rmm::mr::get_current_device_resource());
  cudf::detail::hostdevice_2dvector<PageFragment> row_group_fragments(
    num_columns, num_fragments, stream);

  // Create table_device_view so that corresponding column_device_view data
  // can be written into col_desc members
  // These are unused but needs to be kept alive.
  auto parent_column_table_device_view = table_device_view::create(single_streams_table, stream);
  rmm::device_uvector<column_device_view> leaf_column_views(0, stream);

  if (num_fragments != 0) {
    // Move column info to device
    col_desc.host_to_device_async(stream);
    leaf_column_views = create_leaf_column_device_views<parquet_column_device_view>(
      col_desc, *parent_column_table_device_view, stream);

    init_row_group_fragments(row_group_fragments,
                             col_desc,
                             partitions,
                             d_part_frag_offset,
                             max_page_fragment_size,
                             stream);
  }

  std::unique_ptr<aggregate_writer_metadata> agg_meta;
  if (!curr_agg_meta) {
    agg_meta = std::make_unique<aggregate_writer_metadata>(
      partitions, kv_meta, this_table_schema, num_columns, stats_granularity);
  } else {
    agg_meta = std::make_unique<aggregate_writer_metadata>(*curr_agg_meta);

    // verify the user isn't passing mismatched tables
    CUDF_EXPECTS(agg_meta->schema_matches(this_table_schema),
                 "Mismatch in schema between multiple calls to write_chunk");

    agg_meta->update_files(partitions);
  }

  auto global_rowgroup_base = agg_meta->num_row_groups_per_file();

  // Decide row group boundaries based on uncompressed data size
  size_type num_rowgroups = 0;

  std::vector<int> num_rg_in_part(partitions.size());
  for (size_t p = 0; p < partitions.size(); ++p) {
    size_type curr_rg_num_rows = 0;
    size_t curr_rg_data_size   = 0;
    int first_frag_in_rg       = part_frag_offset[p];
    int last_frag_in_part      = part_frag_offset[p + 1] - 1;
    for (auto f = first_frag_in_rg; f <= last_frag_in_part; ++f) {
      size_t fragment_data_size = 0;
      for (auto c = 0; c < num_columns; c++) {
        fragment_data_size += row_group_fragments[c][f].fragment_data_size;
      }
      size_type fragment_num_rows = row_group_fragments[0][f].num_rows;

      // If the fragment size gets larger than rg limit then break off a rg
      if (f > first_frag_in_rg &&  // There has to be at least one fragment in row group
          (curr_rg_data_size + fragment_data_size > max_row_group_size ||
           curr_rg_num_rows + fragment_num_rows > max_row_group_rows)) {
        auto& rg    = agg_meta->file(p).row_groups.emplace_back();
        rg.num_rows = curr_rg_num_rows;
        num_rowgroups++;
        num_rg_in_part[p]++;
        curr_rg_num_rows  = 0;
        curr_rg_data_size = 0;
        first_frag_in_rg  = f;
      }
      curr_rg_num_rows += fragment_num_rows;
      curr_rg_data_size += fragment_data_size;

      // TODO: (wishful) refactor to consolidate with above if block
      if (f == last_frag_in_part) {
        auto& rg    = agg_meta->file(p).row_groups.emplace_back();
        rg.num_rows = curr_rg_num_rows;
        num_rowgroups++;
        num_rg_in_part[p]++;
      }
    }
  }

  std::vector<int> first_rg_in_part;
  std::exclusive_scan(
    num_rg_in_part.begin(), num_rg_in_part.end(), std::back_inserter(first_rg_in_part), 0);

  // Initialize row groups and column chunks
  auto const num_chunks = num_rowgroups * num_columns;
  hostdevice_2dvector<EncColumnChunk> chunks(num_rowgroups, num_columns, stream);

  // total fragments per column (in case they are non-uniform)
  std::vector<size_type> frags_per_column(num_columns, 0);

  for (size_t p = 0; p < partitions.size(); ++p) {
    int f               = part_frag_offset[p];
    size_type start_row = partitions[p].start_row;
    for (int r = 0; r < num_rg_in_part[p]; r++) {
      size_t global_r = global_rowgroup_base[p] + r;  // Number of rowgroups already in file/part
      auto& row_group = agg_meta->file(p).row_groups[global_r];
      uint32_t fragments_in_chunk =
        util::div_rounding_up_unsafe(row_group.num_rows, max_page_fragment_size);
      row_group.total_byte_size = 0;
      row_group.columns.resize(num_columns);
      for (int c = 0; c < num_columns; c++) {
        EncColumnChunk& ck = chunks[r + first_rg_in_part[p]][c];

        ck                   = {};
        ck.col_desc          = col_desc.device_ptr() + c;
        ck.col_desc_id       = c;
        ck.fragments         = &row_group_fragments.device_view()[c][f];
        ck.stats             = nullptr;
        ck.start_row         = start_row;
        ck.num_rows          = (uint32_t)row_group.num_rows;
        ck.first_fragment    = c * num_fragments + f;
        ck.encodings         = 0;
        auto chunk_fragments = row_group_fragments[c].subspan(f, fragments_in_chunk);
        // In fragment struct, add a pointer to the chunk it belongs to
        // In each fragment in chunk_fragments, update the chunk pointer here.
        for (auto& frag : chunk_fragments) {
          frag.chunk = &chunks.device_view()[r + first_rg_in_part[p]][c];
        }
        ck.num_values = std::accumulate(
          chunk_fragments.begin(), chunk_fragments.end(), 0, [](uint32_t l, auto r) {
            return l + r.num_values;
          });
        ck.plain_data_size = std::accumulate(
          chunk_fragments.begin(), chunk_fragments.end(), 0, [](int sum, PageFragment frag) {
            return sum + frag.fragment_data_size;
          });
        auto& column_chunk_meta          = row_group.columns[c].meta_data;
        column_chunk_meta.type           = parquet_columns[c].physical_type();
        column_chunk_meta.path_in_schema = parquet_columns[c].get_path_in_schema();
        column_chunk_meta.codec          = UNCOMPRESSED;
        column_chunk_meta.num_values     = ck.num_values;

        frags_per_column[c] += util::div_rounding_up_unsafe(
          row_group.num_rows, std::min(column_frag_size[c], max_page_fragment_size));
      }
      f += fragments_in_chunk;
      start_row += (uint32_t)row_group.num_rows;
    }
  }

  row_group_fragments.host_to_device_async(stream);
  [[maybe_unused]] auto dict_info_owner = build_chunk_dictionaries(
    chunks, col_desc, row_group_fragments, compression, dict_policy, max_dictionary_size, stream);

  // The code preceding this used a uniform fragment size for all columns. Now recompute
  // fragments with a (potentially) varying number of fragments per column.

  // first figure out the total number of fragments and calculate the start offset for each column
  std::vector<size_type> frag_offsets(num_columns, 0);
  std::exclusive_scan(frags_per_column.begin(), frags_per_column.end(), frag_offsets.begin(), 0);
  size_type const total_frags =
    frags_per_column.empty() ? 0 : frag_offsets.back() + frags_per_column.back();

  rmm::device_uvector<statistics_chunk> frag_stats(0, stream);
  cudf::detail::hostdevice_vector<PageFragment> page_fragments(total_frags, stream);

  // update fragments and/or prepare for fragment statistics calculation if necessary
  if (total_frags != 0) {
    if (stats_granularity != statistics_freq::STATISTICS_NONE) {
      frag_stats.resize(total_frags, stream);
    }

    for (int c = 0; c < num_columns; c++) {
      auto frag_offset     = frag_offsets[c];
      auto const frag_size = column_frag_size[c];

      for (size_t p = 0; p < partitions.size(); ++p) {
        for (int r = 0; r < num_rg_in_part[p]; r++) {
          auto const global_r   = global_rowgroup_base[p] + r;
          auto const& row_group = agg_meta->file(p).row_groups[global_r];
          uint32_t const fragments_in_chunk =
            util::div_rounding_up_unsafe(row_group.num_rows, frag_size);
          EncColumnChunk& ck = chunks[r + first_rg_in_part[p]][c];
          ck.fragments       = page_fragments.device_ptr(frag_offset);
          ck.first_fragment  = frag_offset;

          // update the chunk pointer here for each fragment in chunk.fragments
          for (uint32_t i = 0; i < fragments_in_chunk; i++) {
            page_fragments[frag_offset + i].chunk =
              &chunks.device_view()[r + first_rg_in_part[p]][c];
          }

          if (not frag_stats.is_empty()) { ck.stats = frag_stats.data() + frag_offset; }
          frag_offset += fragments_in_chunk;
        }
      }
    }

    chunks.host_to_device_async(stream);

    // re-initialize page fragments
    page_fragments.host_to_device_async(stream);
    calculate_page_fragments(page_fragments, column_frag_size, stream);

    // and gather fragment statistics
    if (not frag_stats.is_empty()) {
      gather_fragment_statistics(frag_stats,
                                 {page_fragments.device_ptr(), static_cast<size_t>(total_frags)},
                                 int96_timestamps,
                                 stream);
    }
  }

  // Build chunk dictionaries and count pages. Sends chunks to device.
  cudf::detail::hostdevice_vector<size_type> comp_page_sizes = init_page_sizes(chunks,
                                                                               col_desc,
                                                                               num_columns,
                                                                               max_page_size_bytes,
                                                                               max_page_size_rows,
                                                                               write_v2_headers,
                                                                               compression,
                                                                               stream);

  // Find which partition a rg belongs to
  std::vector<int> rg_to_part;
  for (size_t p = 0; p < num_rg_in_part.size(); ++p) {
    std::fill_n(std::back_inserter(rg_to_part), num_rg_in_part[p], p);
  }

  // Batch processing is no longer supported.
  // This line disables batch processing (so batch size will no longer be limited at 1GB as before).
  // TODO: All the relevant code will be removed in the follow-up work:
  // https://github.com/rapidsai/cudf/issues/13440
  auto const max_bytes_in_batch = std::numeric_limits<size_t>::max();

  // Initialize batches of rowgroups to encode (mainly to limit peak memory usage)
  std::vector<size_type> batch_list;
  size_type num_pages          = 0;
  size_t max_uncomp_bfr_size   = 0;
  size_t max_comp_bfr_size     = 0;
  size_t max_chunk_bfr_size    = 0;
  size_type max_pages_in_batch = 0;
  size_t bytes_in_batch        = 0;
  size_t comp_bytes_in_batch   = 0;
  size_t column_index_bfr_size = 0;
  for (size_type r = 0, groups_in_batch = 0, pages_in_batch = 0; r <= num_rowgroups; r++) {
    size_t rowgroup_size      = 0;
    size_t comp_rowgroup_size = 0;
    if (r < num_rowgroups) {
      for (int i = 0; i < num_columns; i++) {
        EncColumnChunk* ck = &chunks[r][i];
        ck->first_page     = num_pages;
        num_pages += ck->num_pages;
        pages_in_batch += ck->num_pages;
        rowgroup_size += ck->bfr_size;
        comp_rowgroup_size += ck->compressed_size;
        max_chunk_bfr_size =
          std::max(max_chunk_bfr_size, (size_t)std::max(ck->bfr_size, ck->compressed_size));
        if (stats_granularity == statistics_freq::STATISTICS_COLUMN) {
          column_index_bfr_size += column_index_buffer_size(ck, column_index_truncate_length);
        }
      }
    }
    // TBD: We may want to also shorten the batch if we have enough pages (not just based on size)
    if ((r == num_rowgroups) ||
        (groups_in_batch != 0 && bytes_in_batch + rowgroup_size > max_bytes_in_batch)) {
      max_uncomp_bfr_size = std::max(max_uncomp_bfr_size, bytes_in_batch);
      max_comp_bfr_size   = std::max(max_comp_bfr_size, comp_bytes_in_batch);
      max_pages_in_batch  = std::max(max_pages_in_batch, pages_in_batch);
      if (groups_in_batch != 0) {
        batch_list.push_back(groups_in_batch);
        groups_in_batch = 0;
      }
      bytes_in_batch      = 0;
      comp_bytes_in_batch = 0;
      pages_in_batch      = 0;
    }
    bytes_in_batch += rowgroup_size;
    comp_bytes_in_batch += comp_rowgroup_size;
    groups_in_batch++;
  }

  // Clear compressed buffer size if compression has been turned off
  if (compression == Compression::UNCOMPRESSED) { max_comp_bfr_size = 0; }

  // Initialize data pointers in batch
  uint32_t const num_stats_bfr =
    (stats_granularity != statistics_freq::STATISTICS_NONE) ? num_pages + num_chunks : 0;

  // Buffers need to be padded.
  // Required by `gpuGatherPages`.
  rmm::device_buffer uncomp_bfr(
    cudf::util::round_up_safe(max_uncomp_bfr_size, BUFFER_PADDING_MULTIPLE), stream);
  rmm::device_buffer comp_bfr(cudf::util::round_up_safe(max_comp_bfr_size, BUFFER_PADDING_MULTIPLE),
                              stream);

  rmm::device_buffer col_idx_bfr(column_index_bfr_size, stream);
  rmm::device_uvector<EncPage> pages(num_pages, stream);

  // This contains stats for both the pages and the rowgroups. TODO: make them separate.
  rmm::device_uvector<statistics_chunk> page_stats(num_stats_bfr, stream);
  auto bfr_i = static_cast<uint8_t*>(col_idx_bfr.data());
  for (auto b = 0, r = 0; b < static_cast<size_type>(batch_list.size()); b++) {
    auto bfr   = static_cast<uint8_t*>(uncomp_bfr.data());
    auto bfr_c = static_cast<uint8_t*>(comp_bfr.data());
    for (auto j = 0; j < batch_list[b]; j++, r++) {
      for (auto i = 0; i < num_columns; i++) {
        EncColumnChunk& ck   = chunks[r][i];
        ck.uncompressed_bfr  = bfr;
        ck.compressed_bfr    = bfr_c;
        ck.column_index_blob = bfr_i;
        bfr += ck.bfr_size;
        bfr_c += ck.compressed_size;
        if (stats_granularity == statistics_freq::STATISTICS_COLUMN) {
          ck.column_index_size = column_index_buffer_size(&ck, column_index_truncate_length);
          bfr_i += ck.column_index_size;
        }
      }
    }
  }

  if (num_pages != 0) {
    init_encoder_pages(chunks,
                       col_desc,
                       {pages.data(), pages.size()},
                       comp_page_sizes,
                       (num_stats_bfr) ? page_stats.data() : nullptr,
                       (num_stats_bfr) ? frag_stats.data() : nullptr,
                       num_columns,
                       num_pages,
                       num_stats_bfr,
                       compression,
                       max_page_size_bytes,
                       max_page_size_rows,
                       write_v2_headers,
                       stream);
  }

  // Check device write support for all chunks and initialize bounce_buffer.
  bool all_device_write   = true;
  uint32_t max_write_size = 0;
  std::optional<writer_compression_statistics> comp_stats;
  if (collect_compression_statistics) { comp_stats = writer_compression_statistics{}; }

  // Encode row groups in batches
  for (auto b = 0, r = 0; b < static_cast<size_type>(batch_list.size()); b++) {
    // Count pages in this batch
    auto const rnext               = r + batch_list[b];
    auto const first_page_in_batch = chunks[r][0].first_page;
    auto const first_page_in_next_batch =
      (rnext < num_rowgroups) ? chunks[rnext][0].first_page : num_pages;
    auto const pages_in_batch = first_page_in_next_batch - first_page_in_batch;

    encode_pages(
      chunks,
      {pages.data(), pages.size()},
      pages_in_batch,
      first_page_in_batch,
      batch_list[b],
      r,
      (stats_granularity == statistics_freq::STATISTICS_PAGE) ? page_stats.data() : nullptr,
      (stats_granularity != statistics_freq::STATISTICS_NONE) ? page_stats.data() + num_pages
                                                              : nullptr,
      (stats_granularity == statistics_freq::STATISTICS_COLUMN) ? page_stats.data() : nullptr,
      comp_stats,
      compression,
      column_index_truncate_length,
      write_v2_headers,
      stream);

    bool need_sync{false};

    for (; r < rnext; r++) {
      int p           = rg_to_part[r];
      int global_r    = global_rowgroup_base[p] + r - first_rg_in_part[p];
      auto& row_group = agg_meta->file(p).row_groups[global_r];

      for (auto i = 0; i < num_columns; i++) {
        auto const& ck          = chunks[r][i];
        auto const dev_bfr      = ck.is_compressed ? ck.compressed_bfr : ck.uncompressed_bfr;
        auto& column_chunk_meta = row_group.columns[i].meta_data;

        if (ck.is_compressed) { column_chunk_meta.codec = compression; }
        if (!out_sink[p]->is_device_write_preferred(ck.compressed_size)) {
          all_device_write = false;
        }
        max_write_size = std::max(max_write_size, ck.compressed_size);

        update_chunk_encodings(column_chunk_meta.encodings, ck.encodings);

        if (ck.ck_stat_size != 0) {
          std::vector<uint8_t> const stats_blob = cudf::detail::make_std_vector_sync(
            device_span<uint8_t const>(dev_bfr, ck.ck_stat_size), stream);
          CompactProtocolReader cp(stats_blob.data(), stats_blob.size());
          cp.read(&column_chunk_meta.statistics);
          need_sync = true;
        }

        row_group.total_byte_size += ck.compressed_size;
        column_chunk_meta.total_uncompressed_size = ck.bfr_size;
        column_chunk_meta.total_compressed_size   = ck.compressed_size;
      }
    }

    // Sync before calling the next `encode_pages` which may alter the stats data.
    if (need_sync) { stream.synchronize(); }
  }

  auto bounce_buffer =
    cudf::detail::pinned_host_vector<uint8_t>(all_device_write ? 0 : max_write_size);

  return std::tuple{std::move(agg_meta),
                    std::move(pages),
                    std::move(chunks),
                    std::move(global_rowgroup_base),
                    std::move(first_rg_in_part),
                    std::move(batch_list),
                    std::move(rg_to_part),
                    std::move(comp_stats),
                    std::move(uncomp_bfr),
                    std::move(comp_bfr),
                    std::move(col_idx_bfr),
                    std::move(bounce_buffer)};
}

}  // namespace

writer::impl::impl(std::vector<std::unique_ptr<data_sink>> sinks,
                   parquet_writer_options const& options,
                   single_write_mode mode,
                   rmm::cuda_stream_view stream)
  : _stream(stream),
    _compression(to_parquet_compression(options.get_compression())),
    _max_row_group_size{options.get_row_group_size_bytes()},
    _max_row_group_rows{options.get_row_group_size_rows()},
    _max_page_size_bytes(max_page_bytes(_compression, options.get_max_page_size_bytes())),
    _max_page_size_rows(options.get_max_page_size_rows()),
    _stats_granularity(options.get_stats_level()),
    _dict_policy(options.get_dictionary_policy()),
    _max_dictionary_size(options.get_max_dictionary_size()),
    _max_page_fragment_size(options.get_max_page_fragment_size()),
    _int96_timestamps(options.is_enabled_int96_timestamps()),
    _write_v2_headers(options.is_enabled_write_v2_headers()),
    _column_index_truncate_length(options.get_column_index_truncate_length()),
    _kv_meta(options.get_key_value_metadata()),
    _single_write_mode(mode),
    _out_sink(std::move(sinks)),
    _compression_statistics{options.get_compression_statistics()}
{
  if (options.get_metadata()) {
    _table_meta = std::make_unique<table_input_metadata>(*options.get_metadata());
  }
  init_state();
}

writer::impl::impl(std::vector<std::unique_ptr<data_sink>> sinks,
                   chunked_parquet_writer_options const& options,
                   single_write_mode mode,
                   rmm::cuda_stream_view stream)
  : _stream(stream),
    _compression(to_parquet_compression(options.get_compression())),
    _max_row_group_size{options.get_row_group_size_bytes()},
    _max_row_group_rows{options.get_row_group_size_rows()},
    _max_page_size_bytes(max_page_bytes(_compression, options.get_max_page_size_bytes())),
    _max_page_size_rows(options.get_max_page_size_rows()),
    _stats_granularity(options.get_stats_level()),
    _dict_policy(options.get_dictionary_policy()),
    _max_dictionary_size(options.get_max_dictionary_size()),
    _max_page_fragment_size(options.get_max_page_fragment_size()),
    _int96_timestamps(options.is_enabled_int96_timestamps()),
    _write_v2_headers(options.is_enabled_write_v2_headers()),
    _column_index_truncate_length(options.get_column_index_truncate_length()),
    _kv_meta(options.get_key_value_metadata()),
    _single_write_mode(mode),
    _out_sink(std::move(sinks)),
    _compression_statistics{options.get_compression_statistics()}
{
  if (options.get_metadata()) {
    _table_meta = std::make_unique<table_input_metadata>(*options.get_metadata());
  }
  init_state();
}

writer::impl::~impl() { close(); }

void writer::impl::init_state()
{
  _current_chunk_offset.resize(_out_sink.size());
  // Write file header
  file_header_s fhdr;
  fhdr.magic = parquet_magic;
  for (auto& sink : _out_sink) {
    sink->host_write(&fhdr, sizeof(fhdr));
  }
  std::fill_n(_current_chunk_offset.begin(), _current_chunk_offset.size(), sizeof(file_header_s));
}

void writer::impl::update_compression_statistics(
  std::optional<writer_compression_statistics> const& compression_stats)
{
  if (compression_stats.has_value() and _compression_statistics != nullptr) {
    *_compression_statistics += compression_stats.value();
  }
}

void writer::impl::write(table_view const& input, std::vector<partition_info> const& partitions)
{
  _last_write_successful = false;
  CUDF_EXPECTS(not _closed, "Data has already been flushed to out and closed");

  if (not _table_meta) { _table_meta = std::make_unique<table_input_metadata>(input); }
  fill_table_meta(_table_meta);

  // All kinds of memory allocation and data compressions/encoding are performed here.
  // If any error occurs, such as out-of-memory exception, the internal state of the current
  // writer is still intact.
  [[maybe_unused]] auto [updated_agg_meta,
                         pages,
                         chunks,
                         global_rowgroup_base,
                         first_rg_in_part,
                         batch_list,
                         rg_to_part,
                         comp_stats,
                         uncomp_bfr,   // unused, but contains data for later write to sink
                         comp_bfr,     // unused, but contains data for later write to sink
                         col_idx_bfr,  // unused, but contains data for later write to sink
                         bounce_buffer] = [&] {
    try {
      return convert_table_to_parquet_data(*_table_meta,
                                           input,
                                           partitions,
                                           _kv_meta,
                                           _agg_meta,
                                           _max_page_fragment_size,
                                           _max_row_group_size,
                                           _max_page_size_bytes,
                                           _max_row_group_rows,
                                           _max_page_size_rows,
                                           _column_index_truncate_length,
                                           _stats_granularity,
                                           _compression,
                                           _compression_statistics != nullptr,
                                           _dict_policy,
                                           _max_dictionary_size,
                                           _single_write_mode,
                                           _int96_timestamps,
                                           _write_v2_headers,
                                           _out_sink,
                                           _stream);
    } catch (...) {  // catch any exception type
      CUDF_LOG_ERROR(
        "Parquet writer encountered exception during processing. "
        "No data has been written to the sink.");
      throw;  // this throws the same exception
    }
  }();

  // Compression/encoding were all successful. Now write the intermediate results.
  write_parquet_data_to_sink(updated_agg_meta,
                             pages,
                             chunks,
                             global_rowgroup_base,
                             first_rg_in_part,
                             batch_list,
                             rg_to_part,
                             bounce_buffer);

  update_compression_statistics(comp_stats);

  _last_write_successful = true;
}

void writer::impl::write_parquet_data_to_sink(
  std::unique_ptr<aggregate_writer_metadata>& updated_agg_meta,
  device_span<EncPage const> pages,
  host_2dspan<EncColumnChunk const> chunks,
  host_span<size_t const> global_rowgroup_base,
  host_span<int const> first_rg_in_part,
  host_span<size_type const> batch_list,
  host_span<int const> rg_to_part,
  host_span<uint8_t> bounce_buffer)
{
  _agg_meta              = std::move(updated_agg_meta);
  auto const num_columns = chunks.size().second;

  for (auto b = 0, r = 0; b < static_cast<size_type>(batch_list.size()); b++) {
    auto const rnext = r + batch_list[b];
    std::vector<std::future<void>> write_tasks;

    for (; r < rnext; r++) {
      int const p        = rg_to_part[r];
      int const global_r = global_rowgroup_base[p] + r - first_rg_in_part[p];
      auto& row_group    = _agg_meta->file(p).row_groups[global_r];

      for (std::size_t i = 0; i < num_columns; i++) {
        auto const& ck     = chunks[r][i];
        auto const dev_bfr = ck.is_compressed ? ck.compressed_bfr : ck.uncompressed_bfr;

        // Skip the range [0, ck.ck_stat_size) since it has already been copied to host
        // and stored in _agg_meta before.
        if (_out_sink[p]->is_device_write_preferred(ck.compressed_size)) {
          write_tasks.push_back(_out_sink[p]->device_write_async(
            dev_bfr + ck.ck_stat_size, ck.compressed_size, _stream));
        } else {
          CUDF_EXPECTS(bounce_buffer.size() >= ck.compressed_size,
                       "Bounce buffer was not properly initialized.");
          CUDF_CUDA_TRY(cudaMemcpyAsync(bounce_buffer.data(),
                                        dev_bfr + ck.ck_stat_size,
                                        ck.compressed_size,
                                        cudaMemcpyDefault,
                                        _stream.value()));
          _stream.synchronize();
          _out_sink[p]->host_write(bounce_buffer.data(), ck.compressed_size);
        }

        auto& column_chunk_meta = row_group.columns[i].meta_data;
        column_chunk_meta.data_page_offset =
          _current_chunk_offset[p] + ((ck.use_dictionary) ? ck.dictionary_size : 0);
        column_chunk_meta.dictionary_page_offset =
          (ck.use_dictionary) ? _current_chunk_offset[p] : 0;
        _current_chunk_offset[p] += ck.compressed_size;
      }
    }
    for (auto const& task : write_tasks) {
      task.wait();
    }
  }

  if (_stats_granularity == statistics_freq::STATISTICS_COLUMN) {
    // need pages on host to create offset_indexes
    auto const h_pages = cudf::detail::make_host_vector_sync(pages, _stream);

    // add column and offset indexes to metadata
    for (auto b = 0, r = 0; b < static_cast<size_type>(batch_list.size()); b++) {
      auto const rnext   = r + batch_list[b];
      auto curr_page_idx = chunks[r][0].first_page;
      for (; r < rnext; r++) {
        int const p           = rg_to_part[r];
        int const global_r    = global_rowgroup_base[p] + r - first_rg_in_part[p];
        auto const& row_group = _agg_meta->file(p).row_groups[global_r];
        for (std::size_t i = 0; i < num_columns; i++) {
          EncColumnChunk const& ck      = chunks[r][i];
          auto const& column_chunk_meta = row_group.columns[i].meta_data;

          // start transfer of the column index
          std::vector<uint8_t> column_idx;
          column_idx.resize(ck.column_index_size);
          CUDF_CUDA_TRY(cudaMemcpyAsync(column_idx.data(),
                                        ck.column_index_blob,
                                        ck.column_index_size,
                                        cudaMemcpyDefault,
                                        _stream.value()));

          // calculate offsets while the column index is transferring
          int64_t curr_pg_offset = column_chunk_meta.data_page_offset;

          OffsetIndex offset_idx;
          for (uint32_t pg = 0; pg < ck.num_pages; pg++) {
            auto const& enc_page = h_pages[curr_page_idx++];

            // skip dict pages
            if (enc_page.page_type == PageType::DICTIONARY_PAGE) { continue; }

            int32_t this_page_size = enc_page.hdr_size + enc_page.max_data_size;
            // first_row_idx is relative to start of row group
            PageLocation loc{curr_pg_offset, this_page_size, enc_page.start_row - ck.start_row};
            offset_idx.page_locations.push_back(loc);
            curr_pg_offset += this_page_size;
          }

          _stream.synchronize();
          _agg_meta->file(p).offset_indexes.emplace_back(std::move(offset_idx));
          _agg_meta->file(p).column_indexes.emplace_back(std::move(column_idx));
        }
      }
    }
  }
}

std::unique_ptr<std::vector<uint8_t>> writer::impl::close(
  std::vector<std::string> const& column_chunks_file_path)
{
  if (_closed) { return nullptr; }
  _closed = true;
  if (not _last_write_successful) { return nullptr; }
  for (size_t p = 0; p < _out_sink.size(); p++) {
    std::vector<uint8_t> buffer;
    CompactProtocolWriter cpw(&buffer);
    file_ender_s fendr;

    if (_stats_granularity == statistics_freq::STATISTICS_COLUMN) {
      auto& fmd = _agg_meta->file(p);

      // write column indices, updating column metadata along the way
      int chunkidx = 0;
      for (auto& r : fmd.row_groups) {
        for (auto& c : r.columns) {
          auto const& index     = fmd.column_indexes[chunkidx++];
          c.column_index_offset = _out_sink[p]->bytes_written();
          c.column_index_length = index.size();
          _out_sink[p]->host_write(index.data(), index.size());
        }
      }

      // write offset indices, updating column metadata along the way
      chunkidx = 0;
      for (auto& r : fmd.row_groups) {
        for (auto& c : r.columns) {
          auto const& offsets = fmd.offset_indexes[chunkidx++];
          buffer.resize(0);
          int32_t len           = cpw.write(offsets);
          c.offset_index_offset = _out_sink[p]->bytes_written();
          c.offset_index_length = len;
          _out_sink[p]->host_write(buffer.data(), buffer.size());
        }
      }
    }

    buffer.resize(0);
    fendr.footer_len = static_cast<uint32_t>(cpw.write(_agg_meta->get_metadata(p)));
    fendr.magic      = parquet_magic;
    _out_sink[p]->host_write(buffer.data(), buffer.size());
    _out_sink[p]->host_write(&fendr, sizeof(fendr));
    _out_sink[p]->flush();
  }

  // Optionally output raw file metadata with the specified column chunk file path
  if (column_chunks_file_path.size() > 0) {
    CUDF_EXPECTS(column_chunks_file_path.size() == _agg_meta->num_files(),
                 "Expected one column chunk path per output file");
    _agg_meta->set_file_paths(column_chunks_file_path);
    file_header_s fhdr = {parquet_magic};
    std::vector<uint8_t> buffer;
    CompactProtocolWriter cpw(&buffer);
    buffer.insert(buffer.end(),
                  reinterpret_cast<uint8_t const*>(&fhdr),
                  reinterpret_cast<uint8_t const*>(&fhdr) + sizeof(fhdr));
    file_ender_s fendr;
    fendr.magic      = parquet_magic;
    fendr.footer_len = static_cast<uint32_t>(cpw.write(_agg_meta->get_merged_metadata()));
    buffer.insert(buffer.end(),
                  reinterpret_cast<uint8_t const*>(&fendr),
                  reinterpret_cast<uint8_t const*>(&fendr) + sizeof(fendr));
    return std::make_unique<std::vector<uint8_t>>(std::move(buffer));
  } else {
    return {nullptr};
  }
  return nullptr;
}

// Forward to implementation
writer::writer(std::vector<std::unique_ptr<data_sink>> sinks,
               parquet_writer_options const& options,
               single_write_mode mode,
               rmm::cuda_stream_view stream)
  : _impl(std::make_unique<impl>(std::move(sinks), options, mode, stream))
{
}

writer::writer(std::vector<std::unique_ptr<data_sink>> sinks,
               chunked_parquet_writer_options const& options,
               single_write_mode mode,
               rmm::cuda_stream_view stream)
  : _impl(std::make_unique<impl>(std::move(sinks), options, mode, stream))
{
}

// Destructor within this translation unit
writer::~writer() = default;

// Forward to implementation
void writer::write(table_view const& table, std::vector<partition_info> const& partitions)
{
  _impl->write(
    table, partitions.empty() ? std::vector<partition_info>{{0, table.num_rows()}} : partitions);
}

// Forward to implementation
std::unique_ptr<std::vector<uint8_t>> writer::close(
  std::vector<std::string> const& column_chunks_file_path)
{
  return _impl->close(column_chunks_file_path);
}

std::unique_ptr<std::vector<uint8_t>> writer::merge_row_group_metadata(
  std::vector<std::unique_ptr<std::vector<uint8_t>>> const& metadata_list)
{
  std::vector<uint8_t> output;
  CompactProtocolWriter cpw(&output);
  FileMetaData md;

  md.row_groups.reserve(metadata_list.size());
  for (auto const& blob : metadata_list) {
    CompactProtocolReader cpreader(
      blob.get()->data(),
      std::max<size_t>(blob.get()->size(), sizeof(file_ender_s)) - sizeof(file_ender_s));
    cpreader.skip_bytes(sizeof(file_header_s));  // Skip over file header
    if (md.num_rows == 0) {
      cpreader.read(&md);
    } else {
      FileMetaData tmp;
      cpreader.read(&tmp);
      md.row_groups.insert(md.row_groups.end(),
                           std::make_move_iterator(tmp.row_groups.begin()),
                           std::make_move_iterator(tmp.row_groups.end()));
      md.num_rows += tmp.num_rows;
    }
  }

  // Thrift-encode the resulting output
  file_header_s fhdr;
  file_ender_s fendr;
  fhdr.magic = parquet_magic;
  output.insert(output.end(),
                reinterpret_cast<uint8_t const*>(&fhdr),
                reinterpret_cast<uint8_t const*>(&fhdr) + sizeof(fhdr));
  fendr.footer_len = static_cast<uint32_t>(cpw.write(md));
  fendr.magic      = parquet_magic;
  output.insert(output.end(),
                reinterpret_cast<uint8_t const*>(&fendr),
                reinterpret_cast<uint8_t const*>(&fendr) + sizeof(fendr));
  return std::make_unique<std::vector<uint8_t>>(std::move(output));
}

<<<<<<< HEAD
}  // namespace detail
}  // namespace parquet
}  // namespace io
}  // namespace cudf
=======
}  // namespace cudf::io::parquet::detail
>>>>>>> e28017cc
<|MERGE_RESOLUTION|>--- conflicted
+++ resolved
@@ -54,14 +54,7 @@
 #include <numeric>
 #include <utility>
 
-<<<<<<< HEAD
-namespace cudf {
-namespace io {
-namespace parquet {
-namespace detail {
-=======
 namespace cudf::io::parquet::detail {
->>>>>>> e28017cc
 
 using namespace cudf::io::detail;
 
@@ -2395,11 +2388,4 @@
   return std::make_unique<std::vector<uint8_t>>(std::move(output));
 }
 
-<<<<<<< HEAD
-}  // namespace detail
-}  // namespace parquet
-}  // namespace io
-}  // namespace cudf
-=======
-}  // namespace cudf::io::parquet::detail
->>>>>>> e28017cc
+}  // namespace cudf::io::parquet::detail