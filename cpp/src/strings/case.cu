--- conflicted
+++ resolved
@@ -134,73 +134,6 @@
       char_utf8 chr = 0;
       to_char_utf8(itr, chr);
       auto const size = converter.process_character(chr, d_buffer);
-<<<<<<< HEAD
-      if (d_buffer) {
-        d_buffer += size;
-      } else {
-        bytes += size;
-      }
-    }
-    if (!d_buffer) { d_offsets[idx] = bytes; }
-  }
-};
-
-// Long strings are divided into smaller strings using this value as a guide.
-// Generally strings are split into sub-blocks of bytes of this size but
-// care is taken to not sub-block in the middle of a multi-byte character.
-constexpr size_type LS_SUB_BLOCK_SIZE = 32;
-
-/**
- * @brief Produces sub-offsets for the chars in the given strings column
- */
-struct sub_offset_fn {
-  char const* d_input_chars;
-  int64_t first_offset;
-  int64_t last_offset;
-
-  __device__ int64_t operator()(int64_t idx) const
-  {
-    auto const end = d_input_chars + last_offset;
-    auto position  = (idx + 1) * LS_SUB_BLOCK_SIZE;
-    auto begin     = d_input_chars + first_offset + position;
-    while ((begin < end) && is_utf8_continuation_char(static_cast<u_char>(*begin))) {
-      ++begin;
-      ++position;
-    }
-    return (begin < end) ? position + first_offset : last_offset;
-  }
-};
-
-/**
- * @brief Specialized case conversion for long strings
- *
- * This is needed since the offset count can exceed size_type.
- * Also, nulls are ignored since this purely builds the output chars.
- * The d_offsets are only temporary to help address the sub-blocks.
- */
-struct upper_lower_ls_fn {
-  convert_char_fn converter;
-  char const* d_input_chars;
-  int64_t* d_input_offsets;  // includes column offset
-  size_type* d_offsets{};
-  char* d_chars{};
-
-  // idx is row index
-  __device__ void operator()(size_type idx) const
-  {
-    auto const offset = d_input_offsets[idx];
-    auto const d_str  = string_view{d_input_chars + offset,
-                                   static_cast<size_type>(d_input_offsets[idx + 1] - offset)};
-    // TODO: factor out this common code (with upper_lower_fn)
-    size_type bytes = 0;
-    char* d_buffer  = d_chars ? d_chars + d_offsets[idx] : nullptr;
-    for (auto itr = d_str.data(); itr < (d_str.data() + d_str.size_bytes()); ++itr) {
-      if (is_utf8_continuation_char(static_cast<u_char>(*itr))) continue;
-      char_utf8 chr = 0;
-      to_char_utf8(itr, chr);
-      auto const size = converter.process_character(chr, d_buffer);
-=======
->>>>>>> 31de0064
       if (d_buffer) {
         d_buffer += size;
       } else {
@@ -388,25 +321,6 @@
   }
 
   // This will use a warp-parallel algorithm to compute the output sizes for each string
-<<<<<<< HEAD
-  auto offsets = make_numeric_column(
-    data_type{type_to_id<size_type>()}, input.size() + 1, mask_state::UNALLOCATED, stream, mr);
-  auto d_offsets = offsets->mutable_view().data<size_type>();
-
-  // first pass, compute output sizes
-  // note: tried to use segmented-reduce approach instead here and it was consistently slower
-  count_bytes_fn counter{ccfn, *d_strings, d_offsets};
-  auto const count_itr = thrust::make_counting_iterator<size_type>(0);
-  thrust::for_each_n(
-    rmm::exec_policy(stream), count_itr, input.size() * cudf::detail::warp_size, counter);
-
-  // convert sizes to offsets
-  auto const bytes =
-    cudf::detail::sizes_to_offsets(d_offsets, d_offsets + input.size() + 1, d_offsets, stream);
-  CUDF_EXPECTS(bytes <= std::numeric_limits<size_type>::max(),
-               "Size of output exceeds the column size limit",
-               std::overflow_error);
-=======
   // note: tried to use segmented-reduce approach instead here and it was consistently slower
   auto [offsets, bytes] = [&] {
     rmm::device_uvector<size_type> sizes(input.size(), stream);
@@ -417,7 +331,6 @@
     // convert sizes to offsets
     return cudf::strings::detail::make_offsets_child_column(sizes.begin(), sizes.end(), stream, mr);
   }();
->>>>>>> 31de0064
 
   // build sub-offsets
   auto const input_chars = input.chars_begin(stream);
@@ -425,10 +338,7 @@
   auto tmp_offsets       = rmm::device_uvector<int64_t>(sub_count + input.size() + 1, stream);
   {
     rmm::device_uvector<size_type> sub_offsets(sub_count, stream);
-<<<<<<< HEAD
-=======
     auto const count_itr = thrust::make_counting_iterator<size_type>(0);
->>>>>>> 31de0064
     thrust::transform(rmm::exec_policy(stream),
                       count_itr,
                       count_itr + sub_count,
