--- conflicted
+++ resolved
@@ -270,11 +270,7 @@
       switch (jnk.starttype) {
         case BOL: {
           if (pos == 0) { break; }
-<<<<<<< HEAD
-          if (startchar != '^' && startchar != 'S') { return thrust::nullopt; }
-=======
           if (startchar != '^' && startchar != 'S') { return cuda::std::nullopt; }
->>>>>>> 04773929
           if (startchar != '\n') { break; }
           --itr;
           startchar = static_cast<char_utf8>('\n');
