/*
 * Copyright (c) 2022-2024, NVIDIA CORPORATION.
 *
 * Licensed under the Apache License, Version 2.0 (the "License");
 * you may not use this file except in compliance with the License.
 * You may obtain a copy of the License at
 *
 *     http://www.apache.org/licenses/LICENSE-2.0
 *
 * Unless required by applicable law or agreed to in writing, software
 * distributed under the License is distributed on an "AS IS" BASIS,
 * WITHOUT WARRANTIES OR CONDITIONS OF ANY KIND, either express or implied.
 * See the License for the specific language governing permissions and
 * limitations under the License.
 */

#include "join/mixed_join_kernels_semi.cuh"

#include <cudf/ast/detail/expression_evaluator.cuh>
#include <cudf/ast/detail/expression_parser.hpp>
#include <cudf/detail/utilities/cuda.cuh>
#include <cudf/table/table_device_view.cuh>
#include <cudf/utilities/export.hpp>
#include <cudf/utilities/span.hpp>

#include <cub/cub.cuh>

namespace cudf {
namespace detail {

namespace cg = cooperative_groups;

#pragma GCC diagnostic ignored "-Wattributes"

template <cudf::size_type block_size, bool has_nulls>
<<<<<<< HEAD
CUDF_HIDDEN __launch_bounds__(block_size) __global__
  void mixed_join_semi(table_device_view left_table,
                       table_device_view right_table,
                       table_device_view probe,
                       table_device_view build,
                       row_equality const equality_probe,
                       hash_set_ref_type set_ref,
                       cudf::device_span<bool> left_table_keep_mask,
                       cudf::ast::detail::expression_device_view device_expression_data)
=======
CUDF_KERNEL void __launch_bounds__(block_size)
  mixed_join_semi(table_device_view left_table,
                  table_device_view right_table,
                  table_device_view probe,
                  table_device_view build,
                  row_hash const hash_probe,
                  row_equality const equality_probe,
                  cudf::detail::semi_map_type::device_view hash_table_view,
                  cudf::device_span<bool> left_table_keep_mask,
                  cudf::ast::detail::expression_device_view device_expression_data)
>>>>>>> 949f1719
{
  auto constexpr cg_size = hash_set_ref_type::cg_size;

  auto const tile =
    cooperative_groups::tiled_partition<cg_size>(cooperative_groups::this_thread_block());

  // Normally the casting of a shared memory array is used to create multiple
  // arrays of different types from the shared memory buffer, but here it is
  // used to circumvent conflicts between arrays of different types between
  // different template instantiations due to the extern specifier.
  extern __shared__ char raw_intermediate_storage[];
  cudf::ast::detail::IntermediateDataType<has_nulls>* intermediate_storage =
    reinterpret_cast<cudf::ast::detail::IntermediateDataType<has_nulls>*>(raw_intermediate_storage);
  auto thread_intermediate_storage =
    &intermediate_storage[(threadIdx.x / cg_size) * device_expression_data.num_intermediates];

  cudf::size_type const outer_num_rows = left_table.num_rows();
  cudf::size_type outer_row_index      = (threadIdx.x + blockIdx.x * block_size) / cg_size;

  auto evaluator = cudf::ast::detail::expression_evaluator<has_nulls>(
    left_table, right_table, device_expression_data);

  if (outer_row_index < outer_num_rows) {
    // Figure out the number of elements for this key.
    auto equality = single_expression_equality<has_nulls>{
      evaluator, thread_intermediate_storage, false, equality_probe};

    auto set_ref_equality = set_ref.with_key_eq(equality);
    const auto result     = set_ref_equality.contains(tile, outer_row_index);
    if (tile.thread_rank() == 0) left_table_keep_mask[outer_row_index] = result;
  }
}

<<<<<<< HEAD
template __global__ void mixed_join_semi<DEFAULT_JOIN_BLOCK_SIZE, true>(
  table_device_view left_table,
  table_device_view right_table,
  table_device_view probe,
  table_device_view build,
  row_equality const equality_probe,
  hash_set_ref_type set_ref,
  cudf::device_span<bool> left_table_keep_mask,
  cudf::ast::detail::expression_device_view device_expression_data);

template __global__ void mixed_join_semi<DEFAULT_JOIN_BLOCK_SIZE, false>(
  table_device_view left_table,
  table_device_view right_table,
  table_device_view probe,
  table_device_view build,
  row_equality const equality_probe,
  hash_set_ref_type set_ref,
  cudf::device_span<bool> left_table_keep_mask,
  cudf::ast::detail::expression_device_view device_expression_data);
=======
void launch_mixed_join_semi(bool has_nulls,
                            table_device_view left_table,
                            table_device_view right_table,
                            table_device_view probe,
                            table_device_view build,
                            row_hash const hash_probe,
                            row_equality const equality_probe,
                            cudf::detail::semi_map_type::device_view hash_table_view,
                            cudf::device_span<bool> left_table_keep_mask,
                            cudf::ast::detail::expression_device_view device_expression_data,
                            detail::grid_1d const config,
                            int64_t shmem_size_per_block,
                            rmm::cuda_stream_view stream)
{
  if (has_nulls) {
    mixed_join_semi<DEFAULT_JOIN_BLOCK_SIZE, true>
      <<<config.num_blocks, config.num_threads_per_block, shmem_size_per_block, stream.value()>>>(
        left_table,
        right_table,
        probe,
        build,
        hash_probe,
        equality_probe,
        hash_table_view,
        left_table_keep_mask,
        device_expression_data);
  } else {
    mixed_join_semi<DEFAULT_JOIN_BLOCK_SIZE, false>
      <<<config.num_blocks, config.num_threads_per_block, shmem_size_per_block, stream.value()>>>(
        left_table,
        right_table,
        probe,
        build,
        hash_probe,
        equality_probe,
        hash_table_view,
        left_table_keep_mask,
        device_expression_data);
  }
}
>>>>>>> 949f1719

}  // namespace detail
}  // namespace cudf<|MERGE_RESOLUTION|>--- conflicted
+++ resolved
@@ -33,17 +33,6 @@
 #pragma GCC diagnostic ignored "-Wattributes"
 
 template <cudf::size_type block_size, bool has_nulls>
-<<<<<<< HEAD
-CUDF_HIDDEN __launch_bounds__(block_size) __global__
-  void mixed_join_semi(table_device_view left_table,
-                       table_device_view right_table,
-                       table_device_view probe,
-                       table_device_view build,
-                       row_equality const equality_probe,
-                       hash_set_ref_type set_ref,
-                       cudf::device_span<bool> left_table_keep_mask,
-                       cudf::ast::detail::expression_device_view device_expression_data)
-=======
 CUDF_KERNEL void __launch_bounds__(block_size)
   mixed_join_semi(table_device_view left_table,
                   table_device_view right_table,
@@ -51,10 +40,9 @@
                   table_device_view build,
                   row_hash const hash_probe,
                   row_equality const equality_probe,
-                  cudf::detail::semi_map_type::device_view hash_table_view,
+                  hash_set_ref_type set_ref,
                   cudf::device_span<bool> left_table_keep_mask,
                   cudf::ast::detail::expression_device_view device_expression_data)
->>>>>>> 949f1719
 {
   auto constexpr cg_size = hash_set_ref_type::cg_size;
 
@@ -88,27 +76,6 @@
   }
 }
 
-<<<<<<< HEAD
-template __global__ void mixed_join_semi<DEFAULT_JOIN_BLOCK_SIZE, true>(
-  table_device_view left_table,
-  table_device_view right_table,
-  table_device_view probe,
-  table_device_view build,
-  row_equality const equality_probe,
-  hash_set_ref_type set_ref,
-  cudf::device_span<bool> left_table_keep_mask,
-  cudf::ast::detail::expression_device_view device_expression_data);
-
-template __global__ void mixed_join_semi<DEFAULT_JOIN_BLOCK_SIZE, false>(
-  table_device_view left_table,
-  table_device_view right_table,
-  table_device_view probe,
-  table_device_view build,
-  row_equality const equality_probe,
-  hash_set_ref_type set_ref,
-  cudf::device_span<bool> left_table_keep_mask,
-  cudf::ast::detail::expression_device_view device_expression_data);
-=======
 void launch_mixed_join_semi(bool has_nulls,
                             table_device_view left_table,
                             table_device_view right_table,
@@ -116,7 +83,7 @@
                             table_device_view build,
                             row_hash const hash_probe,
                             row_equality const equality_probe,
-                            cudf::detail::semi_map_type::device_view hash_table_view,
+                            hash_set_ref_type set_ref,
                             cudf::device_span<bool> left_table_keep_mask,
                             cudf::ast::detail::expression_device_view device_expression_data,
                             detail::grid_1d const config,
@@ -132,7 +99,7 @@
         build,
         hash_probe,
         equality_probe,
-        hash_table_view,
+        set_ref,
         left_table_keep_mask,
         device_expression_data);
   } else {
@@ -144,12 +111,11 @@
         build,
         hash_probe,
         equality_probe,
-        hash_table_view,
+        set_ref,
         left_table_keep_mask,
         device_expression_data);
   }
 }
->>>>>>> 949f1719
 
 }  // namespace detail
 }  // namespace cudf