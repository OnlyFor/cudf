/*
 * Copyright (c) 2017, NVIDIA CORPORATION.
 *
 * Licensed under the Apache License, Version 2.0 (the "License");
 * you may not use this file except in compliance with the License.
 * You may obtain a copy of the License at
 *
 *     http://www.apache.org/licenses/LICENSE-2.0
 *
 * Unless required by applicable law or agreed to in writing, software
 * distributed under the License is distributed on an "AS IS" BASIS,
 * WITHOUT WARRANTIES OR CONDITIONS OF ANY KIND, either express or implied.
 * See the License for the specific language governing permissions and
 * limitations under the License.
 */



#include <cudf/types.hpp>
#include <cudf/cudf.h>
#include <rmm/rmm.h>
#include <cudf/copying.hpp>
#include <utilities/column_utils.hpp>
#include <utilities/error_utils.hpp>
#include <cudf/utilities/legacy/type_dispatcher.hpp>
#include <utilities/nvtx/nvtx_utils.h>
#include <cudf/utilities/legacy/nvcategory_util.hpp>
#include <nvstrings/NVCategory.h>
#include <copying/gather.hpp>
#include "joining.h"

#include <limits>
#include <set>
#include <vector>

// Size limit due to use of int32 as join output.
// FIXME: upgrade to 64-bit
using output_index_type = gdf_index_type;
constexpr output_index_type MAX_JOIN_SIZE{std::numeric_limits<output_index_type>::max()};

namespace cudf {
/* --------------------------------------------------------------------------*/
/**
 * @brief  Allocates a buffer and fills it with a repeated value
 *
 * @param[in,out] buffer Address of the buffer to be allocated
 * @param[in] buffer_length Amount of memory to be allocated
 * @param[in] value The value to be filled into the buffer
 * @tparam data_type The data type to be used for the buffer
 * 
 * @returns GDF_SUCCESS upon succesful completion
 */
/* ----------------------------------------------------------------------------*/
template <typename data_type>
gdf_error allocValueBuffer(data_type ** buffer,
                           const gdf_size_type buffer_length,
                           const data_type value) 
{
    RMM_TRY( RMM_ALLOC((void**)buffer, buffer_length*sizeof(data_type), 0) );
    thrust::fill(thrust::device, *buffer, *buffer + buffer_length, value);
    return GDF_SUCCESS;
}

/* --------------------------------------------------------------------------*/
/**
 * @brief  Allocates a buffer and fills it with a sequence
 *
 * @param[in,out] buffer Address of the buffer to be allocated
 * @param[in] buffer_length Amount of memory to be allocated
 * @tparam data_type The data type to be used for the buffer
 * 
 * @returns GDF_SUCCESS upon succesful completion
 */
/* ----------------------------------------------------------------------------*/
template <typename data_type>
gdf_error allocSequenceBuffer(data_type ** buffer,
                              const gdf_size_type buffer_length) 
{
    RMM_TRY( RMM_ALLOC((void**)buffer, buffer_length*sizeof(data_type), 0) );
    thrust::sequence(thrust::device, *buffer, *buffer + buffer_length);
    return GDF_SUCCESS;
}

/* --------------------------------------------------------------------------*/
/** 
 * @brief  Trivially computes full join of two tables if one of the tables
 * are empty
 * 
 * @param[in] left_size The size of the left table
 * @param[in] right_size The size of the right table
 * @param[in] rightcol The right set of columns to join
 * @param[out] left_result The join computed indices of the left table
 * @param[out] right_result The join computed indices of the right table
 */
/* ----------------------------------------------------------------------------*/
void trivial_full_join(
        const gdf_size_type left_size,
        const gdf_size_type right_size,
        gdf_column *left_result,
        gdf_column *right_result) {
    // Deduce the type of the output gdf_columns
    gdf_dtype dtype;
    switch(sizeof(output_index_type))
    {
      case 1 : dtype = GDF_INT8;  break;
      case 2 : dtype = GDF_INT16; break;
      case 4 : dtype = GDF_INT32; break;
      case 8 : dtype = GDF_INT64; break;
    }

    output_index_type *l_ptr{nullptr};
    output_index_type *r_ptr{nullptr};
    gdf_size_type result_size{0};
    CUDF_EXPECTS((left_size != 0) || (right_size != 0), "Dataset is empty");
    if (left_size == 0) {
        allocValueBuffer(&l_ptr, right_size,
                         static_cast<output_index_type>(-1));
        allocSequenceBuffer(&r_ptr, right_size);
        result_size = right_size;
    } else if (right_size == 0) {
        allocValueBuffer(&r_ptr, left_size,
                         static_cast<output_index_type>(-1));
        allocSequenceBuffer(&l_ptr, left_size);
        result_size = left_size;
    }

    gdf_column_view_augmented(left_result,
                              l_ptr, nullptr,
                              result_size, dtype, 0,
                              left_result->dtype_info,
                              left_result->col_name);

    gdf_column_view_augmented(right_result,
                              r_ptr, nullptr,
                              result_size, dtype, 0,
                              right_result->dtype_info,
                              right_result->col_name);

    CUDA_CHECK_LAST();
}

/* --------------------------------------------------------------------------*/
/** 
 * @brief  Computes the join operation between two sets of columns
 * 
 * @param[in] left_table  Table of left columns to join
 * @param[in] right_table Table of right  columns to join
 * @param[out] left_result The join computed indices of the left table
 * @param[out] right_result The join computed indices of the right table
 * @param[in] join_context A structure that determines various run parameters, such as
 *                         whether to perform a hash or sort based join
 * @tparam join_type The type of join to be performed
 * 
 * @returns void
 */
/* ----------------------------------------------------------------------------*/
template <JoinType join_type>
void join_call(cudf::table const& left_table, cudf::table const& right_table,
                     gdf_column *left_result, gdf_column *right_result,
                     gdf_context *join_context)
{
  CUDF_EXPECTS( 0 != left_table.num_columns(), "Left Dataset is empty");
  CUDF_EXPECTS( 0 != right_table.num_columns(), "Right Dataset is empty");
  CUDF_EXPECTS( nullptr != join_context, "Invalid join context");
  CUDF_EXPECTS( left_table.num_rows() < MAX_JOIN_SIZE, "left column size is too big");
  CUDF_EXPECTS( right_table.num_rows() < MAX_JOIN_SIZE, "right column size is too big");

  // If both frames are empty, return immediately
  if((0 == left_table.num_rows() ) && (0 == right_table.num_rows())) {
    return;
  }

  // If left join and the left table is empty, return immediately
  if( (JoinType::LEFT_JOIN == join_type) && (0 == left_table.num_rows())){
    return;
  }

  // If Inner Join and either table is empty, return immediately
  if( (JoinType::INNER_JOIN == join_type) && 
      ((0 == left_table.num_rows()) || (0 == right_table.num_rows())) ){
    return;
  }

  // If Full Join and either table is empty, compute trivial full join
  if( (JoinType::FULL_JOIN == join_type) && 
      ((0 == left_table.num_rows()) || (0 == right_table.num_rows())) ){
    return trivial_full_join(left_table.num_rows(), right_table.num_rows(), left_result, right_result);
  }

  // check that the columns data are not null, have matching types, 
  // and the same number of rows
  for (int i = 0; i < left_table.num_columns(); i++) {
    CUDF_EXPECTS (!((left_table.num_rows() > 0) && (nullptr == left_table.get_column(i)->data)), "Null column data in left set");
    CUDF_EXPECTS (!((right_table.num_rows() > 0) && (nullptr == right_table.get_column(i)->data)), "Null column data in right set");
    CUDF_EXPECTS (right_table.get_column(i)->dtype == left_table.get_column(i)->dtype, "DTYPE mismatch");

    // Ensure GDF_TIMESTAMP columns have the same resolution
    if (GDF_TIMESTAMP == right_table.get_column(i)->dtype) {
      CUDF_EXPECTS(
          right_table.get_column(i)->dtype_info.time_unit == left_table.get_column(i)->dtype_info.time_unit,
          "Timestamp resolution mismatch");
    }
  }

  gdf_method join_method = join_context->flag_method; 
  gdf_error gdf_error_code{GDF_SUCCESS};

  PUSH_RANGE("LIBGDF_JOIN", JOIN_COLOR);

  switch(join_method)
  {
    case GDF_HASH:
      {
        gdf_error_code = join_hash<join_type, output_index_type>(left_table, right_table, left_result, right_result);
        CUDF_EXPECTS(gdf_error_code == GDF_SUCCESS, "GDF Error");
        break;
      }
    case GDF_SORT:
      {
        // Sort based joins only support single column joins
        if(1 == left_table.num_columns())
        {
          gdf_error_code =  sort_join<join_type, output_index_type>(const_cast <gdf_column*> (left_table.get_column(0)), 
                            const_cast <gdf_column*> (right_table.get_column(0)), left_result, right_result);
          CUDF_EXPECTS(gdf_error_code != GDF_VALIDITY_UNSUPPORTED, "GDF Validity is unsupported by sort_join");
          CUDF_EXPECTS(gdf_error_code == GDF_SUCCESS, "GDF Error");
        }
        else
        {
          CUDF_EXPECTS(false, "Too many columns to join");
        }

        break;
      }
    default:
      CUDF_EXPECTS(false, "Unsupported Method");
  }

  POP_RANGE();
}

/* --------------------------------------------------------------------------*/
/** 
 * @brief  Computes the resulting merged table
 * 
 * @param[in] ljoin_table  Table of left join columns 
 * @param[in] rjoin_table  Table of right join columns
 * @param[in] left_table   Updated left dataframe
 * @param[in] right_table  Updated right dataframe
 * @param[in] join_ind_table The table containing two columns,
 * first column - indices of left table provided for join
 * second column - indices of right table provided for join
 * @param[in] merging_join_ind_table Similar to join_ind_table,
 * contains two columns, but these column have the indices
 * which have same name in dataframes and will eventually merge
 * into a single column.
 * @param[in] left_indices 
 * @param[in] right_indicess  Table contatining right join columns
 * @tparam join_type The type of join to be performed
 * 
 * @returns void
 */
/* ----------------------------------------------------------------------------*/

template <JoinType join_type, typename index_type>
std::pair<cudf::table, cudf::table> construct_join_output_df(
        cudf::table const& ljoin_table,
        cudf::table const& rjoin_table,
        cudf::table const& left_table, 
        cudf::table const& right_table,
        cudf::table const& join_ind_table,
        cudf::table const& merging_join_ind_table,
        gdf_column * left_indices,
        gdf_column * right_indices) {

    PUSH_RANGE("LIBGDF_JOIN_OUTPUT", JOIN_COLOR);
    //create left and right input table with columns not joined on
    std::vector<int> l_col_ind(left_table.num_columns());
    std::vector<int> r_col_ind(right_table.num_columns());
    std::vector<int> left_j_cols (join_ind_table.num_rows());
    std::vector<int> l_merging_join_ind (merging_join_ind_table.num_rows());
    std::vector<int> r_merging_join_ind (merging_join_ind_table.num_rows());
    std::vector<int> l_nonjoin_ind (left_table.num_columns() - l_merging_join_ind.size());
    std::vector<int> r_nonjoin_ind (right_table.num_columns() - r_merging_join_ind.size());

    if (join_ind_table.num_rows() > 0)
    {
        CUDA_TRY (cudaMemcpy(left_j_cols.data(), join_ind_table.get_column(0)->data, 
                             sizeof(int)*join_ind_table.num_rows() , cudaMemcpyDeviceToHost));
    }
    if (merging_join_ind_table.num_rows() > 0)
    {
        CUDA_TRY (cudaMemcpy(l_merging_join_ind.data(), merging_join_ind_table.get_column(0)->data,
                               sizeof(int)*merging_join_ind_table.num_rows() , cudaMemcpyDeviceToHost));
        CUDA_TRY (cudaMemcpy(r_merging_join_ind.data(), merging_join_ind_table.get_column(1)->data,
                               sizeof(int)*merging_join_ind_table.num_rows() , cudaMemcpyDeviceToHost));
    }
    
  std::vector <int> tmp_l_join_ind = l_merging_join_ind;
  std::vector <int> tmp_r_join_ind = r_merging_join_ind;
  
    std::iota(std::begin(l_col_ind), std::end(l_col_ind), 0);
    std::iota(std::begin(r_col_ind), std::end(r_col_ind), 0);
    std::sort(std::begin(tmp_l_join_ind), std::end(tmp_l_join_ind));
    std::sort(std::begin(tmp_r_join_ind), std::end(tmp_r_join_ind));

    // Gathering the indices that are not in join
    if (l_nonjoin_ind.size() > 0)
        std::set_difference(std::cbegin(l_col_ind), std::cend(l_col_ind),
                                 std::cbegin(tmp_l_join_ind), std::cend(tmp_l_join_ind),
                                 std::begin(l_nonjoin_ind));
    
    if (r_nonjoin_ind.size() > 0)
        std::set_difference(std::cbegin(r_col_ind), std::cend(r_col_ind),
                                 std::cbegin(tmp_r_join_ind), std::cend(tmp_r_join_ind),
                                 std::begin(r_nonjoin_ind));

    gdf_size_type join_size = left_indices->size;
<<<<<<< HEAD
    std::vector <gdf_dtype> rdtypes;
    std::vector <gdf_dtype_extra_info> rdtype_infos;

    std::vector<gdf_column*> lnonjoincol;
    std::vector<gdf_column*> rnonjoincol;

    // Gathering all the left table columns not in merging join
    for (std::vector<int>::iterator it = l_nonjoin_ind.begin() ; it != l_nonjoin_ind.end(); ++it)
    {
        lnonjoincol.push_back(const_cast<gdf_column*>(left_table.get_column(*it)));
    }
    // Gathering all the right table columns not in merging join
    for (std::vector<int>::iterator it = r_nonjoin_ind.begin() ; it != r_nonjoin_ind.end(); ++it){
        rnonjoincol.push_back(const_cast<gdf_column*>(right_table.get_column(*it)));
        rdtypes.push_back(right_table.get_column(*it)->dtype);
        rdtype_infos.push_back(right_table.get_column(*it)->dtype_info);
=======
    int left_table_end = num_left_cols - num_cols_to_join;
    int right_table_begin = num_left_cols;

    //create left and right output column data buffers
    for (int i = 0; i < left_table_end; ++i) {
        gdf_column* col = lnonjoincol[i];
        gdf_column_view_augmented(result_cols[i], nullptr, nullptr, join_size,
                                  col->dtype, 0, col->dtype_info, col->col_name);
        int col_width = cudf::byte_width(*(result_cols[i]));
        RMM_TRY( RMM_ALLOC((void**)&(result_cols[i]->data), col_width * join_size, 0) ); // TODO: non-default stream?
        RMM_TRY( RMM_ALLOC((void**)&(result_cols[i]->valid), sizeof(gdf_valid_type)*gdf_valid_allocation_size(join_size), 0) );
        CUDA_TRY( cudaMemset(result_cols[i]->valid, 0, sizeof(gdf_valid_type)*gdf_valid_allocation_size(join_size)) );
        CHECK_STREAM(0);
    }
    for (int i = right_table_begin; i < result_num_cols; ++i) {
        gdf_column* col = rnonjoincol[i - right_table_begin];
        gdf_column_view_augmented(result_cols[i], nullptr, nullptr, join_size,
                                  col->dtype, 0, col->dtype_info, col->col_name);
        int col_width = cudf::byte_width(*(result_cols[i]));
        RMM_TRY( RMM_ALLOC((void**)&(result_cols[i]->data), col_width * join_size, 0) ); // TODO: non-default stream?
        RMM_TRY( RMM_ALLOC((void**)&(result_cols[i]->valid), sizeof(gdf_valid_type)*gdf_valid_allocation_size(join_size), 0) );
        CUDA_TRY( cudaMemset(result_cols[i]->valid, 0, sizeof(gdf_valid_type)*gdf_valid_allocation_size(join_size)) );
        CHECK_STREAM(0);
    }
    //create joined output column data buffers
    for (int join_index = 0; join_index < num_cols_to_join; ++join_index) {
        int i = left_table_end + join_index;
        gdf_column* col = left_cols[left_join_cols[join_index]];
        gdf_column_view_augmented(result_cols[i], nullptr, nullptr, join_size,
                                  col->dtype, 0, col->dtype_info, col->col_name);
        int col_width = cudf::byte_width(*(result_cols[i]));
        RMM_TRY( RMM_ALLOC((void**)&(result_cols[i]->data), col_width * join_size, 0) ); // TODO: non-default stream?
        RMM_TRY( RMM_ALLOC((void**)&(result_cols[i]->valid), sizeof(gdf_valid_type)*gdf_valid_allocation_size(join_size), 0) );
        CUDA_TRY( cudaMemset(result_cols[i]->valid, 0, sizeof(gdf_valid_type)*gdf_valid_allocation_size(join_size)) );
        CHECK_STREAM(0);
>>>>>>> 7e2943e2
    }

    cudf::table result_left(join_size, cudf::column_dtypes(left_table), cudf::column_dtype_infos(left_table), true);
    cudf::table result_right(join_size, rdtypes, rdtype_infos, true);
    
    std::vector<gdf_column*> result_lnonjoincol;
    std::vector<gdf_column*> result_rnonjoincol;
    std::vector<gdf_column*> result_joincol;

    // Gather the left non-join col of result
    for (std::vector<int>::iterator it = l_nonjoin_ind.begin() ; it != l_nonjoin_ind.end(); ++it)
    {
        result_lnonjoincol.push_back(result_left.get_column(*it));
    }
        
    // Gather join-col of result 
    for (int i=0; i < merging_join_ind_table.num_rows(); ++i)
    {
        result_joincol.push_back(result_left.get_column(l_merging_join_ind[i]));
    }
    
    // Accumalate the right non-join col of result
    for (int i=0 ; i < result_right.num_columns(); ++i)
    {
        result_rnonjoincol.push_back(result_right.get_column(i));
    }
 
    bool const check_bounds{ join_type != JoinType::INNER_JOIN };

    // Construct the left columns
    if (0 != lnonjoincol.size()) {
      cudf::table left_source_table(lnonjoincol);
      cudf::table left_destination_table(result_lnonjoincol);

      cudf::detail::gather(&left_source_table,
                           static_cast<index_type const *>(left_indices->data),
                           &left_destination_table, check_bounds);

      gdf_error update_err = nvcategory_gather_table(left_source_table,left_destination_table);
      CUDF_EXPECTS(update_err == GDF_SUCCESS, "nvcategory_gather_table throwing a GDF error");
    }
    
    // Construct the right columns
    if (0 != rnonjoincol.size()) {
      cudf::table right_source_table(rnonjoincol);
      cudf::table right_destination_table(result_rnonjoincol);

      cudf::detail::gather(&right_source_table,
                           static_cast<index_type const *>(right_indices->data),
                           &right_destination_table, check_bounds);
      gdf_error update_err = nvcategory_gather_table(right_source_table,right_destination_table);
      CUDF_EXPECTS(update_err == GDF_SUCCESS, "nvcategory_gather_table throwing a GDF error");
    }

    // Construct the joined columns
    if (0 != ljoin_table.num_columns() && merging_join_ind_table.num_rows() > 0) {

      std::vector <gdf_column *> l_join;
      std::vector <gdf_column *> r_join;
      // Gather the columns which merge into single column from joined columns
      for (int join_ind = 0; join_ind < merging_join_ind_table.num_rows(); ++join_ind)
      {
          std::vector<int>::iterator itr = std::find(left_j_cols.begin(), left_j_cols.end(),
               l_merging_join_ind[join_ind]);

          int index = std::distance(left_j_cols.begin(), itr);

          l_join.push_back(const_cast<gdf_column*>(ljoin_table.get_column(index)));

          if (JoinType::FULL_JOIN == join_type)
          {
              r_join.push_back(const_cast<gdf_column*>(rjoin_table.get_column(index)));
          }
      }
      cudf::table join_source_table(l_join);
      cudf::table join_destination_table(result_joincol);

      // Gather valid rows from the right table
      // TODO: Revisit this, because it probably can be done more efficiently
      if (JoinType::FULL_JOIN == join_type) {
        cudf::table right_source_table(r_join);

        cudf::detail::gather(
            &right_source_table,
            static_cast<index_type const *>(right_indices->data),
            &join_destination_table, check_bounds);
      }

      cudf::detail::gather(&join_source_table,
                           static_cast<index_type const *>(left_indices->data),
                           &join_destination_table, check_bounds);
      gdf_error update_err = nvcategory_gather_table(join_source_table,join_destination_table);
      CUDF_EXPECTS(update_err == GDF_SUCCESS, "nvcategory_gather_table error");
    }
     
    CHECK_STREAM(0);
    POP_RANGE();
    return std::pair<cudf::table, cudf::table>(result_left, result_right);
}

template <JoinType join_type, typename index_type>
std::pair<cudf::table, cudf::table> join_call_compute_df(
                         cudf::table const& left_table, 
                         cudf::table const& right_table,
                         cudf::table const& join_ind_table,
                         cudf::table const& merging_join_ind_table,
                         cudf::table const& out_ind_table, 
                         gdf_context *join_context) {
 
  if (0 == join_ind_table.num_rows())
  {
      return std::pair <cudf::table, cudf::table>(cudf::empty_like(left_table), cudf::empty_like(right_table));
  }
  CUDF_EXPECTS (0 != left_table.num_columns(), "Left table is empty");
  CUDF_EXPECTS (0 != right_table.num_columns(), "Right table is empty");
  CUDF_EXPECTS (nullptr != join_context, "Join context is invalid");

  std::vector<int> left_join_ind_table (join_ind_table.num_rows());
  std::vector<int> right_join_ind_table (join_ind_table.num_rows());
  std::vector<int> l_merging_join_ind (merging_join_ind_table.num_rows());
  std::vector<int> r_merging_join_ind (merging_join_ind_table.num_rows());

  if (join_ind_table.num_rows() > 0)
  {
      CUDA_TRY (cudaMemcpy((void *)left_join_ind_table.data(), (void *)join_ind_table.get_column(0)->data, 
                           sizeof(int)*join_ind_table.num_rows(), cudaMemcpyDeviceToHost));
      CUDA_TRY (cudaMemcpy((void *)right_join_ind_table.data(), (void *)join_ind_table.get_column(1)->data, 
                           sizeof(int)*join_ind_table.num_rows(), cudaMemcpyDeviceToHost));
  }
  if (merging_join_ind_table.num_rows() > 0)
  {
      CUDA_TRY (cudaMemcpy(l_merging_join_ind.data(), merging_join_ind_table.get_column(0)->data, 
                           sizeof(int)*merging_join_ind_table.num_rows(), cudaMemcpyDeviceToHost));
      CUDA_TRY (cudaMemcpy(r_merging_join_ind.data(), merging_join_ind_table.get_column(1)->data, 
                           sizeof(int)*merging_join_ind_table.num_rows(), cudaMemcpyDeviceToHost));
  }

  std::vector <gdf_column*> tmp_right_cols;
  std::vector<int> r_col_ind(right_table.num_columns());
  std::vector <int> tmp_r_join_ind = r_merging_join_ind;
  std::iota(std::begin(r_col_ind), std::end(r_col_ind), 0);
  std::sort(std::begin(tmp_r_join_ind), std::end(tmp_r_join_ind));
  std::vector <int> r_nonjoin_ind (right_table.num_columns() - r_merging_join_ind.size());

  // Gathering the indices that are not in join 
  std::set_difference(std::cbegin(r_col_ind), std::cend(r_col_ind),
                      std::cbegin(tmp_r_join_ind), std::cend(tmp_r_join_ind),
                      std::begin(r_nonjoin_ind));

  for (std::vector<int>::iterator it = r_nonjoin_ind.begin() ; it != r_nonjoin_ind.end(); ++it){
      tmp_right_cols.push_back(const_cast<gdf_column *> (right_table.get_column(*it)));
  }

  cudf::table tmp_right_table = (tmp_right_cols.size()>0)? cudf::table (tmp_right_cols) : cudf::table{};

  CUDF_EXPECTS(std::none_of(std::cbegin(left_table), std::cend(left_table), [](auto col) { return col->dtype == GDF_invalid; }), "Unsupported left column dtype");
  CUDF_EXPECTS(std::none_of(std::cbegin(right_table), std::cend(right_table), [](auto col) { return col->dtype == GDF_invalid; }), "Unsupported right column dtype");

  // Even though the resulting table might be empty, but the column should match the expected dtypes and other necessary information
  // So, there is a possibility that there will be lesser number of right columns, so the tmp_right_table.
  // If the inputs are empty, immediately return
  if ((0 == left_table.num_rows()) && (0 == right_table.num_rows())) {
      return std::pair <cudf::table, cudf::table>(cudf::empty_like(left_table), cudf::empty_like(tmp_right_table));
  }

  // If left join and the left table is empty, return immediately
  if ((JoinType::LEFT_JOIN == join_type) && (0 == left_table.num_rows())) {
      return std::pair <cudf::table, cudf::table>(cudf::empty_like(left_table), cudf::empty_like(tmp_right_table));
  }

  // If Inner Join and either table is empty, return immediately
  if ((JoinType::INNER_JOIN == join_type) &&
      ((0 == left_table.num_rows()) || (0 == right_table.num_rows()))) {
      return std::pair <cudf::table, cudf::table>(cudf::empty_like(left_table), cudf::empty_like(tmp_right_table));
  }

  //if the inputs are nvcategory we need to make the dictionaries comparable
  bool at_least_one_category_column = false;
  for(int join_column_index = 0; join_column_index < join_ind_table.num_rows(); join_column_index++){
    at_least_one_category_column |= left_table.get_column(left_join_ind_table[join_column_index])->dtype == GDF_STRING_CATEGORY;
  }
  
  std::vector<gdf_column*> new_left_cols;
  std::vector<gdf_column*> new_right_cols;

  for (int i = 0; i < left_table.num_columns(); i++)
      new_left_cols.push_back (const_cast<gdf_column*>(left_table.get_column(i)));
  for (int i = 0; i < right_table.num_columns(); i++)
      new_right_cols.push_back (const_cast<gdf_column*>(right_table.get_column(i)));

  std::vector<gdf_column *> temp_columns_to_free;
  if(at_least_one_category_column){
    for(int join_column_index = 0; join_column_index < join_ind_table.num_rows(); join_column_index++){
      if(left_table.get_column(left_join_ind_table[join_column_index])->dtype == GDF_STRING_CATEGORY){
        CUDF_EXPECTS(right_table.get_column(right_join_ind_table[join_column_index])->dtype == GDF_STRING_CATEGORY, "GDF type mismatch");

        gdf_column * left_original_column = new_left_cols[left_join_ind_table[join_column_index]];
        gdf_column * right_original_column = new_right_cols[right_join_ind_table[join_column_index]];

        gdf_column * new_left_column_ptr = new gdf_column{};
        gdf_column * new_right_column_ptr = new gdf_column{};

        temp_columns_to_free.push_back(new_left_column_ptr);
        temp_columns_to_free.push_back(new_right_column_ptr);

        gdf_column * input_join_columns_merge[2] = {left_original_column, right_original_column};
        gdf_column * new_join_columns[2] = {new_left_column_ptr,
            new_right_column_ptr};
        gdf_column_view(new_left_column_ptr, nullptr, nullptr, left_original_column->size, GDF_STRING_CATEGORY);
        gdf_column_view(new_right_column_ptr, nullptr, nullptr, right_original_column->size, GDF_STRING_CATEGORY);

        int col_width = cudf::byte_width(*new_left_column_ptr);
        RMM_TRY( RMM_ALLOC(&(new_left_column_ptr->data), col_width * left_original_column->size, 0) ); // TODO: non-default stream?
        if(left_original_column->valid != nullptr){
          RMM_TRY( RMM_ALLOC(&(new_left_column_ptr->valid), sizeof(gdf_valid_type)*gdf_valid_allocation_size(left_original_column->size), 0) );
          CUDA_TRY( cudaMemcpy(new_left_column_ptr->valid, left_original_column->valid, sizeof(gdf_valid_type)*gdf_num_bitmask_elements(left_original_column->size),cudaMemcpyDeviceToDevice) );
        }else{
          new_left_column_ptr->valid = nullptr;
        }
        new_left_column_ptr->null_count = left_original_column->null_count;


        RMM_TRY( RMM_ALLOC(&(new_right_column_ptr->data), col_width * right_original_column->size, 0) ); // TODO: non-default stream?
        if(right_original_column->valid != nullptr){
          RMM_TRY( RMM_ALLOC(&(new_right_column_ptr->valid), sizeof(gdf_valid_type)*gdf_valid_allocation_size(right_original_column->size), 0) );
          CUDA_TRY( cudaMemcpy(new_right_column_ptr->valid, right_original_column->valid, sizeof(gdf_valid_type)*gdf_num_bitmask_elements(right_original_column->size),cudaMemcpyDeviceToDevice) );
        }else{
          new_right_column_ptr->valid = nullptr;
        }
        new_right_column_ptr->null_count = right_original_column->null_count;
        gdf_error err = sync_column_categories(input_join_columns_merge,
            new_join_columns,
            2);

        CUDF_EXPECTS(GDF_SUCCESS == err, "GDF_ERROR");

        new_left_cols[left_join_ind_table[join_column_index]] = new_join_columns[0];
        new_right_cols[right_join_ind_table[join_column_index]] = new_join_columns[1];
      }
    }
  }

  cudf::table  updated_left_table(new_left_cols);
  cudf::table  updated_right_table(new_right_cols);

  using gdf_col_pointer =
      typename std::unique_ptr<gdf_column, std::function<void(gdf_column *)>>;
  auto gdf_col_deleter = [](gdf_column *col) {
    col->size = 0;
    if (col->data) {
      RMM_FREE(col->data, 0);
    }
    if (col->valid) {
      RMM_FREE(col->valid, 0);
    }
  };

  gdf_col_pointer l_index_temp, r_index_temp;
  gdf_column *left_index_out = nullptr;
  gdf_column *right_index_out = nullptr;

  if (out_ind_table.num_columns () > 0)
  {
      left_index_out = const_cast <gdf_column*>(out_ind_table.get_column(0));
      right_index_out = const_cast <gdf_column*>(out_ind_table.get_column(1));
  }
  else
  {
      l_index_temp = {new gdf_column{}, gdf_col_deleter};
      left_index_out = l_index_temp.get();

      r_index_temp = {new gdf_column{}, gdf_col_deleter};
      right_index_out = r_index_temp.get();
  }

  //get column pointers to join on
  std::vector<gdf_column*> ljoincol;
  std::vector<gdf_column*> rjoincol;
  for (int i = 0; i < join_ind_table.num_rows(); ++i) {
      ljoincol.push_back(updated_left_table.get_column(left_join_ind_table[i]));
      rjoincol.push_back(updated_right_table.get_column(right_join_ind_table[i]));
  }
  cudf::table ljoin_ind_table(ljoincol);
  cudf::table rjoin_ind_table(rjoincol);
  join_call<join_type>(ljoin_ind_table, rjoin_ind_table,
            left_index_out, right_index_out,
            join_context);

  std::pair<cudf::table, cudf::table> merged_result =
      construct_join_output_df<join_type, index_type>(
          ljoin_ind_table, rjoin_ind_table,
          updated_left_table, updated_right_table, 
          join_ind_table, merging_join_ind_table, 
          left_index_out, right_index_out);
  l_index_temp.reset(nullptr);
  r_index_temp.reset(nullptr);

  //freeing up the temp column used to synch categories between columns
  for(unsigned int column_to_free = 0; column_to_free < temp_columns_to_free.size(); column_to_free++){
      gdf_column_free(temp_columns_to_free[column_to_free]);
      delete temp_columns_to_free[column_to_free];
  }

  CHECK_STREAM(0);
    
  return merged_result;
}

std::pair<cudf::table, cudf::table> left_join(
                         cudf::table const& left_table,
                         cudf::table const& right_table,
                         cudf::table const& join_ind_table,
                         cudf::table const& merging_join_ind_table,
                         cudf::table const& out_ind_table,
                         gdf_context *join_context) {
    return join_call_compute_df<JoinType::LEFT_JOIN, output_index_type>(
                     left_table,
                     right_table,
                     join_ind_table,
                     merging_join_ind_table,
                     out_ind_table,
                     join_context);
}

std::pair<cudf::table, cudf::table> inner_join(
                         cudf::table const& left_table,
                         cudf::table const& right_table,
                         cudf::table const& join_ind_table,
                         cudf::table const& merging_join_ind_table,
                         cudf::table const& out_ind_table,
                         gdf_context *join_context) {
    return join_call_compute_df<JoinType::INNER_JOIN, output_index_type>(
                     left_table,
                     right_table,
                     join_ind_table,
                     merging_join_ind_table,
                     out_ind_table,
                     join_context);
}

std::pair<cudf::table, cudf::table> full_join(
                         cudf::table const& left_table,
                         cudf::table const& right_table,
                         cudf::table const& join_ind_table,
                         cudf::table const& merging_join_ind_table,
                         cudf::table const& out_ind_table,
                         gdf_context *join_context) {
    return join_call_compute_df<JoinType::FULL_JOIN, output_index_type>(
                     left_table,
                     right_table,
                     join_ind_table,
                     merging_join_ind_table,
                     out_ind_table,
                     join_context);
}
}<|MERGE_RESOLUTION|>--- conflicted
+++ resolved
@@ -316,7 +316,6 @@
                                  std::begin(r_nonjoin_ind));
 
     gdf_size_type join_size = left_indices->size;
-<<<<<<< HEAD
     std::vector <gdf_dtype> rdtypes;
     std::vector <gdf_dtype_extra_info> rdtype_infos;
 
@@ -333,45 +332,8 @@
         rnonjoincol.push_back(const_cast<gdf_column*>(right_table.get_column(*it)));
         rdtypes.push_back(right_table.get_column(*it)->dtype);
         rdtype_infos.push_back(right_table.get_column(*it)->dtype_info);
-=======
-    int left_table_end = num_left_cols - num_cols_to_join;
-    int right_table_begin = num_left_cols;
-
-    //create left and right output column data buffers
-    for (int i = 0; i < left_table_end; ++i) {
-        gdf_column* col = lnonjoincol[i];
-        gdf_column_view_augmented(result_cols[i], nullptr, nullptr, join_size,
-                                  col->dtype, 0, col->dtype_info, col->col_name);
-        int col_width = cudf::byte_width(*(result_cols[i]));
-        RMM_TRY( RMM_ALLOC((void**)&(result_cols[i]->data), col_width * join_size, 0) ); // TODO: non-default stream?
-        RMM_TRY( RMM_ALLOC((void**)&(result_cols[i]->valid), sizeof(gdf_valid_type)*gdf_valid_allocation_size(join_size), 0) );
-        CUDA_TRY( cudaMemset(result_cols[i]->valid, 0, sizeof(gdf_valid_type)*gdf_valid_allocation_size(join_size)) );
-        CHECK_STREAM(0);
-    }
-    for (int i = right_table_begin; i < result_num_cols; ++i) {
-        gdf_column* col = rnonjoincol[i - right_table_begin];
-        gdf_column_view_augmented(result_cols[i], nullptr, nullptr, join_size,
-                                  col->dtype, 0, col->dtype_info, col->col_name);
-        int col_width = cudf::byte_width(*(result_cols[i]));
-        RMM_TRY( RMM_ALLOC((void**)&(result_cols[i]->data), col_width * join_size, 0) ); // TODO: non-default stream?
-        RMM_TRY( RMM_ALLOC((void**)&(result_cols[i]->valid), sizeof(gdf_valid_type)*gdf_valid_allocation_size(join_size), 0) );
-        CUDA_TRY( cudaMemset(result_cols[i]->valid, 0, sizeof(gdf_valid_type)*gdf_valid_allocation_size(join_size)) );
-        CHECK_STREAM(0);
-    }
-    //create joined output column data buffers
-    for (int join_index = 0; join_index < num_cols_to_join; ++join_index) {
-        int i = left_table_end + join_index;
-        gdf_column* col = left_cols[left_join_cols[join_index]];
-        gdf_column_view_augmented(result_cols[i], nullptr, nullptr, join_size,
-                                  col->dtype, 0, col->dtype_info, col->col_name);
-        int col_width = cudf::byte_width(*(result_cols[i]));
-        RMM_TRY( RMM_ALLOC((void**)&(result_cols[i]->data), col_width * join_size, 0) ); // TODO: non-default stream?
-        RMM_TRY( RMM_ALLOC((void**)&(result_cols[i]->valid), sizeof(gdf_valid_type)*gdf_valid_allocation_size(join_size), 0) );
-        CUDA_TRY( cudaMemset(result_cols[i]->valid, 0, sizeof(gdf_valid_type)*gdf_valid_allocation_size(join_size)) );
-        CHECK_STREAM(0);
->>>>>>> 7e2943e2
-    }
-
+    }
+  
     cudf::table result_left(join_size, cudf::column_dtypes(left_table), cudf::column_dtype_infos(left_table), true);
     cudf::table result_right(join_size, rdtypes, rdtype_infos, true);
     
