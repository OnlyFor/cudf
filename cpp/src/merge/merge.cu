--- conflicted
+++ resolved
@@ -13,390 +13,194 @@
  * See the License for the specific language governing permissions and
  * limitations under the License.
  */
- #include <thrust/iterator/constant_iterator.h>
- #include <thrust/iterator/counting_iterator.h>
- #include <thrust/tuple.h>
- #include <thrust/merge.h>
- 
- #include <vector>
- #include <queue>
- #include <iostream>
- 
- #include <cudf/table/table.hpp>
- #include <cudf/table/table_device_view.cuh>
- #include <rmm/thrust_rmm_allocator.h>
- #include <cudf/copying.hpp>
- #include <cudf/detail/utilities/cuda.cuh>
- 
- #include <cudf/detail/merge.cuh>
- #include <cudf/strings/detail/merge.cuh>
- 
- namespace { // anonym.
- 
- using namespace cudf;
- 
- using experimental::detail::side;
- using index_type = experimental::detail::index_type;
- 
- 
- /**
-  * @brief Merges the bits of two validity bitmasks.
-  *
-  * Merges the bits from two column_device_views into the destination column_device_view
-  * according to `merged_indices` map such that bit `i` in `out_col`
-  * will be equal to bit `thrust::get<1>(merged_indices[i])` from `left_dcol`
-  * if `thrust::get<0>(merged_indices[i])` equals `side::LEFT`; otherwise,
-  * from `right_dcol`.
-  *
-  * `left_dcol`, `right_dcol` and `out_dcol` must not
-  * overlap.
-  *
-  * @tparam left_have_valids Indicates whether left_dcol mask is unallocated (hence, ALL_VALID)
-  * @tparam right_have_valids Indicates whether right_dcol mask is unallocated (hence ALL_VALID)
-  * @param[in] left_dcol The left column_device_view whose bits will be merged
-  * @param[in] right_dcol The right column_device_view whose bits will be merged
-  * @param[out] out_dcol The output mutable_column_device_view after merging the left and right
-  * @param[in] num_destination_rows The number of rows in the out_dcol
-  * @param[in] merged_indices The map that indicates the source of the input and index
-  * to be copied to the output. Length must be equal to `num_destination_rows`
-  */
- template <bool left_have_valids, bool right_have_valids>
- __global__ void materialize_merged_bitmask_kernel(column_device_view left_dcol,
-                                                   column_device_view right_dcol,
-                                                   mutable_column_device_view out_dcol,
-                                                   size_type const num_destination_rows,
-                                                   index_type const* const __restrict__ merged_indices) {
-   size_type destination_row = threadIdx.x + blockIdx.x * blockDim.x;
- 
-   auto active_threads =
-     __ballot_sync(0xffffffff, destination_row < num_destination_rows);
- 
-   while (destination_row < num_destination_rows) {
-     index_type const& merged_idx = merged_indices[destination_row];
-     side const src_side = thrust::get<0>(merged_idx);
-     size_type const src_row  = thrust::get<1>(merged_idx);
-     bool const from_left{src_side == side::LEFT};
-     bool source_bit_is_valid{true};
-     if (left_have_valids && from_left) {
-       source_bit_is_valid = left_dcol.is_valid_nocheck(src_row);
-     }
-     else if (right_have_valids && !from_left) {
-       source_bit_is_valid = right_dcol.is_valid_nocheck(src_row);
-     }
- 
-     // Use ballot to find all valid bits in this warp and create the output
-     // bitmask element
-     bitmask_type const result_mask{
-       __ballot_sync(active_threads, source_bit_is_valid)};
- 
-     size_type const output_element = word_index(destination_row);
- 
-     // Only one thread writes output
-     if (0 == threadIdx.x % warpSize) {
-       out_dcol.set_mask_word(output_element, result_mask);
-     }
- 
-     destination_row += blockDim.x * gridDim.x;
-     active_threads =
-       __ballot_sync(active_threads, destination_row < num_destination_rows);
-   }
- }
- 
- void materialize_bitmask(column_view const& left_col,
-                          column_view const& right_col,
-                          mutable_column_view& out_col,
-                          index_type const* merged_indices,
-                          cudaStream_t stream) {
-   constexpr size_type BLOCK_SIZE{256};
-   experimental::detail::grid_1d grid_config {out_col.size(), BLOCK_SIZE };
- 
-   auto p_left_dcol  = column_device_view::create(left_col);
-   auto p_right_dcol = column_device_view::create(right_col);
-   auto p_out_dcol   = mutable_column_device_view::create(out_col);
- 
-   auto left_valid  = *p_left_dcol;
-   auto right_valid = *p_right_dcol;
-   auto out_valid   = *p_out_dcol;
- 
-   if (p_left_dcol->has_nulls()) {
-     if (p_right_dcol->has_nulls()) {
-       materialize_merged_bitmask_kernel<true, true>
-         <<<grid_config.num_blocks, grid_config.num_threads_per_block, 0, stream>>>
-         (left_valid, right_valid, out_valid, out_col.size(), merged_indices);
-     } else {
-       materialize_merged_bitmask_kernel<true, false>
-         <<<grid_config.num_blocks, grid_config.num_threads_per_block, 0, stream>>>
-         (left_valid, right_valid, out_valid, out_col.size(), merged_indices);
-     }
-   } else {
-     if (p_right_dcol->has_nulls()) {
-       materialize_merged_bitmask_kernel<false, true>
-         <<<grid_config.num_blocks, grid_config.num_threads_per_block, 0, stream>>>
-         (left_valid, right_valid, out_valid, out_col.size(), merged_indices);
-     } else {
-       CUDF_FAIL("materialize_merged_bitmask_kernel<false, false>() should never be called.");
-     }
-   }
- 
-   CHECK_CUDA(stream);
- }
- 
- /**
-  * @brief Generates the row indices and source side (left or right) in accordance with the index columns.
-  *
-  *
-  * @tparam index_type Indicates the type to be used to collect index and side information;
-  * @param[in] left_table The left table_view to be merged
-  * @param[in] right_tbale The right table_view to be merged
-  * @param[in] column_order Sort order types of index columns
-  * @param[in] null_precedence Array indicating the order of nulls with respect to non-nulls for the index columns
-  * @param[in] nullable Flag indicating if at least one of the table_view arguments has nulls (defaults to true)
-  * @param[in] stream CUDA stream (defaults to nullptr)
-  *
-  * @return A vector of merged indices
-  */
- rmm::device_vector<index_type>
- generate_merged_indices(table_view const& left_table,
-                         table_view const& right_table,
-                         std::vector<order> const& column_order,
-                         std::vector<null_order> const& null_precedence,
-                         bool nullable = true,
-                         cudaStream_t stream = nullptr) {
- 
-     const size_type left_size  = left_table.num_rows();
-     const size_type right_size = right_table.num_rows();
-     const size_type total_size = left_size + right_size;
- 
-     thrust::constant_iterator<side> left_side(side::LEFT);
-     thrust::constant_iterator<side> right_side(side::RIGHT);
- 
-     auto left_indices = thrust::make_counting_iterator(static_cast<size_type>(0));
-     auto right_indices = thrust::make_counting_iterator(static_cast<size_type>(0));
- 
-     auto left_begin_zip_iterator = thrust::make_zip_iterator(thrust::make_tuple(left_side, left_indices));
-     auto right_begin_zip_iterator = thrust::make_zip_iterator(thrust::make_tuple(right_side, right_indices));
- 
-     auto left_end_zip_iterator = thrust::make_zip_iterator(thrust::make_tuple(left_side + left_size, left_indices + left_size));
-     auto right_end_zip_iterator = thrust::make_zip_iterator(thrust::make_tuple(right_side + right_size, right_indices + right_size));
- 
-     rmm::device_vector<index_type> merged_indices(total_size);
- 
-     auto lhs_device_view = table_device_view::create(left_table, stream);
-     auto rhs_device_view = table_device_view::create(right_table, stream);
- 
-     rmm::device_vector<order> d_column_order(column_order);
- 
-     auto exec_pol = rmm::exec_policy(stream);
-     if (nullable){
-       rmm::device_vector<null_order> d_null_precedence(null_precedence);
- 
-       auto ineq_op =
-         experimental::detail::row_lexicographic_tagged_comparator<true>(*lhs_device_view,
-                                                                               *rhs_device_view,
-<<<<<<< HEAD
-                                                                               d_column_order.data().get(),
-                                                                               d_null_precedence.data().get());
- 
-         thrust::merge(exec_pol->on(stream),
-                       left_begin_zip_iterator,
-                       left_end_zip_iterator,
-                       right_begin_zip_iterator,
-                       right_end_zip_iterator,
-                       merged_indices.begin(),
-                       ineq_op);
-     } else {
-       auto ineq_op =
-         experimental::detail::row_lexicographic_tagged_comparator<false>(*lhs_device_view,
-                                                                                *rhs_device_view,
-                                                                                d_column_order.data().get());
-         thrust::merge(exec_pol->on(stream),
-                       left_begin_zip_iterator,
-                       left_end_zip_iterator,
-                       right_begin_zip_iterator,
-                       right_end_zip_iterator,
-                       merged_indices.begin(),
-                       ineq_op);
-     }
- 
-     CHECK_CUDA(stream);
- 
-     return merged_indices;
- }
- 
- } // anonym. namespace
- 
- namespace cudf {
- namespace experimental {
- namespace detail {
- 
- //generate merged column
- //given row order of merged tables
- //(ordered according to indices of key_cols)
- //and the 2 columns to merge
- //
- struct column_merger
- {
-   using index_vector = rmm::device_vector<index_type>;
-   explicit column_merger(index_vector const& row_order,
-                         rmm::mr::device_memory_resource* mr = rmm::mr::get_default_resource(),
-                         cudaStream_t stream = nullptr):
-     dv_row_order_(row_order),
-     mr_(mr),
-     stream_(stream)
-   {
-   }
- 
-   // column merger operator;
-   //
-   template<typename Element>//required: column type
-   std::enable_if_t<cudf::is_fixed_width<Element>(),
-                    std::unique_ptr<cudf::column>>
-   operator()(cudf::column_view const& lcol, cudf::column_view const& rcol) const
-   {
-     auto lsz = lcol.size();
-     auto merged_size = lsz + rcol.size();
-     auto type = lcol.type();
- 
-     std::unique_ptr<cudf::column> p_merged_col{nullptr};
-     if (lcol.has_nulls())
-       p_merged_col = cudf::experimental::allocate_like(lcol, merged_size);
-     else
-       p_merged_col = cudf::experimental::allocate_like(rcol, merged_size);
- 
-     //"gather" data from lcol, rcol according to dv_row_order_ "map"
-     //(directly calling gather() won't work because
-     // lcol, rcol indices overlap!)
-     //
-     cudf::mutable_column_view merged_view = p_merged_col->mutable_view();
- 
-     //initialize null_mask to all valid:
-     //
-     //Note: this initialization in conjunction with _conditionally_
-     //calling materialze_bitmask() below covers the case
-     //materialize_merged_bitmask_kernel<false, false>()
-     //which won't be called anymore (because of the _condition_ below)
-     //
-     cudf::set_null_mask(merged_view.null_mask(),
-                         merged_view.size(),
-                         true,
-                         stream_);
- 
-     //set the null count:
-     //
-     p_merged_col->set_null_count(lcol.null_count() + rcol.null_count());
- 
-     //to resolve view.data()'s types use: Element
-     //
-     Element const* p_d_lcol = lcol.data<Element>();
-     Element const* p_d_rcol = rcol.data<Element>();
- 
-     auto exe_pol = rmm::exec_policy(stream_);
- 
-     //capture lcol, rcol
-     //and "gather" into merged_view.data()[indx_merged]
-     //from lcol or rcol, depending on side;
-     //
-     thrust::transform(exe_pol->on(stream_),
-                       dv_row_order_.begin(), dv_row_order_.end(),
-                       merged_view.begin<Element>(),
-                       [p_d_lcol, p_d_rcol] __device__ (index_type const& index_pair){
-                        auto side = thrust::get<0>(index_pair);
-                        auto index = thrust::get<1>(index_pair);
- 
-                        Element val = (side == side::LEFT ? p_d_lcol[index] : p_d_rcol[index]);
-                        return val;
-                       }
-                      );
- 
-     //CAVEAT: conditional call below is erroneous without
-     //set_null_mask() call (see TODO above):
-     //
-     if (lcol.has_nulls() || rcol.has_nulls()) {
-       //resolve null mask:
-       //
-       materialize_bitmask(lcol,rcol, merged_view, dv_row_order_.data().get(), stream_);
-     }
- 
-     return p_merged_col;
-   }
- 
-   //specialization for strings
-   //
-   template<typename Element>//required: column type
-   std::enable_if_t<not cudf::is_fixed_width<Element>(),
-                    std::unique_ptr<cudf::column>>
-   operator()(cudf::column_view const& lcol, cudf::column_view const& rcol) const
-   {
- 
-     auto column = strings::detail::merge<index_type>( strings_column_view(lcol),
-                                                       strings_column_view(rcol),
-                                                       dv_row_order_.begin(),
-                                                       dv_row_order_.end(),
-                                                       mr_,
-                                                       stream_);
- 
-     if (lcol.has_nulls() || rcol.has_nulls())
-       {
-         auto merged_view = column->mutable_view();
-         materialize_bitmask(lcol,
-                             rcol,
-                             merged_view,
-                             dv_row_order_.data().get(),
-                             stream_);
-       }
-     return column;
-   }
- 
- private:
-   index_vector const& dv_row_order_;
-   rmm::mr::device_memory_resource* mr_;
-   cudaStream_t stream_;
- };
- 
- using table_ptr_type = std::unique_ptr<cudf::experimental::table>;
- 
- table_ptr_type merge(cudf::table_view const& left_table,
-                      cudf::table_view const& right_table,
-                      std::vector<cudf::size_type> const& key_cols,
-                      std::vector<cudf::order> const& column_order,
-                      std::vector<cudf::null_order> const& null_precedence,
-                      rmm::mr::device_memory_resource* mr,
-                      cudaStream_t stream = 0) {
-     //collect index columns for lhs, rhs, resp.
-     //
-     const cudf::table_view index_left_view{left_table.select(key_cols)};
-     const cudf::table_view index_right_view{right_table.select(key_cols)};
-     const bool nullable = cudf::has_nulls(index_left_view) || 
-                           cudf::has_nulls(index_right_view);
-     const auto n_cols = left_table.num_columns();
- 
-     //extract merged row order according to indices:
-     //
-     const auto merged_indices = generate_merged_indices(index_left_view,
-                                                         index_right_view,
-                                                         column_order,
-                                                         null_precedence,
-                                                         nullable);
-     //create merged table:
-     //
-     std::vector<std::unique_ptr<column>> merged_cols;
-     merged_cols.reserve(n_cols);
- 
-     const column_merger merger{merged_indices, mr, stream};
-     transform(left_table.begin(), left_table.end(), 
-              right_table.begin(), 
-              std::back_inserter(merged_cols),
-             [&](auto& left_col, auto& right_col){
-               return cudf::experimental::type_dispatcher(left_col.type(),
-=======
-                                                                               d_column_order.data().get());
-        thrust::merge(exec_pol->on(stream),
-                      left_begin_zip_iterator,
-                      left_end_zip_iterator,
-                      right_begin_zip_iterator,
-                      right_end_zip_iterator,
-                      merged_indices.begin(),
-                      ineq_op);
+#include <thrust/iterator/constant_iterator.h>
+#include <thrust/iterator/counting_iterator.h>
+#include <thrust/tuple.h>
+#include <thrust/merge.h>
+ 
+#include <vector>
+#include <queue>
+#include <iostream>
+ 
+#include <cudf/table/table.hpp>
+#include <cudf/table/table_device_view.cuh>
+#include <rmm/thrust_rmm_allocator.h>
+#include <cudf/copying.hpp>
+#include <cudf/detail/utilities/cuda.cuh>
+ 
+#include <cudf/detail/merge.cuh>
+#include <cudf/strings/detail/merge.cuh>
+ 
+namespace { // anonym.
+ 
+using namespace cudf;
+ 
+using experimental::detail::side;
+using index_type = experimental::detail::index_type;
+ 
+ 
+/**
+ * @brief Merges the bits of two validity bitmasks.
+ *
+ * Merges the bits from two column_device_views into the destination column_device_view
+ * according to `merged_indices` map such that bit `i` in `out_col`
+ * will be equal to bit `thrust::get<1>(merged_indices[i])` from `left_dcol`
+ * if `thrust::get<0>(merged_indices[i])` equals `side::LEFT`; otherwise,
+ * from `right_dcol`.
+ *
+ * `left_dcol`, `right_dcol` and `out_dcol` must not
+ * overlap.
+ *
+ * @tparam left_have_valids Indicates whether left_dcol mask is unallocated (hence, ALL_VALID)
+ * @tparam right_have_valids Indicates whether right_dcol mask is unallocated (hence ALL_VALID)
+ * @param[in] left_dcol The left column_device_view whose bits will be merged
+ * @param[in] right_dcol The right column_device_view whose bits will be merged
+ * @param[out] out_dcol The output mutable_column_device_view after merging the left and right
+ * @param[in] num_destination_rows The number of rows in the out_dcol
+ * @param[in] merged_indices The map that indicates the source of the input and index
+ * to be copied to the output. Length must be equal to `num_destination_rows`
+ */
+template <bool left_have_valids, bool right_have_valids>
+__global__ void materialize_merged_bitmask_kernel(column_device_view left_dcol,
+                                                  column_device_view right_dcol,
+                                                  mutable_column_device_view out_dcol,
+                                                  size_type const num_destination_rows,
+                                                  index_type const* const __restrict__ merged_indices) {
+  size_type destination_row = threadIdx.x + blockIdx.x * blockDim.x;
+
+  auto active_threads =
+    __ballot_sync(0xffffffff, destination_row < num_destination_rows);
+
+  while (destination_row < num_destination_rows) {
+    index_type const& merged_idx = merged_indices[destination_row];
+    side const src_side = thrust::get<0>(merged_idx);
+    size_type const src_row  = thrust::get<1>(merged_idx);
+    bool const from_left{src_side == side::LEFT};
+    bool source_bit_is_valid{true};
+    if (left_have_valids && from_left) {
+      source_bit_is_valid = left_dcol.is_valid_nocheck(src_row);
+    }
+    else if (right_have_valids && !from_left) {
+      source_bit_is_valid = right_dcol.is_valid_nocheck(src_row);
+    }
+
+    // Use ballot to find all valid bits in this warp and create the output
+    // bitmask element
+    bitmask_type const result_mask{
+      __ballot_sync(active_threads, source_bit_is_valid)};
+
+    size_type const output_element = word_index(destination_row);
+
+    // Only one thread writes output
+    if (0 == threadIdx.x % warpSize) {
+      out_dcol.set_mask_word(output_element, result_mask);
+    }
+
+    destination_row += blockDim.x * gridDim.x;
+    active_threads =
+      __ballot_sync(active_threads, destination_row < num_destination_rows);
+  }
+}
+
+void materialize_bitmask(column_view const& left_col,
+                         column_view const& right_col,
+                         mutable_column_view& out_col,
+                         index_type const* merged_indices,
+                         cudaStream_t stream) {
+  constexpr size_type BLOCK_SIZE{256};
+  experimental::detail::grid_1d grid_config {out_col.size(), BLOCK_SIZE };
+
+  auto p_left_dcol  = column_device_view::create(left_col);
+  auto p_right_dcol = column_device_view::create(right_col);
+  auto p_out_dcol   = mutable_column_device_view::create(out_col);
+
+  auto left_valid  = *p_left_dcol;
+  auto right_valid = *p_right_dcol;
+  auto out_valid   = *p_out_dcol;
+
+  if (p_left_dcol->has_nulls()) {
+    if (p_right_dcol->has_nulls()) {
+      materialize_merged_bitmask_kernel<true, true>
+        <<<grid_config.num_blocks, grid_config.num_threads_per_block, 0, stream>>>
+        (left_valid, right_valid, out_valid, out_col.size(), merged_indices);
+    } else {
+      materialize_merged_bitmask_kernel<true, false>
+        <<<grid_config.num_blocks, grid_config.num_threads_per_block, 0, stream>>>
+        (left_valid, right_valid, out_valid, out_col.size(), merged_indices);
+    }
+  } else {
+    if (p_right_dcol->has_nulls()) {
+      materialize_merged_bitmask_kernel<false, true>
+        <<<grid_config.num_blocks, grid_config.num_threads_per_block, 0, stream>>>
+        (left_valid, right_valid, out_valid, out_col.size(), merged_indices);
+    } else {
+      CUDF_FAIL("materialize_merged_bitmask_kernel<false, false>() should never be called.");
+    }
+  }
+
+  CHECK_CUDA(stream);
+}
+
+/**
+ * @brief Generates the row indices and source side (left or right) in accordance with the index columns.
+ *
+ *
+ * @tparam index_type Indicates the type to be used to collect index and side information;
+ * @param[in] left_table The left table_view to be merged
+ * @param[in] right_tbale The right table_view to be merged
+ * @param[in] column_order Sort order types of index columns
+ * @param[in] null_precedence Array indicating the order of nulls with respect to non-nulls for the index columns
+ * @param[in] nullable Flag indicating if at least one of the table_view arguments has nulls (defaults to true)
+ * @param[in] stream CUDA stream (defaults to nullptr)
+ *
+ * @return A vector of merged indices
+ */
+rmm::device_vector<index_type>
+generate_merged_indices(table_view const& left_table,
+                        table_view const& right_table,
+                        std::vector<order> const& column_order,
+                        std::vector<null_order> const& null_precedence,
+                        bool nullable = true,
+                        cudaStream_t stream = nullptr) {
+
+    const size_type left_size  = left_table.num_rows();
+    const size_type right_size = right_table.num_rows();
+    const size_type total_size = left_size + right_size;
+
+    thrust::constant_iterator<side> left_side(side::LEFT);
+    thrust::constant_iterator<side> right_side(side::RIGHT);
+
+    auto left_indices = thrust::make_counting_iterator(static_cast<size_type>(0));
+    auto right_indices = thrust::make_counting_iterator(static_cast<size_type>(0));
+
+    auto left_begin_zip_iterator = thrust::make_zip_iterator(thrust::make_tuple(left_side, left_indices));
+    auto right_begin_zip_iterator = thrust::make_zip_iterator(thrust::make_tuple(right_side, right_indices));
+
+    auto left_end_zip_iterator = thrust::make_zip_iterator(thrust::make_tuple(left_side + left_size, left_indices + left_size));
+    auto right_end_zip_iterator = thrust::make_zip_iterator(thrust::make_tuple(right_side + right_size, right_indices + right_size));
+
+    rmm::device_vector<index_type> merged_indices(total_size);
+
+    auto lhs_device_view = table_device_view::create(left_table, stream);
+    auto rhs_device_view = table_device_view::create(right_table, stream);
+
+    rmm::device_vector<order> d_column_order(column_order);
+
+    auto exec_pol = rmm::exec_policy(stream);
+    if (nullable) {
+      rmm::device_vector<null_order> d_null_precedence(null_precedence);
+
+      auto ineq_op =
+        experimental::detail::row_lexicographic_tagged_comparator<true>(*lhs_device_view,
+                                                                              *rhs_device_view,
+                                                                              d_column_order.data().get());
+      thrust::merge(exec_pol->on(stream),
+                    left_begin_zip_iterator,
+                    left_end_zip_iterator,
+                    right_begin_zip_iterator,
+                    right_end_zip_iterator,
+                    merged_indices.begin(),
+                    ineq_op);
     }
 
     CHECK_CUDA(stream);
@@ -419,8 +223,8 @@
 {
   using index_vector = rmm::device_vector<index_type>;
   explicit column_merger(index_vector const& row_order,
-                        rmm::mr::device_memory_resource* mr = rmm::mr::get_default_resource(),
-                        cudaStream_t stream = nullptr):
+                         rmm::mr::device_memory_resource* mr = rmm::mr::get_default_resource(),
+                         cudaStream_t stream = nullptr):
     dv_row_order_(row_order),
     mr_(mr),
     stream_(stream)
@@ -482,11 +286,11 @@
                       dv_row_order_.begin(), dv_row_order_.end(),
                       merged_view.begin<Element>(),
                       [p_d_lcol, p_d_rcol] __device__ (index_type const& index_pair){
-                       auto side = thrust::get<0>(index_pair);
-                       auto index = thrust::get<1>(index_pair);
-
-                       Element val = (side == side::LEFT ? p_d_lcol[index] : p_d_rcol[index]);
-                       return val;
+                        auto side = thrust::get<0>(index_pair);
+                        auto index = thrust::get<1>(index_pair);
+
+                        Element val = (side == side::LEFT ? p_d_lcol[index] : p_d_rcol[index]);
+                        return val;
                       }
                      );
 
@@ -517,15 +321,14 @@
                                                       mr_,
                                                       stream_);
 
-    if (lcol.has_nulls() || rcol.has_nulls())
-      {
+    if (lcol.has_nulls() || rcol.has_nulls()) {
         auto merged_view = column->mutable_view();
         materialize_bitmask(lcol,
                             rcol,
                             merged_view,
                             dv_row_order_.data().get(),
                             stream_);
-      }
+    }
     return column;
   }
 
@@ -535,191 +338,171 @@
   cudaStream_t stream_;
 };
 
-
-std::unique_ptr<cudf::experimental::table> merge(cudf::table_view const& left_table,
-                                                 cudf::table_view const& right_table,
-                                                 std::vector<cudf::size_type> const& key_cols,
-                                                 std::vector<cudf::order> const& column_order,
-                                                 std::vector<cudf::null_order> const& null_precedence,
-                                                 rmm::mr::device_memory_resource* mr,
-                                                 cudaStream_t stream = 0) {
-    auto n_cols = left_table.num_columns();
-    CUDF_EXPECTS( n_cols == right_table.num_columns(), "Mismatched number of columns");
-    if (left_table.num_columns() == 0) {
-      return cudf::experimental::empty_like(left_table);
-    }
-
-    CUDF_EXPECTS(cudf::have_same_types(left_table, right_table), "Mismatched column types");
-
-    auto keys_sz = key_cols.size();
-    CUDF_EXPECTS( keys_sz > 0, "Empty key_cols");
-    CUDF_EXPECTS( keys_sz <= static_cast<size_t>(left_table.num_columns()), "Too many values in key_cols");
-
-    CUDF_EXPECTS(keys_sz == column_order.size(), "Mismatched size between key_cols and column_order");
-
-    if (not column_order.empty())
-      {
-        CUDF_EXPECTS(column_order.size() <= static_cast<size_t>(left_table.num_columns()), "Too many values in column_order");
-      }
-
+using table_ptr_type = std::unique_ptr<cudf::experimental::table>;
+ 
+table_ptr_type merge(cudf::table_view const& left_table,
+                     cudf::table_view const& right_table,
+                     std::vector<cudf::size_type> const& key_cols,
+                     std::vector<cudf::order> const& column_order,
+                     std::vector<cudf::null_order> const& null_precedence,
+                     rmm::mr::device_memory_resource* mr,
+                     cudaStream_t stream = 0) {
     //collect index columns for lhs, rhs, resp.
     //
-    cudf::table_view index_left_view{left_table.select(key_cols)};
-    cudf::table_view index_right_view{right_table.select(key_cols)};
-    bool nullable = cudf::has_nulls(index_left_view) || cudf::has_nulls(index_right_view);
+    const cudf::table_view index_left_view{left_table.select(key_cols)};
+    const cudf::table_view index_right_view{right_table.select(key_cols)};
+    const bool nullable = cudf::has_nulls(index_left_view) || 
+                          cudf::has_nulls(index_right_view);
+    const auto n_cols = left_table.num_columns();
 
     //extract merged row order according to indices:
     //
-    rmm::device_vector<index_type>
-      merged_indices = generate_merged_indices(index_left_view,
-                                               index_right_view,
-                                               column_order,
-                                               null_precedence,
-                                               nullable);
-
+    const auto merged_indices = generate_merged_indices(index_left_view,
+                                                        index_right_view,
+                                                        column_order,
+                                                        null_precedence,
+                                                        nullable);
     //create merged table:
     //
-    std::vector<std::unique_ptr<column>> v_merged_cols;
-    v_merged_cols.reserve(n_cols);
-
-    column_merger merger{merged_indices, mr, stream};
-
-    for(auto i=0;i<n_cols;++i)
-      {
-        const auto& left_col = left_table.column(i);
-        const auto& right_col= right_table.column(i);
-
-        auto merged = cudf::experimental::type_dispatcher(left_col.type(),
->>>>>>> fcbbb149
+    std::vector<std::unique_ptr<column>> merged_cols;
+    merged_cols.reserve(n_cols);
+
+    const column_merger merger{merged_indices, mr, stream};
+    transform(left_table.begin(), left_table.end(), 
+             right_table.begin(), 
+             std::back_inserter(merged_cols),
+             [&](auto& left_col, auto& right_col) {
+               return cudf::experimental::type_dispatcher(left_col.type(),
                                                           merger,
                                                           left_col,
                                                           right_col);
-             });
- 
-     return std::make_unique<cudf::experimental::table>(std::move(merged_cols));
- }
- 
- class merge_queue_item {
- private:
-   table_view view_;
-   table_ptr_type table_;
-   cudf::size_type priority_;
- 
-   void set_priority() {
-     // Smallest tables have the highest priority
-     priority_ = -view_.num_rows();
-   }
- 
- public:
-   merge_queue_item(table_view const& view, table_ptr_type&& table):
-   view_(view), 
-   table_(std::move(table)) {
-     set_priority();
-   }
-
-   explicit merge_queue_item(std::priority_queue<merge_queue_item>& queue){
-     auto& item = const_cast<merge_queue_item&>(queue.top());
-     view_ = item.view_;
-     // Safe as priority_ is not affected by the move
-     table_ = std::move(item.table_);
-     set_priority();
-
-     queue.pop();
-   }
+               });
+
+    return std::make_unique<cudf::experimental::table>(std::move(merged_cols));
+}
+
+ 
+class merge_queue_item {
+private:
+  table_view view_;
+  table_ptr_type table_;
+  cudf::size_type priority_;
+ 
+  void set_priority() {
+    // Smallest tables have the highest priority
+    priority_ = -view_.num_rows();
+  }
+ 
+public:
+  merge_queue_item(table_view const& view, table_ptr_type&& table):
+  view_(view), 
+  table_(std::move(table)) {
+    set_priority();
+  }
+
+  explicit merge_queue_item(std::priority_queue<merge_queue_item>& queue){
+    auto& item = const_cast<merge_queue_item&>(queue.top());
+    view_ = item.view_;
+    // Safe as priority_ is not affected by the move
+    table_ = std::move(item.table_);
+    set_priority();
+
+    queue.pop();
+  }
 
    auto& view() const { return view_; }
    auto& table() { return table_; }
  
-   bool operator<(merge_queue_item const& other) const {
-       return priority_ < other.priority_;
-   }
- };
- 
- table_ptr_type merge(std::vector<table_view> const& tables_to_merge,
+  bool operator<(merge_queue_item const& other) const {
+      return priority_ < other.priority_;
+  }
+};
+ 
+table_ptr_type merge(std::vector<table_view> const& tables_to_merge,
                       std::vector<cudf::size_type> const& key_cols,
                       std::vector<cudf::order> const& column_order,
                       std::vector<cudf::null_order> const& null_precedence,
                       rmm::mr::device_memory_resource* mr,
                       cudaStream_t stream = 0) {
-     // TODO add test case
-     if (tables_to_merge.empty()) {
-       return std::make_unique<cudf::experimental::table>();
-     }
- 
-     auto const& first_table = tables_to_merge.front();
-     const auto n_cols = first_table.num_columns();
- 
-     for (auto const& table: tables_to_merge) {
-       CUDF_EXPECTS(n_cols == table.num_columns(),
-                    "Mismatched number of columns");
-       CUDF_EXPECTS(cudf::have_same_types(first_table, table),
-                    "Mismatched column types");
-     }
- 
-     CUDF_EXPECTS(!key_cols.empty(),
-                  "Empty key_cols");
-     CUDF_EXPECTS(key_cols.size() <= static_cast<size_t>(n_cols), 
-                  "Too many values in key_cols");
- 
-     CUDF_EXPECTS(key_cols.size() == column_order.size(),
-                  "Mismatched size between key_cols and column_order");
-     CUDF_EXPECTS(column_order.size() <= static_cast<size_t>(n_cols), 
-                  "Too many values in column_order");
- 
-     if (tables_to_merge.size() == 1 || n_cols == 0) {
-       // TODO add test case
-       return std::make_unique<cudf::experimental::table>(first_table);
-     }
- 
-     // A queue of (table view, table) pairs
-     std::priority_queue<merge_queue_item> merge_queue;
-     // The table pointer is null if we do not own the table (input tables)
-     std::for_each(tables_to_merge.begin(), 
-                   tables_to_merge.end(), 
-                   [&](auto const& table) { 
-                     if (table.num_rows() > 0)
-                       merge_queue.emplace(table, table_ptr_type()); 
-                   });
-     // If there is only one table in the queue, that's the final result
-     while (merge_queue.size() > 1) {
-       // TODO explain the traversal logic
+    // TODO add test case
+    if (tables_to_merge.empty()) {
+      return std::make_unique<cudf::experimental::table>();
+    }
+ 
+    auto const& first_table = tables_to_merge.front();
+    const auto n_cols = first_table.num_columns();
+ 
+    for (auto const& table: tables_to_merge) {
+      CUDF_EXPECTS(n_cols == table.num_columns(),
+                   "Mismatched number of columns");
+      CUDF_EXPECTS(cudf::have_same_types(first_table, table),
+                   "Mismatched column types");
+    }
+ 
+    CUDF_EXPECTS(!key_cols.empty(),
+                 "Empty key_cols");
+    CUDF_EXPECTS(key_cols.size() <= static_cast<size_t>(n_cols), 
+                 "Too many values in key_cols");
+ 
+    CUDF_EXPECTS(key_cols.size() == column_order.size(),
+                 "Mismatched size between key_cols and column_order");
+    CUDF_EXPECTS(column_order.size() <= static_cast<size_t>(n_cols), 
+                 "Too many values in column_order");
+ 
+    if (tables_to_merge.size() == 1 || n_cols == 0) {
+      // TODO add test case
+      return std::make_unique<cudf::experimental::table>(first_table);
+    }
+ 
+    // A queue of (table view, table) pairs
+    std::priority_queue<merge_queue_item> merge_queue;
+    // The table pointer is null if we do not own the table (input tables)
+    std::for_each(tables_to_merge.begin(), 
+                  tables_to_merge.end(), 
+                  [&](auto const& table) { 
+                    if (table.num_rows() > 0)
+                      merge_queue.emplace(table, table_ptr_type()); 
+                  });
+    // If there is only one table in the queue, that's the final result
+    while (merge_queue.size() > 1) {
+      // TODO explain the traversal logic
        
-       // Deallocated at the end of the block
-       const auto left_table = merge_queue_item(merge_queue);
-       // Deallocated at the end of the block
-       const auto right_table = merge_queue_item(merge_queue);
-       auto merged_table = merge(left_table.view(), 
-                                 right_table.view(), 
-                                 key_cols, 
-                                 column_order, 
-                                 null_precedence, 
-                                 mr, 
-                                 stream);
-       const auto merged_table_view = merged_table->view();
-       merge_queue.emplace(merged_table_view, std::move(merged_table));
-     }
-     if (merge_queue.empty()) {
-       // TODO add test case
-       return std::make_unique<cudf::experimental::table>();
-     }
-
-     return std::move(merge_queue_item(merge_queue).table());
- }
- 
- }  // namespace detail
- 
- std::unique_ptr<cudf::experimental::table> merge(std::vector<table_view> const& tables_to_merge,
-                                                  std::vector<cudf::size_type> const& key_cols,
-                                                  std::vector<cudf::order> const& column_order,
-                                                  std::vector<cudf::null_order> const& null_precedence,
-                                                  rmm::mr::device_memory_resource* mr){
-   return detail::merge(tables_to_merge, 
-                        key_cols, 
-                        column_order, 
-                        null_precedence, 
-                        mr);
- }
- 
- }  // namespace experimental
- }  // namespace cudf
+      // Deallocated at the end of the block
+      const auto left_table = merge_queue_item(merge_queue);
+      // Deallocated at the end of the block
+      const auto right_table = merge_queue_item(merge_queue);
+      auto merged_table = merge(left_table.view(), 
+                                right_table.view(), 
+                                key_cols, 
+                                column_order, 
+                                null_precedence, 
+                                mr, 
+                                stream);
+      const auto merged_table_view = merged_table->view();
+      merge_queue.emplace(merged_table_view, std::move(merged_table));
+    }
+    if (merge_queue.empty()) {
+      // TODO add test case
+      return std::make_unique<cudf::experimental::table>();
+    }
+
+    return std::move(merge_queue_item(merge_queue).table());
+}
+ 
+}  // namespace detail
+ 
+std::unique_ptr<cudf::experimental::table> merge(std::vector<table_view> const& tables_to_merge,
+                                                 std::vector<cudf::size_type> const& key_cols,
+                                                 std::vector<cudf::order> const& column_order,
+                                                 std::vector<cudf::null_order> const& null_precedence,
+                                                 rmm::mr::device_memory_resource* mr){
+  return detail::merge(tables_to_merge, 
+                       key_cols, 
+                       column_order, 
+                       null_precedence, 
+                       mr);
+}
+ 
+}  // namespace experimental
+}  // namespace cudf
  