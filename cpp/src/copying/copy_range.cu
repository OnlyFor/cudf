--- conflicted
+++ resolved
@@ -46,8 +46,7 @@
   auto p_source_device_view = cudf::column_device_view::create(source, stream);
   if (source.has_nulls()) {
     cudf::detail::copy_range(
-      cudf::detail::make_null_replacement_iterator<T>(*p_source_device_view, T()) +
-        source_begin,
+      cudf::detail::make_null_replacement_iterator<T>(*p_source_device_view, T()) + source_begin,
       cudf::detail::make_validity_iterator(*p_source_device_view) + source_begin,
       target,
       target_begin,
@@ -55,11 +54,11 @@
       stream);
   } else {
     cudf::detail::copy_range(p_source_device_view->begin<T>() + source_begin,
-                                           thrust::make_constant_iterator(true),  // dummy
-                                           target,
-                                           target_begin,
-                                           target_begin + (source_end - source_begin),
-                                           stream);
+                             thrust::make_constant_iterator(true),  // dummy
+                             target,
+                             target_begin,
+                             target_begin + (source_end - source_begin),
+                             stream);
   }
 }
 
@@ -125,8 +124,8 @@
   auto p_source_device_view = cudf::column_device_view::create(source, stream);
   if (source.has_nulls()) {
     return cudf::strings::detail::copy_range(
-      cudf::detail::make_null_replacement_iterator<cudf::string_view>(
-        *p_source_device_view, cudf::string_view()) +
+      cudf::detail::make_null_replacement_iterator<cudf::string_view>(*p_source_device_view,
+                                                                      cudf::string_view()) +
         source_begin,
       cudf::detail::make_validity_iterator(*p_source_device_view) + source_begin,
       cudf::strings_column_view(target),
@@ -191,19 +190,11 @@
 
   if (source_end != source_begin) {  // otherwise no-op
     cudf::type_dispatcher(target.type(),
-<<<<<<< HEAD
-                                        in_place_copy_range_dispatch{source, target},
-                                        source_begin,
-                                        source_end,
-                                        target_begin,
-                                        stream);
-=======
                           in_place_copy_range_dispatch{source, target},
                           source_begin,
                           source_end,
                           target_begin,
                           stream);
->>>>>>> 62dbd028
   }
 }
 
@@ -222,21 +213,12 @@
   CUDF_EXPECTS(target.type() == source.type(), "Data type mismatch.");
 
   return cudf::type_dispatcher(target.type(),
-<<<<<<< HEAD
-                                             out_of_place_copy_range_dispatch{source, target},
-                                             source_begin,
-                                             source_end,
-                                             target_begin,
-                                             mr,
-                                             stream);
-=======
                                out_of_place_copy_range_dispatch{source, target},
                                source_begin,
                                source_end,
                                target_begin,
                                mr,
                                stream);
->>>>>>> 62dbd028
 }
 
 }  // namespace detail
