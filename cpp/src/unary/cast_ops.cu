--- conflicted
+++ resolved
@@ -131,12 +131,7 @@
 {
   CUDF_EXPECTS(is_fixed_width(type), "Unary cast type must be fixed-width.");
 
-<<<<<<< HEAD
-  return type_dispatcher(
-    input.type(), detail::dispatch_unary_cast_from{input}, type, mr, stream);
-=======
   return type_dispatcher(input.type(), detail::dispatch_unary_cast_from{input}, type, mr, stream);
->>>>>>> 62dbd028
 }
 
 }  // namespace detail
