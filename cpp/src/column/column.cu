--- conflicted
+++ resolved
@@ -238,8 +238,6 @@
   {
     auto lists_view = lists_column_view(view);
     return cudf::lists::detail::copy_slice(lists_view, 0, view.size(), stream, mr);
-<<<<<<< HEAD
-=======
   }
 
   template <typename ColumnType,
@@ -247,7 +245,6 @@
   std::unique_ptr<column> operator()()
   {
     CUDF_FAIL("struct_view not supported yet");
->>>>>>> fd94d283
   }
 };
 }  // anonymous namespace
