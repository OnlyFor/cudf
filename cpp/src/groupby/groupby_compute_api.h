/*
 * Copyright (c) 2018, NVIDIA CORPORATION.
 *
 * Licensed under the Apache License, Version 2.0 (the "License");
 * you may not use this file except in compliance with the License.
 * You may obtain a copy of the License at
 *
 *     http://www.apache.org/licenses/LICENSE-2.0
 *
 * Unless required by applicable law or agreed to in writing, software
 * distributed under the License is distributed on an "AS IS" BASIS,
 * WITHOUT WARRANTIES OR CONDITIONS OF ANY KIND, either express or implied.
 * See the License for the specific language governing permissions and
 * limitations under the License.
 */

#ifndef GROUPBY_COMPUTE_API_H
#define GROUPBY_COMPUTE_API_H


#include <hash/managed.cuh>
#include "hash_groupby_kernels.cuh"
#include <table/device_table.cuh>
#include <copying/gather.hpp>
#include "rmm/thrust_rmm_allocator.h"
#include "types.hpp"
#include <hash/helper_functions.cuh>

#include <cuda_runtime_api.h>
#include <limits>
#include <memory>
#include <thrust/device_vector.h>
#include <thrust/gather.h>
#include <thrust/copy.h>
#include <algorithm>

constexpr unsigned int THREAD_BLOCK_SIZE{256};

/* --------------------------------------------------------------------------*/
/**
 * @brief  This functor is used inside the hash table's insert function to 
 * compare equality between two keys in the hash table. 
 * 
 * If comparing a key to the map's unused key, simply performs the 
 * default key comparison defined in the map class. 
 *
 * Otherwise, the hash table keys refer to row indices in device_tables and the 
 * functor checks for equality between the two rows.
 */
/* ----------------------------------------------------------------------------*/
template <typename map_type>
struct row_comparator
{
  using key_type = typename map_type::key_type;
  using map_key_comparator = typename map_type::key_equal;

  /* --------------------------------------------------------------------------*/
  /** 
   * @brief  Constructs a row_comparator functor to check for equality between
   * keys in the hash table.
   * 
   * @param map The hash table
   * @param l_table The left device_table
   * @param r_table The right device_table
   */
  /* ----------------------------------------------------------------------------*/
  row_comparator(map_type const & map,
                 device_table l_table,
                 device_table r_table) 
                : the_map{map}, 
                  left_table{l_table}, 
                  right_table{r_table},
                  unused_key{map.get_unused_key()}
  {
  
  }

  /* --------------------------------------------------------------------------*/
  /** 
   * @brief Used in the hash table's insert function to check for equality between
   * two keys. Two cases are possible:
   *
   * 1. If left_index OR right_index is equal to the map's unused_key, then the functor
   * is being used to compare against an empty key. In this case, perform the default
   * key comparison defined in the map class.
   *
   * 2. Else, the functor is being used to compare two rows of device_tables. In this case,
   * the device_table rows_equal function is used to check if the two rows are equal.
   * 
   * @param left_index The left table index to compare
   * @param right_index The right table index to compare
   * 
   * @returns   
   */
  /* ----------------------------------------------------------------------------*/
  __device__ bool operator()(key_type const & left_index, 
                             key_type const & right_index) const
  {
    // The unused key is not a valid row index in the device_tables.
    // Therefore, if comparing against the unused key, use the map's default
    // comparison function
    if((unused_key == left_index) || (unused_key == right_index))
      return default_comparator(left_index, right_index);

    // Check for equality between the two rows of the two tables
    return rows_equal(left_table, left_index, right_table, right_index);
  }

  const map_key_comparator default_comparator{};
  const key_type unused_key;
  map_type const & the_map;
  device_table left_table;
  device_table right_table;
};

/* --------------------------------------------------------------------------*/
/** 
* @brief Performs the groupby operation for an arbtirary number of groupby columns and
* and a single aggregation column.
* 
* @param[in] input_keys The set of columns to groupby
* @param[in] in_aggregation_column The column to perform the aggregation on. These act as the hash table values
* @param[out] output_keys Preallocated buffer(s) for the groupby column result. This will hold a single
* entry for every unique row in the input table.
* @param[out] out_aggregation_column Preallocated output buffer for the resultant aggregation column that 
*                                     corresponds to the out_groupby_column where entry 'i' is the aggregation 
*                                     for the group out_groupby_column[i] 
* @param out_size The size of the output
* @param aggregation_op The aggregation operation to perform 
* @param sort_result Flag to optionally sort the output table
* 
* @returns   
*/
/* ----------------------------------------------------------------------------*/
template <typename aggregation_type, typename aggregation_operation>
gdf_error GroupbyHash(cudf::table const& input_keys,
                      const aggregation_type* const in_aggregation_column,
                      cudf::table& output_keys,
                      aggregation_type* out_aggregation_column,
                      gdf_size_type* out_size,
                      aggregation_operation aggregation_op,
                      bool sort_result = false) {
  const gdf_size_type input_num_rows = input_keys.num_rows();

  // The map will store (row index, aggregation value)
  // Where row index is the row number of the first row to be successfully inserted
  // for a given unique row
  using map_type = concurrent_unordered_map<gdf_size_type, 
                                            aggregation_type, 
                                            std::numeric_limits<gdf_size_type>::max(), 
                                            default_hash<gdf_size_type>, 
                                            equal_to<gdf_size_type>,
                                            legacy_allocator<thrust::pair<gdf_size_type, aggregation_type> > >;

  // The hash table occupancy and the input size determines the size of the hash table
  const size_t hash_table_size{ compute_hash_table_size(input_num_rows) };
  
  // Initialize the hash table with the aggregation operation functor's identity value
  std::unique_ptr<map_type> the_map(new map_type(hash_table_size, aggregation_operation::IDENTITY));

  const dim3 build_grid_size ((input_num_rows + THREAD_BLOCK_SIZE - 1) / THREAD_BLOCK_SIZE, 1, 1);
  const dim3 block_size (THREAD_BLOCK_SIZE, 1, 1);

  CUDA_TRY(cudaGetLastError());


  auto d_input_keys = device_table::create(input_keys);

  // Inserts (i, aggregation_column[i]) as a key-value pair into the
  // hash table. When a given key already exists in the table, the aggregation operation
  // is computed between the new and existing value, and the result is stored back.
  build_aggregation_table<<<build_grid_size, block_size>>>(the_map.get(), 
                                                           *d_input_keys, 
                                                           in_aggregation_column,
                                                           input_num_rows,
                                                           aggregation_op,
                                                           row_comparator<map_type>(*the_map, *d_input_keys, *d_input_keys));
  CUDA_TRY(cudaGetLastError());


  auto d_output_keys = device_table::create(output_keys);

  // Used by threads to coordinate where to write their results
  gdf_size_type * global_write_index{nullptr};
  RMM_TRY(RMM_ALLOC((void**)&global_write_index, sizeof(gdf_size_type), 0)); // TODO: non-default stream?
  CUDA_TRY(cudaMemset(global_write_index, 0, sizeof(gdf_size_type)));
  const dim3 extract_grid_size ((hash_table_size + THREAD_BLOCK_SIZE - 1) / THREAD_BLOCK_SIZE, 1, 1);

  // Extracts every non-empty key and value into separate contiguous arrays,
  // which provides the result of the groupby operation
  extract_groupby_result<<<extract_grid_size, block_size>>>(the_map.get(),
                                                            hash_table_size,
                                                            *d_output_keys,
                                                            *d_input_keys,
                                                            out_aggregation_column,
                                                            global_write_index);
 
  CUDA_TRY(cudaGetLastError());

  // At the end of the extraction kernel, the global write index will be equal to
  // the size of the output. Update the output size.
  CUDA_TRY( cudaMemcpy(out_size, global_write_index, sizeof(gdf_size_type), cudaMemcpyDeviceToHost) );
  RMM_TRY( RMM_FREE(global_write_index, 0) );

  // Update the size of the output key columns
  std::for_each(output_keys.begin(), output_keys.end(),
                [out_size](gdf_column* col) { col->size = *out_size; });


  // Optionally sort the groupby/aggregation result columns
  if(true == sort_result) {

      rmm::device_vector<gdf_index_type> sorted_indices(*out_size);
      thrust::sequence(rmm::exec_policy()->on(0), sorted_indices.begin(), sorted_indices.end());

      gdf_column sorted_indices_col;
      gdf_error status = gdf_column_view(&sorted_indices_col, sorted_indices.data().get(), 
                            nullptr, *out_size, GDF_INT32);
      if (status != GDF_SUCCESS)
        return status;

<<<<<<< HEAD
      gdf_context ctxt;
      ctxt.flag_null_sort_behavior = GDF_NULL_AS_LARGEST;
      status = gdf_order_by(groupby_output_table.get_columns(),             //input columns
                       nullptr,
                       groupby_output_table.get_num_columns(),                //number of columns in the first parameter (e.g. number of columsn to sort by)
                       &sorted_indices_col,            //a gdf_column that is pre allocated for storing sorted indices
                       &ctxt);  //flag to indicate if nulls are to be considered smaller than non-nulls or viceversa
=======
      status = gdf_order_by(output_keys.begin(), nullptr,
                            output_keys.num_columns(), &sorted_indices_col, 0);

>>>>>>> 1df23667
      if (status != GDF_SUCCESS)
        return status;

      // Reorder table according to indices from order_by
      cudf::detail::gather(&output_keys, sorted_indices.data().get(),
                           &output_keys);

      rmm::device_vector<aggregation_type> temporary_aggregation_buffer(*out_size);
      thrust::gather(rmm::exec_policy()->on(0),
               sorted_indices.begin(), sorted_indices.end(),
               out_aggregation_column,
               temporary_aggregation_buffer.begin());
      thrust::copy(rmm::exec_policy()->on(0),
                   temporary_aggregation_buffer.begin(),
                   temporary_aggregation_buffer.end(), out_aggregation_column);
  }

  return GDF_SUCCESS;
}
#endif<|MERGE_RESOLUTION|>--- conflicted
+++ resolved
@@ -219,7 +219,6 @@
       if (status != GDF_SUCCESS)
         return status;
 
-<<<<<<< HEAD
       gdf_context ctxt;
       ctxt.flag_null_sort_behavior = GDF_NULL_AS_LARGEST;
       status = gdf_order_by(groupby_output_table.get_columns(),             //input columns
@@ -227,11 +226,6 @@
                        groupby_output_table.get_num_columns(),                //number of columns in the first parameter (e.g. number of columsn to sort by)
                        &sorted_indices_col,            //a gdf_column that is pre allocated for storing sorted indices
                        &ctxt);  //flag to indicate if nulls are to be considered smaller than non-nulls or viceversa
-=======
-      status = gdf_order_by(output_keys.begin(), nullptr,
-                            output_keys.num_columns(), &sorted_indices_col, 0);
-
->>>>>>> 1df23667
       if (status != GDF_SUCCESS)
         return status;
 
