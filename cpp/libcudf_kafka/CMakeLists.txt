--- conflicted
+++ resolved
@@ -21,13 +21,8 @@
 include(rapids-find)
 
 project(
-<<<<<<< HEAD
-  CUDA_KAFKA
-  VERSION 23.10.02
-=======
   CUDF_KAFKA
   VERSION 23.12.00
->>>>>>> 8eacf8f2
   LANGUAGES CXX
 )
 
