/*
 * Copyright (c) 2018, NVIDIA CORPORATION.
 *
 * Licensed under the Apache License, Version 2.0 (the "License");
 * you may not use this file except in compliance with the License.
 * You may obtain a copy of the License at
 *
 *     http://www.apache.org/licenses/LICENSE-2.0
 *
 * Unless required by applicable law or agreed to in writing, software
 * distributed under the License is distributed on an "AS IS" BASIS,
 * WITHOUT WARRANTIES OR CONDITIONS OF ANY KIND, either express or implied.
 * See the License for the specific language governing permissions and
 * limitations under the License.
 */

#include <cudf/cudf.h>
#include <tests/utilities/legacy/cudf_test_fixtures.h>
#include <cudf/utilities/legacy/type_dispatcher.hpp>

#include <thrust/device_vector.h>

#include <gtest/gtest.h>

#include <cstdint>

/**
 * @file dispatcher_test.cu
 * @brief Tests the type_dispatcher
 */

struct DispatcherTest : public GdfTest {
  /**
   * @brief Lists every gdf_dtype that the type_dispatcher supports.
   *
   * This vector *must* list every gdf_dtype supported by the type_dispatcher.
   *
   * If a new type gdf_dtype is added, but this list is not updated, then the
   * tests will fail.
   *
<<<<<<< HEAD
   **/
  std::vector<gdf_dtype> supported_dtypes{
      GDF_INT8,      GDF_INT16,    GDF_INT32,  GDF_INT64,
      GDF_FLOAT32,   GDF_FLOAT64,  GDF_DATE32, GDF_DATE64,
      GDF_TIMESTAMP, GDF_CATEGORY, GDF_STRING_CATEGORY, GDF_BOOL8};
=======
   *---------------------------------------------------------------------------**/
  std::vector<gdf_dtype> supported_dtypes{GDF_INT8,
                                          GDF_INT16,
                                          GDF_INT32,
                                          GDF_INT64,
                                          GDF_FLOAT32,
                                          GDF_FLOAT64,
                                          GDF_DATE32,
                                          GDF_DATE64,
                                          GDF_TIMESTAMP,
                                          GDF_CATEGORY,
                                          GDF_STRING_CATEGORY,
                                          GDF_BOOL8};
>>>>>>> cfb1f6b6

  // These types are not supported by the type_dispatcher
  std::vector<gdf_dtype> unsupported_dtypes{GDF_invalid, GDF_STRING};
};

using TestTypes = ::testing::Types<int8_t,
                                   int16_t,
                                   int32_t,
                                   int64_t,
                                   float,
                                   double,
                                   cudf::date32,
                                   cudf::date64,
                                   cudf::timestamp,
                                   cudf::category,
                                   cudf::nvstring_category,
                                   cudf::bool8>;

template <typename T>
struct TypedDispatcherTest : DispatcherTest {
};

TYPED_TEST_CASE(TypedDispatcherTest, TestTypes);

namespace {
template <typename ExpectedType>
struct type_tester {
  template <typename DispatchedType>
  bool operator()()
  {
    return std::is_same<ExpectedType, DispatchedType>::value;
  }
};
}  // namespace

// Ensure that the type_to_gdf_dtype trait maps to the correct gdf_dtype
TYPED_TEST(TypedDispatcherTest, TraitsTest)
{
  EXPECT_TRUE(cudf::type_dispatcher(cudf::gdf_dtype_of<TypeParam>(), type_tester<TypeParam>{}));
}

TEST_F(DispatcherTest, NumberOfTypesTest)
{
  // N_GDF_TYPES indicates how many enums there are in `gdf_dtype`,
  // therefore, if a gdf_dtype is added without updating this test, the test
  // will fail
  const size_t expected_num_supported_dtypes = N_GDF_TYPES - unsupported_dtypes.size();

  // Note: If this test fails, that means a type was added to gdf_dtype
  // without adding it to the `supported_dtypes` list in this test fixture
  ASSERT_EQ(expected_num_supported_dtypes, supported_dtypes.size())
    << "Number of supported types does not match what was expected.";
}

namespace {
struct test_functor {
  template <typename T>
  __host__ __device__ bool operator()(gdf_dtype type_id)
  {
    return (type_id == cudf::gdf_dtype_of<T>());
  }
};

__global__ void dispatch_test_kernel(gdf_dtype type, bool* d_result)
{
  if (0 == threadIdx.x + blockIdx.x * blockDim.x)
    *d_result = cudf::type_dispatcher(type, test_functor{}, type);
}
}  // namespace

// Every supported gdf_dtype should dispatch the correct type
TEST_F(DispatcherTest, HostDispatchFunctor)
{
  for (auto const& t : this->supported_dtypes) {
    bool result = cudf::type_dispatcher(t, test_functor{}, t);
    EXPECT_TRUE(result);
  }
}

TEST_F(DispatcherTest, DeviceDispatchFunctor)
{
  thrust::device_vector<bool> result(1);
  for (auto const& t : this->supported_dtypes) {
    dispatch_test_kernel<<<1, 1>>>(t, result.data().get());
    CUDA_TRY(cudaDeviceSynchronize());
    EXPECT_EQ(true, result[0]);
  }
}

// Unsuported gdf_dtypes should throw std::runtime_error in host code
TEST_F(DispatcherTest, UnsuportedTypesTest)
{
  for (auto const& t : unsupported_dtypes) {
    EXPECT_THROW(cudf::type_dispatcher(t, test_functor{}, t), std::runtime_error);
  }
}

using DispatcherDeathTest = DispatcherTest;

// Unsuported gdf_dtypes in device code should set appropriate error code
// and invalidates device context
TEST_F(DispatcherDeathTest, DeviceDispatchFunctor)
{
  testing::FLAGS_gtest_death_test_style = "threadsafe";
  thrust::device_vector<bool> result(1);

  auto call_kernel = [&result](gdf_dtype t) {
    dispatch_test_kernel<<<1, 1>>>(t, result.data().get());
    auto error_code = cudaDeviceSynchronize();

    // Kernel should fail with `cudaErrorAssert` on an unsupported gdf_dtype
    // This error invalidates the current device context, so we need to kill
    // the current process. Running with EXPECT_DEATH spawns a new process for
    // each attempted kernel launch
    EXPECT_EQ(cudaErrorAssert, error_code);
    exit(-1);
  };

  for (auto const& t : unsupported_dtypes) { EXPECT_DEATH(call_kernel(t), ""); }
}<|MERGE_RESOLUTION|>--- conflicted
+++ resolved
@@ -38,14 +38,7 @@
    * If a new type gdf_dtype is added, but this list is not updated, then the
    * tests will fail.
    *
-<<<<<<< HEAD
    **/
-  std::vector<gdf_dtype> supported_dtypes{
-      GDF_INT8,      GDF_INT16,    GDF_INT32,  GDF_INT64,
-      GDF_FLOAT32,   GDF_FLOAT64,  GDF_DATE32, GDF_DATE64,
-      GDF_TIMESTAMP, GDF_CATEGORY, GDF_STRING_CATEGORY, GDF_BOOL8};
-=======
-   *---------------------------------------------------------------------------**/
   std::vector<gdf_dtype> supported_dtypes{GDF_INT8,
                                           GDF_INT16,
                                           GDF_INT32,
@@ -58,7 +51,6 @@
                                           GDF_CATEGORY,
                                           GDF_STRING_CATEGORY,
                                           GDF_BOOL8};
->>>>>>> cfb1f6b6
 
   // These types are not supported by the type_dispatcher
   std::vector<gdf_dtype> unsupported_dtypes{GDF_invalid, GDF_STRING};
