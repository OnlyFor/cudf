--- conflicted
+++ resolved
@@ -36,12 +36,9 @@
 #include <thrust/copy.h>
 #include <thrust/iterator/counting_iterator.h>
 
-<<<<<<< HEAD
 #include <algorithm>
 #include <iostream>
 #include <iterator>
-=======
->>>>>>> 9b2f892c
 #include <vector>
 
 using aggregation        = cudf::aggregation;
