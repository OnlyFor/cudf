--- conflicted
+++ resolved
@@ -34,8 +34,7 @@
 
 TYPED_TEST_CASE(CopyTest, cudf::test::FixedWidthTypes);
 
-template <typename T>
-using wrapper = cudf::test::fixed_width_column_wrapper<T, int64_t>;
+#define wrapper cudf::test::fixed_width_column_wrapper
 
 TYPED_TEST(CopyTest, CopyIfElseTestShort)
 {
@@ -132,22 +131,6 @@
                  1, 1, 1, 1, 1, 1, 1, 1, 1, 1, 1, 1, 1, 1, 1, 1, 1, 1, 1, 1};
   cudf::test::fixed_width_column_wrapper<bool> mask_w(mask, mask + num_els);
 
-<<<<<<< HEAD
-  int lhs[] = {5, 5, 5, 5, 5, 5, 5, 5, 5, 5, 5, 5, 5, 5, 5, 5, 5, 5, 5, 5, 5, 5,
-               5, 5, 5, 5, 5, 5, 5, 5, 5, 5, 5, 5, 5, 5, 5, 5, 5, 5, 5, 5, 5, 5,
-               5, 5, 5, 5, 5, 5, 5, 5, 5, 5, 5, 5, 5, 5, 5, 5, 5, 5, 5, 5};
-  wrapper<T> lhs_w(lhs, lhs + num_els);
-
-  int rhs[] = {6, 6, 6, 6, 6, 6, 6, 6, 6, 6, 6, 6, 6, 6, 6, 6, 6, 6, 6, 6, 6, 6,
-               6, 6, 6, 6, 6, 6, 6, 6, 6, 6, 6, 6, 6, 6, 6, 6, 6, 6, 6, 6, 6, 6,
-               6, 6, 6, 6, 6, 6, 6, 6, 6, 6, 6, 6, 6, 6, 6, 6, 6, 6, 6, 6};
-  wrapper<T> rhs_w(rhs, rhs + num_els);
-
-  int expected[] = {5, 6, 5, 6, 5, 5, 5, 5, 5, 5, 5, 5, 5, 5, 5, 5, 5, 5, 5, 6, 6, 6,
-                    6, 5, 5, 5, 5, 5, 5, 5, 5, 5, 6, 6, 6, 6, 5, 5, 5, 5, 5, 5, 5, 5,
-                    5, 5, 5, 5, 5, 5, 5, 5, 5, 5, 5, 5, 5, 5, 5, 5, 5, 5, 5, 5};
-  wrapper<T> expected_w(expected, expected + num_els);
-=======
   wrapper<T, int32_t> lhs_w({5, 5, 5, 5, 5, 5, 5, 5, 5, 5, 5, 5, 5, 5, 5, 5, 5, 5, 5, 5, 5, 5,
                              5, 5, 5, 5, 5, 5, 5, 5, 5, 5, 5, 5, 5, 5, 5, 5, 5, 5, 5, 5, 5, 5,
                              5, 5, 5, 5, 5, 5, 5, 5, 5, 5, 5, 5, 5, 5, 5, 5, 5, 5, 5, 5});
@@ -159,7 +142,6 @@
   wrapper<T, int32_t> expected_w({5, 6, 5, 6, 5, 5, 5, 5, 5, 5, 5, 5, 5, 5, 5, 5, 5, 5, 5, 6, 6, 6,
                                   6, 5, 5, 5, 5, 5, 5, 5, 5, 5, 6, 6, 6, 6, 5, 5, 5, 5, 5, 5, 5, 5,
                                   5, 5, 5, 5, 5, 5, 5, 5, 5, 5, 5, 5, 5, 5, 5, 5, 5, 5, 5, 5});
->>>>>>> 049f93c4
 
   auto out = tiny_grid_launch(lhs_w, rhs_w, mask_w);
 
@@ -178,12 +160,6 @@
                  1, 1, 1, 1, 1, 1, 1, 1, 1, 1, 1, 1, 1, 1, 1, 1, 1, 1, 1, 1};
   cudf::test::fixed_width_column_wrapper<bool> mask_w(mask, mask + num_els);
 
-<<<<<<< HEAD
-  int lhs[]    = {5, 5, 5, 5, 5, 5, 5, 5, 5, 5, 5, 5, 5, 5, 5, 5, 5, 5, 5, 5, 5, 5,
-               5, 5, 5, 5, 5, 5, 5, 5, 5, 5, 5, 5, 5, 5, 5, 5, 5, 5, 5, 5, 5, 5,
-               5, 5, 5, 5, 5, 5, 5, 5, 5, 5, 5, 5, 5, 5, 5, 5, 5, 5, 5, 5};
-=======
->>>>>>> 049f93c4
   bool lhs_v[] = {1, 1, 1, 1, 0, 0, 1, 1, 1, 1, 1, 1, 1, 1, 1, 1, 1, 1, 1, 1, 1, 1,
                   1, 1, 1, 1, 1, 1, 1, 1, 1, 1, 1, 1, 1, 1, 1, 1, 1, 1, 1, 1, 1, 1,
                   1, 1, 1, 1, 1, 1, 1, 1, 1, 1, 1, 1, 1, 1, 1, 1, 1, 1, 1, 1};
@@ -192,12 +168,6 @@
                              5, 5, 5, 5, 5, 5, 5, 5, 5, 5, 5, 5, 5, 5, 5, 5, 5, 5, 5, 5},
                             lhs_v);
 
-<<<<<<< HEAD
-  int rhs[]    = {6, 6, 6, 6, 6, 6, 6, 6, 6, 6, 6, 6, 6, 6, 6, 6, 6, 6, 6, 6, 6, 6,
-               6, 6, 6, 6, 6, 6, 6, 6, 6, 6, 6, 6, 6, 6, 6, 6, 6, 6, 6, 6, 6, 6,
-               6, 6, 6, 6, 6, 6, 6, 6, 6, 6, 6, 6, 6, 6, 6, 6, 6, 6, 6, 6};
-=======
->>>>>>> 049f93c4
   bool rhs_v[] = {1, 1, 1, 1, 1, 1, 0, 0, 1, 1, 1, 1, 1, 1, 1, 1, 1, 1, 1, 1, 1, 1,
                   1, 1, 1, 1, 1, 1, 1, 1, 1, 1, 1, 1, 1, 1, 1, 1, 1, 1, 1, 1, 1, 1,
                   1, 1, 1, 1, 1, 1, 1, 1, 1, 1, 1, 1, 1, 1, 1, 1, 1, 1, 1, 1};
@@ -206,14 +176,7 @@
                              6, 6, 6, 6, 6, 6, 6, 6, 6, 6, 6, 6, 6, 6, 6, 6, 6, 6, 6, 6},
                             rhs_v);
 
-<<<<<<< HEAD
-  int expected[] = {5, 6, 5, 6, 5, 5, 5, 5, 5, 5, 5, 5, 5, 5, 5, 5, 5, 5, 5, 6, 6, 6,
-                    6, 5, 5, 5, 5, 5, 5, 5, 5, 5, 6, 6, 6, 6, 5, 5, 5, 5, 5, 5, 5, 5,
-                    5, 5, 5, 5, 5, 5, 5, 5, 5, 5, 5, 5, 5, 5, 5, 5, 5, 5, 5, 5};
-  bool exp_v[]   = {1, 1, 1, 1, 0, 0, 1, 1, 1, 1, 1, 1, 1, 1, 1, 1, 1, 1, 1, 1, 1, 1,
-=======
   bool exp_v[] = {1, 1, 1, 1, 0, 0, 1, 1, 1, 1, 1, 1, 1, 1, 1, 1, 1, 1, 1, 1, 1, 1,
->>>>>>> 049f93c4
                   1, 1, 1, 1, 1, 1, 1, 1, 1, 1, 1, 1, 1, 1, 1, 1, 1, 1, 1, 1, 1, 1,
                   1, 1, 1, 1, 1, 1, 1, 1, 1, 1, 1, 1, 1, 1, 1, 1, 1, 1, 1, 1};
   wrapper<T, int32_t> expected_w({5, 6, 5, 6, 5, 5, 5, 5, 5, 5, 5, 5, 5, 5, 5, 5, 5, 5, 5, 6, 6, 6,
@@ -336,11 +299,11 @@
 
   cudf::numeric_scalar<T> lhs_w(5);
 
-  int rhs[]    = {6, 6, 6, 6};
+  T rhs[]      = {6, 6, 6, 6};
   bool rhs_v[] = {1, 0, 1, 1};
   wrapper<T> rhs_w(rhs, rhs + num_els, rhs_v);
 
-  int expected[] = {5, 6, 6, 5};
+  T expected[] = {5, 6, 6, 5};
   wrapper<T> expected_w(expected, expected + num_els, rhs_v);
 
   auto out = cudf::copy_if_else(lhs_w, rhs_w, mask_w);
@@ -357,13 +320,13 @@
   bool mask_v[] = {1, 1, 1, 0};
   cudf::test::fixed_width_column_wrapper<bool> mask_w(mask, mask + num_els, mask_v);
 
-  int lhs[]    = {5, 5, 5, 5};
+  T lhs[]      = {5, 5, 5, 5};
   bool lhs_v[] = {0, 1, 1, 1};
   wrapper<T> lhs_w(lhs, lhs + num_els, lhs_v);
 
   cudf::numeric_scalar<T> rhs_w(6);
 
-  int expected[] = {5, 6, 6, 6};
+  T expected[] = {5, 6, 6, 6};
   wrapper<T> expected_w(expected, expected + num_els, lhs_v);
 
   auto out = cudf::copy_if_else(lhs_w, rhs_w, mask_w);
@@ -382,7 +345,7 @@
   cudf::numeric_scalar<T> lhs_w(5);
   cudf::numeric_scalar<T> rhs_w(6, false);
 
-  int expected[] = {5, 6, 6, 5};
+  T expected[] = {5, 6, 6, 5};
   wrapper<T> expected_w(expected, expected + num_els, mask);
 
   auto out = cudf::copy_if_else(lhs_w, rhs_w, mask_w);
@@ -426,19 +389,10 @@
 
   auto lhs_w = create_chrono_scalar<T>{}(5, true);
 
-<<<<<<< HEAD
-  int rhs[]    = {6, 6, 6, 6};
-=======
->>>>>>> 049f93c4
   bool rhs_v[] = {1, 0, 1, 1};
   wrapper<T, int32_t> rhs_w({6, 6, 6, 6}, rhs_v);
 
-<<<<<<< HEAD
-  int expected[] = {5, 6, 6, 5};
-  wrapper<T> expected_w(expected, expected + num_els, rhs_v);
-=======
   wrapper<T, int32_t> expected_w({5, 6, 6, 5}, rhs_v);
->>>>>>> 049f93c4
 
   auto out = cudf::copy_if_else(lhs_w, rhs_w, mask_w);
   cudf::test::expect_columns_equal(out->view(), expected_w);
@@ -453,21 +407,12 @@
   bool mask[] = {1, 0, 0, 1};
   cudf::test::fixed_width_column_wrapper<bool> mask_w(mask, mask + num_els);
 
-<<<<<<< HEAD
-  int lhs[]    = {5, 5, 5, 5};
-=======
->>>>>>> 049f93c4
   bool lhs_v[] = {0, 1, 1, 1};
   wrapper<T, int32_t> lhs_w({5, 5, 5, 5}, lhs_v);
 
   auto rhs_w = create_chrono_scalar<T>{}(6, true);
 
-<<<<<<< HEAD
-  int expected[] = {5, 6, 6, 5};
-  wrapper<T> expected_w(expected, expected + num_els, lhs_v);
-=======
   wrapper<T, int32_t> expected_w({5, 6, 6, 5}, lhs_v);
->>>>>>> 049f93c4
 
   auto out = cudf::copy_if_else(lhs_w, rhs_w, mask_w);
   cudf::test::expect_columns_equal(out->view(), expected_w);
@@ -485,12 +430,7 @@
   auto lhs_w = create_chrono_scalar<T>{}(5, true);
   auto rhs_w = create_chrono_scalar<T>{}(6, false);
 
-<<<<<<< HEAD
-  int expected[] = {5, 6, 6, 5};
-  wrapper<T> expected_w(expected, expected + num_els, mask);
-=======
   wrapper<T, int32_t> expected_w({5, 6, 6, 5}, mask);
->>>>>>> 049f93c4
 
   auto out = cudf::copy_if_else(lhs_w, rhs_w, mask_w);
   cudf::test::expect_columns_equal(out->view(), expected_w);
