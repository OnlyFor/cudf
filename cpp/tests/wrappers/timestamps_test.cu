--- conflicted
+++ resolved
@@ -166,22 +166,12 @@
 TYPED_TEST(TimestampColumnTest, TimestampFactoryNullMaskAsParm)
 {
   rmm::device_buffer null_mask{create_null_mask(this->size(), cudf::mask_state::ALL_NULL)};
-<<<<<<< HEAD
-  auto column =
-    cudf::make_timestamp_column(cudf::data_type{cudf::type_to_id<TypeParam>()},
-                                this->size(),
-                                null_mask,
-                                this->size(),
-                                this->stream(),
-                                this->mr());
-=======
   auto column = cudf::make_timestamp_column(cudf::data_type{cudf::type_to_id<TypeParam>()},
                                             this->size(),
                                             null_mask,
                                             this->size(),
                                             this->stream(),
                                             this->mr());
->>>>>>> 62dbd028
   EXPECT_EQ(column->type(), cudf::data_type{cudf::type_to_id<TypeParam>()});
   EXPECT_EQ(column->size(), this->size());
   EXPECT_EQ(this->size(), column->null_count());
@@ -193,22 +183,12 @@
 TYPED_TEST(TimestampColumnTest, TimestampFactoryNullMaskAsEmptyParm)
 {
   rmm::device_buffer null_mask{};
-<<<<<<< HEAD
-  auto column =
-    cudf::make_timestamp_column(cudf::data_type{cudf::type_to_id<TypeParam>()},
-                                this->size(),
-                                null_mask,
-                                0,
-                                this->stream(),
-                                this->mr());
-=======
   auto column = cudf::make_timestamp_column(cudf::data_type{cudf::type_to_id<TypeParam>()},
                                             this->size(),
                                             null_mask,
                                             0,
                                             this->stream(),
                                             this->mr());
->>>>>>> 62dbd028
   EXPECT_EQ(column->type(), cudf::data_type{cudf::type_to_id<TypeParam>()});
   EXPECT_EQ(column->size(), this->size());
   EXPECT_EQ(0, column->null_count());
