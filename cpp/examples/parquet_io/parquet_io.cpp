--- conflicted
+++ resolved
@@ -153,27 +153,7 @@
   timer.print_elapsed_millis();
 
   // Check for validity
-<<<<<<< HEAD
   check_identical_tables(input->view(), transcoded_input->view());
-=======
-  try {
-    // Left anti-join the original and transcoded tables
-    // identical tables should not throw an exception and
-    // return an empty indices vector
-    auto const indices = cudf::left_anti_join(input->view(),
-                                              transcoded_input->view(),
-                                              cudf::null_equality::EQUAL,
-                                              cudf::get_default_stream(),
-                                              resource.get());
-
-    // No exception thrown, check indices
-    auto const valid = indices->size() == 0;
-    std::cout << "Transcoding valid: " << std::boolalpha << valid << std::endl;
-  } catch (std::exception& e) {
-    std::cerr << e.what() << std::endl << std::endl;
-    std::cout << "Transcoding valid: false" << std::endl;
-  }
->>>>>>> 62559068
 
   return 0;
 }