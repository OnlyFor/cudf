/*
 * Copyright (c) 2019-2024, NVIDIA CORPORATION.
 *
 * Licensed under the Apache License, Version 2.0 (the "License");
 * you may not use this file except in compliance with the License.
 * You may obtain a copy of the License at
 *
 *     http://www.apache.org/licenses/LICENSE-2.0
 *
 * Unless required by applicable law or agreed to in writing, software
 * distributed under the License is distributed on an "AS IS" BASIS,
 * WITHOUT WARRANTIES OR CONDITIONS OF ANY KIND, either express or implied.
 * See the License for the specific language governing permissions and
 * limitations under the License.
 */
#pragma once

#include <cudf/types.hpp>
#include <cudf/utilities/default_stream.hpp>
#include <cudf/utilities/error.hpp>
#include <cudf/utilities/prefetch.hpp>
#include <cudf/utilities/span.hpp>
#include <cudf/utilities/traits.hpp>
#include <cudf/utilities/type_dispatcher.hpp>

#include <limits>
#include <type_traits>
#include <vector>

/**
 * @file column_view.hpp
 * @brief column view class definitions
 */

namespace cudf::detail {
/**
 * @brief A non-owning, immutable view of device data as a column of elements,
 * some of which may be null as indicated by a bitmask.
 *
 * A `column_view_base` can be constructed implicitly from a `cudf::column`, or
 *may be constructed explicitly from a pointer to pre-existing device memory.
 *
 * Unless otherwise noted, the memory layout of the `column_view_base`'s data
 *and bitmask is expected to adhere to the Arrow Physical Memory Layout
 * Specification: https://arrow.apache.org/docs/memory_layout.html
 *
 * Because `column_view_base` is non-owning, no device memory is allocated nor
 *freed when `column_view_base` objects are created or destroyed.
 *
 * To enable zero-copy slicing, a `column_view_base` has an `offset` that
 *indicates the index of the first element in the column relative to the base
 *device memory allocation. By default, `offset()` is zero.
 */
class column_view_base {
 public:
  /**
   * @brief Returns pointer to the base device memory allocation casted to
   * the specified type.
   *
   * @note If `offset() == 0`, then `head<T>() == data<T>()`
   *
   * @note It should be rare to need to access the `head<T>()` allocation of
   *a column, and instead, accessing the elements should be done via
   *`data<T>()`.
   *
   * This function will only participate in overload resolution if `is_rep_layout_compatible<T>()`
   * or `std::is_same_v<T,void>` are true.
   *
   * @tparam The type to cast to
   * @return Typed pointer to underlying data
   */
  template <typename T = void,
            CUDF_ENABLE_IF(std::is_same_v<T, void> or is_rep_layout_compatible<T>())>
  T const* head() const noexcept
  {
    return static_cast<T const*>(get_data());
  }

  /**
   * @brief Returns the underlying data casted to the specified type, plus the
   * offset.
   *
   * @note If `offset() == 0`, then `head<T>() == data<T>()`
   *
   * This function does not participate in overload resolution if `is_rep_layout_compatible<T>` is
   * false.
   *
   * @tparam T The type to cast to
   * @return Typed pointer to underlying data, including the offset
   */
  template <typename T, CUDF_ENABLE_IF(is_rep_layout_compatible<T>())>
  T const* data() const noexcept
  {
    return head<T>() + _offset;
  }

  /**
   * @brief Return first element (accounting for offset) after underlying data
   * is casted to the specified type.
   *
   * This function does not participate in overload resolution if `is_rep_layout_compatible<T>` is
   * false.
   *
   * @tparam T The desired type
   * @return Pointer to the first element after casting
   */
  template <typename T, CUDF_ENABLE_IF(is_rep_layout_compatible<T>())>
  T const* begin() const noexcept
  {
    return data<T>();
  }

  /**
   * @brief Return one past the last element after underlying data is casted to
   * the specified type.
   *
   * This function does not participate in overload resolution if `is_rep_layout_compatible<T>` is
   * false.
   *
   * @tparam T The desired type
   * @return Pointer to one past the last element after casting
   */
  template <typename T, CUDF_ENABLE_IF(is_rep_layout_compatible<T>())>
  T const* end() const noexcept
  {
    return begin<T>() + size();
  }

  /**
   * @brief Returns the number of elements in the column
   *
   * @return The number of elements in the column
   */
  [[nodiscard]] size_type size() const noexcept { return _size; }

  /**
   * @brief Returns true if `size()` returns zero, or false otherwise
   *
   * @return True if `size()` returns zero, or false otherwise
   */
  [[nodiscard]] bool is_empty() const noexcept { return size() == 0; }

  /**
   * @brief Returns the element `data_type`
   *
   * @return The `data_type` of the elements in the column
   */
  [[nodiscard]] data_type type() const noexcept { return _type; }

  /**
   * @brief Indicates if the column can contain null elements, i.e., if it has
   * an allocated bitmask.
   *
   * @note If `null_count() > 0`, this function must always return `true`.
   *
   * @return true The bitmask is allocated
   * @return false The bitmask is not allocated
   */
  [[nodiscard]] bool nullable() const noexcept { return nullptr != _null_mask; }

  /**
   * @brief Returns the count of null elements
   *
   * @return The count of null elements
   */
  [[nodiscard]] size_type null_count() const { return _null_count; }

  /**
   * @brief Returns the count of null elements in the range [begin, end)
   *
   * @note If `null_count() != 0`, every invocation of `null_count(begin, end)`
   * will recompute the count of null elements indicated by the `null_mask` in
   * the range [begin, end).
   *
   * @throws cudf::logic_error for invalid range (if `begin < 0`,
   * `begin > end`, `begin >= size()`, or `end > size()`).
   *
   * @param[in] begin The starting index of the range (inclusive).
   * @param[in] end The index of the last element in the range (exclusive).
   * @return The count of null elements in the given range
   */
  [[nodiscard]] size_type null_count(size_type begin, size_type end) const;

  /**
   * @brief Indicates if the column contains null elements,
   * i.e., `null_count() > 0`
   *
   * @return true One or more elements are null
   * @return false All elements are valid
   */
  [[nodiscard]] bool has_nulls() const { return null_count() > 0; }

  /**
   * @brief Indicates if the column contains null elements in the range
   * [begin, end), i.e., `null_count(begin, end) > 0`
   *
   * @throws cudf::logic_error for invalid range (if `begin < 0`,
   * `begin > end`, `begin >= size()`, or `end > size()`).
   *
   * @param begin The starting index of the range (inclusive).
   * @param end The index of the last element in the range (exclusive).
   * @return true One or more elements are null in the range [begin, end)
   * @return false All elements are valid in the range [begin, end)
   */
  [[nodiscard]] bool has_nulls(size_type begin, size_type end) const
  {
    return null_count(begin, end) > 0;
  }

  /**
   * @brief Returns raw pointer to the underlying bitmask allocation.
   *
   * @note This function does *not* account for the `offset()`.
   *
   * @note If `null_count() == 0`, this may return `nullptr`.
   * @return Raw pointer to the bitmask
   */
  [[nodiscard]] bitmask_type const* null_mask() const noexcept { return _null_mask; }

  /**
   * @brief Returns the index of the first element relative to the base memory
   * allocation, i.e., what is returned from `head<T>()`.
   *
   * @return The index of the first element relative to `head<T>()`
   */
  [[nodiscard]] size_type offset() const noexcept { return _offset; }

 protected:
  /**
   * @brief Returns pointer to the base device memory allocation.
   *
   * The primary purpose of this function is to allow derived classes to
   * override the fundamental properties of memory accesses without needing to
   * change all of the different accessors for the underlying pointer.
   *
   * @return Typed pointer to underlying data
   */
  virtual void const* get_data() const noexcept { return _data; }

  data_type _type{type_id::EMPTY};   ///< Element type
  size_type _size{};                 ///< Number of elements
  void const* _data{};               ///< Pointer to device memory containing elements
  bitmask_type const* _null_mask{};  ///< Pointer to device memory containing
                                     ///< bitmask representing null elements.
                                     ///< Optional if `null_count() == 0`
  mutable size_type _null_count{};   ///< The number of null elements
  size_type _offset{};               ///< Index position of the first element.
                                     ///< Enables zero-copy slicing

  column_view_base()                        = default;
  virtual ~column_view_base()               = default;
  column_view_base(column_view_base const&) = default;  ///< Copy constructor
  column_view_base(column_view_base&&)      = default;  ///< Move constructor
  /**
   * @brief Copy assignment operator
   *
   * @return Reference to this object
   */
  column_view_base& operator=(column_view_base const&) = default;
  /**
   * @brief Move assignment operator
   *
   * @return Reference to this object (after transferring ownership)
   */
  column_view_base& operator=(column_view_base&&) = default;

  /**
   * @brief Construct a `column_view_base` from pointers to device memory for
   *the elements and bitmask of the column.
   *
   * If `null_count()` is zero, `null_mask` is optional.
   *
   * If `type` is `EMPTY`, the specified `null_count` will be ignored and
   * `null_count()` will always return the same value as `size()`
   *
   * @throws cudf::logic_error if `size < 0`
   * @throws cudf::logic_error if `size > 0` but `data == nullptr`
   * @throws cudf::logic_error if `type.id() == EMPTY` but `data != nullptr`
   *or `null_mask != nullptr`
   * @throws cudf::logic_error if `null_count > 0`, but `null_mask == nullptr`
   * @throws cudf::logic_error if `offset < 0`
   *
   * @param type The element type
   * @param size The number of elements
   * @param data Pointer to device memory containing the column elements
   * @param null_mask Pointer to device memory containing the null
   * indicator bitmask
   * @param null_count The number of null elements.
   * @param offset Optional, index of the first element
   */
  column_view_base(data_type type,
                   size_type size,
                   void const* data,
                   bitmask_type const* null_mask,
                   size_type null_count,
                   size_type offset = 0);
};
<<<<<<< HEAD

class mutable_column_view_base : public column_view_base {};

}  // namespace cudf::detail

namespace CUDF_EXPORT cudf {
=======
}  // namespace detail
>>>>>>> 81e65ee3

/**
 * @brief A non-owning, immutable view of device data as a column of elements,
 * some of which may be null as indicated by a bitmask.
 *
 * @ingroup column_classes
 *
 * A `column_view` can be constructed implicitly from a `cudf::column`, or may
 * be constructed explicitly from a pointer to pre-existing device memory.
 *
 * Unless otherwise noted, the memory layout of the `column_view`'s data and
 * bitmask is expected to adhere to the Arrow Physical Memory Layout
 * Specification: https://arrow.apache.org/docs/memory_layout.html
 *
 * Because `column_view` is non-owning, no device memory is allocated nor freed
 * when `column_view` objects are created or destroyed.
 *
 * To enable zero-copy slicing, a `column_view` has an `offset` that indicates
 * the index of the first element in the column relative to the base device
 * memory allocation. By default, `offset()` is zero.
 */
class column_view : public detail::column_view_base {
 public:
  column_view() = default;

  // these pragmas work around the nvcc issue where if a column_view is used
  // inside of a __device__ code path, these functions will end up being created
  // as __host__ __device__ because they are explicitly defaulted.  However, if
  // they then end up being called by a simple __host__ function
  // (eg std::vector destructor) you get a compile error because you're trying to
  // call a __host__ __device__ function from a __host__ function.
#ifdef __CUDACC__
#pragma nv_exec_check_disable
#endif
  ~column_view() override = default;
#ifdef __CUDACC__
#pragma nv_exec_check_disable
#endif
  column_view(column_view const&) = default;  ///< Copy constructor
  column_view(column_view&&)      = default;  ///< Move constructor
  /**
   * @brief Copy assignment operator
   *
   * @return Reference to this object
   */
  column_view& operator=(column_view const&) = default;
  /**
   * @brief Move assignment operator
   *
   * @return Reference to this object
   */
  column_view& operator=(column_view&&) = default;

  /**
   * @brief Construct a `column_view` from pointers to device memory for the
   * elements and bitmask of the column.
   *
   * If `null_count()` is zero, `null_mask` is optional.
   *
   * If `type` is `EMPTY`, the specified `null_count` will be ignored and
   * `null_count()` will always return the same value as `size()`
   *
   * @throws cudf::logic_error if `size < 0`
   * @throws cudf::logic_error if `size > 0` but `data == nullptr`
   * @throws cudf::logic_error if `type.id() == EMPTY` but `data != nullptr`
   *or `null_mask != nullptr`
   * @throws cudf::logic_error if `null_count > 0`, but `null_mask == nullptr`
   * @throws cudf::logic_error if `offset < 0`
   *
   * @param type The element type
   * @param size The number of elements
   * @param data Pointer to device memory containing the column elements
   * @param null_mask Pointer to device memory containing the null
   * indicator bitmask
   * @param null_count The number of null elements.
   * @param offset Optional, index of the first element
   * @param children Optional, depending on the element type, child columns may
   * contain additional data
   */
  column_view(data_type type,
              size_type size,
              void const* data,
              bitmask_type const* null_mask,
              size_type null_count,
              size_type offset                         = 0,
              std::vector<column_view> const& children = {});

  /**
   * @brief Returns the specified child
   *
   * @param child_index The index of the desired child
   * @return The requested child `column_view`
   */
  [[nodiscard]] column_view child(size_type child_index) const noexcept
  {
    return _children[child_index];
  }

  /**
   * @brief Returns the number of child columns.
   *
   * @return The number of child columns
   */
  [[nodiscard]] size_type num_children() const noexcept { return _children.size(); }

  /**
   * @brief Returns iterator to the beginning of the ordered sequence of child column-views.
   *
   * @return An iterator to a `column_view` referencing the first child column
   */
  auto child_begin() const noexcept { return _children.cbegin(); }

  /**
   * @brief Returns iterator to the end of the ordered sequence of child column-views.
   *
   * @return An iterator to a `column_view` one past the end of the child columns
   */
  auto child_end() const noexcept { return _children.cend(); }

  /**
   * @brief Construct a column view from a device_span<T>.
   *
   * Only numeric and chrono types are supported.
   *
   * @tparam T The device span type. Must be const and match the column view's type.
   * @param data A typed device span containing the column view's data.
   */
  template <typename T, CUDF_ENABLE_IF(cudf::is_numeric<T>() or cudf::is_chrono<T>())>
  column_view(device_span<T const> data)
    : column_view(
        cudf::data_type{cudf::type_to_id<T>()}, data.size(), data.data(), nullptr, 0, 0, {})
  {
    CUDF_EXPECTS(
      data.size() <= static_cast<std::size_t>(std::numeric_limits<cudf::size_type>::max()),
      "Data exceeds the column size limit",
      std::overflow_error);
  }

  /**
   * @brief Converts a column view into a device span.
   *
   * Only numeric and chrono data types are supported. The column view must not
   * be nullable.
   *
   * @tparam T The device span type. Must be const and match the column view's type.
   * @throws cudf::logic_error if the column view type does not match the span type.
   * @throws cudf::logic_error if the column view is nullable.
   * @return A typed device span of the column view's data.
   */
  template <typename T, CUDF_ENABLE_IF(cudf::is_numeric<T>() or cudf::is_chrono<T>())>
  [[nodiscard]] operator device_span<T const>() const
  {
    CUDF_EXPECTS(type() == cudf::data_type{cudf::type_to_id<T>()},
                 "Device span type must match column view type.");
    CUDF_EXPECTS(!nullable(), "A nullable column view cannot be converted to a device span.");
    return device_span<T const>(data<T>(), size());
  }

 protected:
  /**
   * @brief Returns pointer to the base device memory allocation.
   *
   * The primary purpose of this function is to allow derived classes to
   * override the fundamental properties of memory accesses without needing to
   * change all of the different accessors for the underlying pointer.
   *
   * @return Typed pointer to underlying data
   */
  void const* get_data() const noexcept override;

 private:
  friend column_view bit_cast(column_view const& input, data_type type);

  std::vector<column_view> _children{};  ///< Based on element type, children
                                         ///< may contain additional data
};                                       // namespace cudf

/**
 * @brief A non-owning, mutable view of device data as a column of elements,
 * some of which may be null as indicated by a bitmask.
 *
 * @ingroup column_classes
 *
 * A `mutable_column_view` can be constructed implicitly from a `cudf::column`,
 * or may be constructed explicitly from a pointer to pre-existing device memory.
 *
 * Unless otherwise noted, the memory layout of the `mutable_column_view`'s data
 * and bitmask is expected to adhere to the Arrow Physical Memory Layout
 * Specification: https://arrow.apache.org/docs/memory_layout.html
 *
 * Because `mutable_column_view` is non-owning, no device memory is allocated
 * nor freed when `mutable_column_view` objects are created or destroyed.
 *
 * To enable zero-copy slicing, a `mutable_column_view` has an `offset` that
 * indicates the index of the first element in the column relative to the base
 * device memory allocation. By default, `offset()` is zero.
 */
class mutable_column_view : public detail::column_view_base {
 public:
  mutable_column_view() = default;

  ~mutable_column_view() override{
    // Needed so that the first instance of the implicit destructor for any TU isn't 'constructed'
    // from a host+device function marking the implicit version also as host+device
  };

  mutable_column_view(mutable_column_view const&) = default;  ///< Copy constructor
  mutable_column_view(mutable_column_view&&)      = default;  ///< Move constructor
  /**
   * @brief Copy assignment operator
   *
   * @return Reference to this object
   */
  mutable_column_view& operator=(mutable_column_view const&) = default;
  /**
   * @brief Move assignment operator
   *
   * @return Reference to this object (after transferring ownership)
   */
  mutable_column_view& operator=(mutable_column_view&&) = default;

  /**
   * @brief Construct a `mutable_column_view` from pointers to device memory for
   * the elements and bitmask of the column.

   * If `type` is `EMPTY`, the specified `null_count` will be ignored and
   * `null_count()` will always return the same value as `size()`
   *
   * @throws cudf::logic_error if `size < 0`
   * @throws cudf::logic_error if `size > 0` but `data == nullptr`
   * @throws cudf::logic_error if `type.id() == EMPTY` but `data != nullptr`
   *or `null_mask != nullptr`
   * @throws cudf::logic_error if `null_count > 0`, but `null_mask == nullptr`
   * @throws cudf::logic_error if `offset < 0`
   *
   * @param type The element type
   * @param size The number of elements
   * @param data Pointer to device memory containing the column elements
   * @param null_mask Pointer to device memory containing the null
   indicator
   * bitmask
   * @param null_count The number of null elements.
   * @param offset Optional, index of the first element
   * @param children Optional, depending on the element type, child columns may
   * contain additional data
   */
  mutable_column_view(data_type type,
                      size_type size,
                      void* data,
                      bitmask_type* null_mask,
                      size_type null_count,
                      size_type offset                                 = 0,
                      std::vector<mutable_column_view> const& children = {});

  /**
   * @brief Returns pointer to the base device memory allocation casted to
   * the specified type.
   *
   * This function will only participate in overload resolution if `is_rep_layout_compatible<T>()`
   * or `std::is_same_v<T,void>` are true.
   *
   * @note If `offset() == 0`, then `head<T>() == data<T>()`
   *
   * @note It should be rare to need to access the `head<T>()` allocation of a
   * column, and instead, accessing the elements should be done via `data<T>()`.
   *
   * @tparam The type to cast to
   * @return Typed pointer to underlying data
   */
  template <typename T = void,
            CUDF_ENABLE_IF(std::is_same_v<T, void> or is_rep_layout_compatible<T>())>
  T* head() const noexcept
  {
    return const_cast<T*>(detail::column_view_base::head<T>());
  }

  /**
   * @brief Returns the underlying data casted to the specified type, plus the
   * offset.
   *
   * This function does not participate in overload resolution if `is_rep_layout_compatible<T>` is
   * false.
   *
   * @note If `offset() == 0`, then `head<T>() == data<T>()`
   *
   * @tparam T The type to cast to
   * @return Typed pointer to underlying data, including the offset
   */
  template <typename T, CUDF_ENABLE_IF(is_rep_layout_compatible<T>())>
  T* data() const noexcept
  {
    return const_cast<T*>(detail::column_view_base::data<T>());
  }

  /**
   * @brief Return first element (accounting for offset) after underlying data is
   * casted to the specified type.
   *
   * This function does not participate in overload resolution if `is_rep_layout_compatible<T>` is
   * false.
   *
   * @tparam T The desired type
   * @return Pointer to the first element after casting
   */
  template <typename T, CUDF_ENABLE_IF(is_rep_layout_compatible<T>())>
  T* begin() const noexcept
  {
    return const_cast<T*>(detail::column_view_base::begin<T>());
  }

  /**
   * @brief Return one past the last element after underlying data is casted to
   * the specified type.
   *
   * This function does not participate in overload resolution if `is_rep_layout_compatible<T>` is
   * false.
   *
   * @tparam T The desired type
   * @return Pointer to one past the last element after casting
   */
  template <typename T, CUDF_ENABLE_IF(is_rep_layout_compatible<T>())>
  T* end() const noexcept
  {
    return const_cast<T*>(detail::column_view_base::end<T>());
  }

  /**
   * @brief Returns raw pointer to the underlying bitmask allocation.
   *
   * @note This function does *not* account for the `offset()`.
   *
   * @note If `null_count() == 0`, this may return `nullptr`.
   *
   * @return Raw pointer to the underlying bitmask allocation
   */
  [[nodiscard]] bitmask_type* null_mask() const noexcept
  {
    return const_cast<bitmask_type*>(detail::column_view_base::null_mask());
  }

  /**
   * @brief Set the null count
   *
   * @throws cudf::logic_error if `new_null_count > 0` and `nullable() == false`
   *
   * @param new_null_count The new null count
   */
  void set_null_count(size_type new_null_count);

  /**
   * @brief Returns a reference to the specified child
   *
   * @param child_index The index of the desired child
   * @return The requested child `mutable_column_view`
   */
  [[nodiscard]] mutable_column_view child(size_type child_index) const noexcept
  {
    return mutable_children[child_index];
  }

  /**
   * @brief Returns the number of child columns.
   *
   * @return The number of child columns
   */
  [[nodiscard]] size_type num_children() const noexcept { return mutable_children.size(); }

  /**
   * @brief Returns iterator to the beginning of the ordered sequence of child column-views.
   *
   * @return An iterator to a `mutable_column_view` referencing the first child column
   */
  auto child_begin() const noexcept { return mutable_children.begin(); }

  /**
   * @brief Returns iterator to the end of the ordered sequence of child column-views.
   *
   * @return An iterator to a `mutable_column_view` to the element following the last child column
   */
  auto child_end() const noexcept { return mutable_children.end(); }

  /**
   * @brief Converts a mutable view into an immutable view
   *
   * @return An immutable view of the mutable view's elements
   */
  operator column_view() const;

 protected:
  /**
   * @brief Returns pointer to the base device memory allocation.
   *
   * The primary purpose of this function is to allow derived classes to
   * override the fundamental properties of memory accesses without needing to
   * change all of the different accessors for the underlying pointer.
   *
   * @return Typed pointer to underlying data
   */
  void const* get_data() const noexcept override;

 private:
  friend mutable_column_view bit_cast(mutable_column_view const& input, data_type type);

  std::vector<mutable_column_view> mutable_children;
};

/**
 * @brief Counts the number of descendants of the specified parent.
 *
 * @param parent The parent whose descendants will be counted
 * @return The number of descendants of the parent
 */
size_type count_descendants(column_view parent);

/**
 * @brief Zero-copy cast between types with the same size and compatible underlying representations.
 *
 * This is similar to `reinterpret_cast` or `bit_cast` in that it gives a view of the same raw bits
 * as a different type. Unlike `reinterpret_cast` however, this cast is only allowed on types that
 * have the same width and compatible representations. For example, the way timestamp types are laid
 * out in memory is equivalent to an integer representing a duration since a fixed epoch;
 * bit-casting to the same integer type (INT32 for days, INT64 for others) results in a raw view of
 * the duration count. A FLOAT32 can also be bit-casted into INT32 and treated as an integer value.
 * However, an INT32 column cannot be bit-casted to INT64 as the sizes differ, nor can a string_view
 * column be casted into a numeric type column as their data representations are not compatible.
 *
 * The validity of the conversion can be checked with `cudf::is_bit_castable()`.
 *
 * @throws cudf::logic_error if the specified cast is not possible, i.e.,
 * `is_bit_castable(input.type(), type)` is false.
 *
 * @param input The `column_view` to cast from
 * @param type The `data_type` to cast to
 * @return New `column_view` wrapping the same data as `input` but cast to `type`
 */
column_view bit_cast(column_view const& input, data_type type);

/**
 * @brief Zero-copy cast between types with the same size and compatible underlying representations.
 *
 * This is similar to `reinterpret_cast` or `bit_cast` in that it gives a view of the same raw bits
 * as a different type. Unlike `reinterpret_cast` however, this cast is only allowed on types that
 * have the same width and compatible representations. For example, the way timestamp types are laid
 * out in memory is equivalent to an integer representing a duration since a fixed epoch;
 * bit-casting to the same integer type (INT32 for days, INT64 for others) results in a raw view of
 * the duration count. A FLOAT32 can also be bit-casted into INT32 and treated as an integer value.
 * However, an INT32 column cannot be bit-casted to INT64 as the sizes differ, nor can a string_view
 * column be casted into a numeric type column as their data representations are not compatible.
 *
 * The validity of the conversion can be checked with `cudf::is_bit_castable()`.
 *
 * @throws cudf::logic_error if the specified cast is not possible, i.e.,
 * `is_bit_castable(input.type(), type)` is false.
 *
 * @param input The `mutable_column_view` to cast from
 * @param type The `data_type` to cast to
 * @return New `mutable_column_view` wrapping the same data as `input` but cast to `type`
 */
mutable_column_view bit_cast(mutable_column_view const& input, data_type type);

namespace detail {
/**
 * @brief Computes a hash value from the shallow state of the specified column
 *
 * For any two columns, if `is_shallow_equivalent(c0,c1)` then `shallow_hash(c0) ==
 * shallow_hash(c1)`.
 *
 * The complexity of computing the hash value of `input` is `O( count_descendants(input) )`, i.e.,
 * it is independent of the number of elements in the column.
 *
 * This function does _not_ inspect the elements of `input` nor access any device memory or launch
 * any kernels.
 *
 * @param input The `column_view` to compute hash
 * @return The hash value derived from the shallow state of `input`.
 */
std::size_t shallow_hash(column_view const& input);

/**
 * @brief Uses only shallow state to determine if two `column_view`s view equivalent columns
 *
 *  Two columns are equivalent if for any operation `F` then:
 *   ```
 *    is_shallow_equivalent(c0, c1) ==> The results of F(c0) and F(c1) are equivalent
 *   ```
 * For any two non-empty columns, `is_shallow_equivalent(c0,c1)` is true only if they view the exact
 * same physical column. In other words, two physically independent columns may have exactly
 * equivalent elements but their shallow state would not be equivalent.
 *
 * The complexity of this function is `O( min(count_descendants(lhs), count_descendants(rhs)) )`,
 * i.e., it is independent of the number of elements in either column.
 *
 * This function does _not_ inspect the elements of `lhs` or `rhs` nor access any device memory nor
 * launch any kernels.
 *
 * @param lhs The left `column_view` to compare
 * @param rhs The right `column_view` to compare
 * @return If `lhs` and `rhs` have equivalent shallow state
 */
bool is_shallow_equivalent(column_view const& lhs, column_view const& rhs);

}  // namespace detail
}  // namespace CUDF_EXPORT cudf<|MERGE_RESOLUTION|>--- conflicted
+++ resolved
@@ -31,8 +31,8 @@
  * @file column_view.hpp
  * @brief column view class definitions
  */
-
-namespace cudf::detail {
+namespace CUDF_EXPORT cudf {
+namespace detail {
 /**
  * @brief A non-owning, immutable view of device data as a column of elements,
  * some of which may be null as indicated by a bitmask.
@@ -295,16 +295,8 @@
                    size_type null_count,
                    size_type offset = 0);
 };
-<<<<<<< HEAD
-
-class mutable_column_view_base : public column_view_base {};
-
-}  // namespace cudf::detail
-
-namespace CUDF_EXPORT cudf {
-=======
+
 }  // namespace detail
->>>>>>> 81e65ee3
 
 /**
  * @brief A non-owning, immutable view of device data as a column of elements,
