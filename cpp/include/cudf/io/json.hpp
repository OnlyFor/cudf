--- conflicted
+++ resolved
@@ -101,13 +101,10 @@
   bool _lines = false;
   // Parse mixed types as a string column
   bool _mixed_types_as_string = false;
-<<<<<<< HEAD
   // Delimiter separating records in JSON lines
   char _delimiter = '\n';
-=======
   // Prune columns on read, selected based on the _dtypes option
   bool _prune_columns = false;
->>>>>>> c576e97a
 
   // Bytes to skip from the start
   size_t _byte_range_offset = 0;
