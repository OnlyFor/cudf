/*
 * Copyright (c) 2021-2024, NVIDIA CORPORATION.
 *
 * Licensed under the Apache License, Version 2.0 (the "License");
 * you may not use this file except in compliance with the License.
 * You may obtain a copy of the License at
 *
 *     http://www.apache.org/licenses/LICENSE-2.0
 *
 * Unless required by applicable law or agreed to in writing, software
 * distributed under the License is distributed on an "AS IS" BASIS,
 * WITHOUT WARRANTIES OR CONDITIONS OF ANY KIND, either express or implied.
 * See the License for the specific language governing permissions and
 * limitations under the License.
 */

#pragma once

#include <cudf/column/column.hpp>
#include <cudf/io/text/byte_range_info.hpp>
#include <cudf/io/text/data_chunk_source.hpp>

#include <rmm/mr/device/device_memory_resource.hpp>
#include <rmm/mr/device/per_device_resource.hpp>
#include <rmm/resource_ref.hpp>

#include <memory>
#include <optional>

namespace cudf {
namespace io {
namespace text {
/**
 * @addtogroup io_readers
 * @{
 * @file
 */

/**
 * @brief Parsing options for multibyte_split.
 */
struct parse_options {
  /**
   * @brief Only rows starting inside this byte range will be part of the output column.
   */
  byte_range_info byte_range = create_byte_range_info_max();
  /**
   * @brief Whether delimiters at the end of rows should be stripped from the output column
   */
  bool strip_delimiters = false;
};

/**
 * @brief Splits the source text into a strings column using a multiple byte delimiter.
 *
 * Providing a byte range allows multibyte_split to read a file partially, only returning the
 * offsets of delimiters which begin within the range. If thinking in terms of "records", where each
 * delimiter dictates the end of a record, all records which begin within the byte range provided
 * will be returned, including any record which may begin in the range but end outside of the
 * range. Records which begin outside of the range will ignored, even if those records end inside
 * the range.
 *
 * @code{.pseudo}
 * Examples:
 *  source:     "abc..def..ghi..jkl.."
 *  delimiter:  ".."
 *
 *  byte_range: nullopt
 *  return:     ["abc..", "def..", "ghi..", jkl..", ""]
 *
 *  byte_range: [0, 2)
 *  return:     ["abc.."]
 *
 *  byte_range: [2, 9)
 *  return:     ["def..", "ghi.."]
 *
 *  byte_range: [11, 2)
 *  return:     []
 *
 *  byte_range: [13, 7)
 *  return:     ["jkl..", ""]
 * @endcode
 *
 * @param source The source string
 * @param delimiter UTF-8 encoded string for which to find offsets in the source
 * @param options the parsing options to use (including byte range)
 * @param stream CUDA stream used for device memory operations and kernel launches
 * @param mr Memory resource to use for the device memory allocation
 * @return The strings found by splitting the source by the delimiter within the relevant byte
 * range.
 */
std::unique_ptr<cudf::column> multibyte_split(
  data_chunk_source const& source,
  std::string const& delimiter,
  parse_options options             = {},
  rmm::cuda_stream_view stream      = cudf::get_default_stream(),
  rmm::device_async_resource_ref mr = rmm::mr::get_current_device_resource());

/**
 * @brief Splits the source text into a strings column using a multiple byte delimiter.
 *
 * @deprecated Since 24.08
 *
 * @param source The source input data encoded in UTF-8
 * @param delimiter UTF-8 encoded string for which to find offsets in the source
 * @param byte_range The position and size within `source` to produce the column from
 * @param stream CUDA stream used for device memory operations and kernel launches
 * @param mr Memory resource to use for the device memory allocation
 * @return The strings found by splitting the source by the delimiter within the relevant byte
 * range.
 */
[[deprecated]] std::unique_ptr<cudf::column> multibyte_split(
  data_chunk_source const& source,
  std::string const& delimiter,
  std::optional<byte_range_info> byte_range,
  rmm::cuda_stream_view stream      = cudf::get_default_stream(),
  rmm::device_async_resource_ref mr = rmm::mr::get_current_device_resource());

<<<<<<< HEAD
=======
/** @} */  // end of group

>>>>>>> dd2b09b7
}  // namespace text
}  // namespace io
}  // namespace cudf<|MERGE_RESOLUTION|>--- conflicted
+++ resolved
@@ -116,11 +116,8 @@
   rmm::cuda_stream_view stream      = cudf::get_default_stream(),
   rmm::device_async_resource_ref mr = rmm::mr::get_current_device_resource());
 
-<<<<<<< HEAD
-=======
 /** @} */  // end of group
 
->>>>>>> dd2b09b7
 }  // namespace text
 }  // namespace io
 }  // namespace cudf