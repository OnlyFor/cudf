/*
 * Copyright (c) 2020-2024, NVIDIA CORPORATION.
 *
 * Licensed under the Apache License, Version 2.0 (the "License");
 * you may not use this file except in compliance with the License.
 * You may obtain a copy of the License at
 *
 *     http://www.apache.org/licenses/LICENSE-2.0
 *
 * Unless required by applicable law or agreed to in writing, software
 * distributed under the License is distributed on an "AS IS" BASIS,
 * WITHOUT WARRANTIES OR CONDITIONS OF ANY KIND, either express or implied.
 * See the License for the specific language governing permissions and
 * limitations under the License.
 */

#pragma once

#include <cudf/io/detail/utils.hpp>
#include <cudf/io/types.hpp>
#include <cudf/table/table_view.hpp>
#include <cudf/types.hpp>
#include <cudf/utilities/default_stream.hpp>

#include <rmm/cuda_stream_view.hpp>
#include <rmm/resource_ref.hpp>

#include <memory>
#include <string>
#include <vector>

namespace cudf::io {

// Forward declaration
class orc_reader_options;
class orc_writer_options;
class chunked_orc_writer_options;

namespace orc::detail {

// Forward declaration of the internal reader class
class reader_impl;

/**
 * @brief Class to read ORC dataset data into columns.
 */
class reader {
 private:
  std::unique_ptr<reader_impl> _impl;

 public:
  /**
   * @brief Constructor from an array of datasources
   *
   * @param sources Input `datasource` objects to read the dataset from
   * @param options Settings for controlling reading behavior
   * @param stream CUDA stream used for device memory operations and kernel launches
   * @param mr Device memory resource to use for device memory allocation
   */
  explicit reader(std::vector<std::unique_ptr<cudf::io::datasource>>&& sources,
                  orc_reader_options const& options,
                  rmm::cuda_stream_view stream,
                  rmm::device_async_resource_ref mr);

  /**
   * @brief Destructor explicitly declared to avoid inlining in header
   */
  ~reader();

  /**
   * @brief Reads the entire dataset.
   *
   * @return The set of columns along with table metadata
   */
  table_with_metadata read();
};

/**
 * @brief The reader class that supports iterative reading from an array of data sources.
 */
class chunked_reader {
 private:
  std::unique_ptr<reader_impl> _impl;

 public:
  /**
   * @copydoc cudf::io::chunked_orc_reader::chunked_orc_reader(std::size_t, std::size_t, size_type,
<<<<<<< HEAD
   * orc_reader_options const&, rmm::cuda_stream_view, rmm::mr::device_memory_resource*)
   *
   * @param sources Input `datasource` objects to read the dataset from
   */
  explicit chunked_reader(std::size_t output_size_limit,
                          std::size_t data_read_limit,
=======
   * orc_reader_options const&, rmm::cuda_stream_view, rmm::device_async_resource_ref)
   *
   * @param sources Input `datasource` objects to read the dataset from
   */
  explicit chunked_reader(std::size_t chunk_read_limit,
                          std::size_t pass_read_limit,
>>>>>>> 42601b2b
                          size_type output_row_granularity,
                          std::vector<std::unique_ptr<cudf::io::datasource>>&& sources,
                          orc_reader_options const& options,
                          rmm::cuda_stream_view stream,
<<<<<<< HEAD
                          rmm::mr::device_memory_resource* mr);
  /**
   * @copydoc cudf::io::chunked_orc_reader::chunked_orc_reader(std::size_t, std::size_t,
   * orc_reader_options const&, rmm::cuda_stream_view, rmm::mr::device_memory_resource*)
   *
   * @param sources Input `datasource` objects to read the dataset from
   */
  explicit chunked_reader(std::size_t output_size_limit,
                          std::size_t data_read_limit,
                          std::vector<std::unique_ptr<cudf::io::datasource>>&& sources,
                          orc_reader_options const& options,
                          rmm::cuda_stream_view stream,
                          rmm::mr::device_memory_resource* mr);
=======
                          rmm::device_async_resource_ref mr);
  /**
   * @copydoc cudf::io::chunked_orc_reader::chunked_orc_reader(std::size_t, std::size_t,
   * orc_reader_options const&, rmm::cuda_stream_view, rmm::device_async_resource_ref)
   *
   * @param sources Input `datasource` objects to read the dataset from
   */
  explicit chunked_reader(std::size_t chunk_read_limit,
                          std::size_t pass_read_limit,
                          std::vector<std::unique_ptr<cudf::io::datasource>>&& sources,
                          orc_reader_options const& options,
                          rmm::cuda_stream_view stream,
                          rmm::device_async_resource_ref mr);
>>>>>>> 42601b2b

  /**
   * @brief Destructor explicitly-declared to avoid inlined in header.
   *
   * Since the declaration of the internal `_impl` object does not exist in this header, this
   * destructor needs to be defined in a separate source file which can access to that object's
   * declaration.
   */
  ~chunked_reader();

  /**
   * @copydoc cudf::io::chunked_orc_reader::has_next
   */
  [[nodiscard]] bool has_next() const;

  /**
   * @copydoc cudf::io::chunked_orc_reader::read_chunk
   */
  [[nodiscard]] table_with_metadata read_chunk() const;
};

/**
 * @brief Class to write ORC dataset data into columns.
 */
class writer {
 private:
  class impl;
  std::unique_ptr<impl> _impl;

 public:
  /**
   * @brief Constructor for output to a file.
   *
   * @param sink The data sink to write the data to
   * @param options Settings for controlling writing behavior
   * @param mode Option to write at once or in chunks
   * @param stream CUDA stream used for device memory operations and kernel launches
   */
  explicit writer(std::unique_ptr<cudf::io::data_sink> sink,
                  orc_writer_options const& options,
                  cudf::io::detail::single_write_mode mode,
                  rmm::cuda_stream_view stream);

  /**
   * @brief Constructor with chunked writer options.
   *
   * @param sink The data sink to write the data to
   * @param options Settings for controlling writing behavior
   * @param mode Option to write at once or in chunks
   * @param stream CUDA stream used for device memory operations and kernel launches
   */
  explicit writer(std::unique_ptr<cudf::io::data_sink> sink,
                  chunked_orc_writer_options const& options,
                  cudf::io::detail::single_write_mode mode,
                  rmm::cuda_stream_view stream);

  /**
   * @brief Destructor explicitly declared to avoid inlining in header
   */
  ~writer();

  /**
   * @brief Writes a single subtable as part of a larger ORC file/table write.
   *
   * @param[in] table The table information to be written
   */
  void write(table_view const& table);

  /**
   * @brief Finishes the chunked/streamed write process.
   */
  void close();
};

}  // namespace orc::detail
}  // namespace cudf::io<|MERGE_RESOLUTION|>--- conflicted
+++ resolved
@@ -85,40 +85,16 @@
  public:
   /**
    * @copydoc cudf::io::chunked_orc_reader::chunked_orc_reader(std::size_t, std::size_t, size_type,
-<<<<<<< HEAD
-   * orc_reader_options const&, rmm::cuda_stream_view, rmm::mr::device_memory_resource*)
-   *
-   * @param sources Input `datasource` objects to read the dataset from
-   */
-  explicit chunked_reader(std::size_t output_size_limit,
-                          std::size_t data_read_limit,
-=======
    * orc_reader_options const&, rmm::cuda_stream_view, rmm::device_async_resource_ref)
    *
    * @param sources Input `datasource` objects to read the dataset from
    */
   explicit chunked_reader(std::size_t chunk_read_limit,
                           std::size_t pass_read_limit,
->>>>>>> 42601b2b
                           size_type output_row_granularity,
                           std::vector<std::unique_ptr<cudf::io::datasource>>&& sources,
                           orc_reader_options const& options,
                           rmm::cuda_stream_view stream,
-<<<<<<< HEAD
-                          rmm::mr::device_memory_resource* mr);
-  /**
-   * @copydoc cudf::io::chunked_orc_reader::chunked_orc_reader(std::size_t, std::size_t,
-   * orc_reader_options const&, rmm::cuda_stream_view, rmm::mr::device_memory_resource*)
-   *
-   * @param sources Input `datasource` objects to read the dataset from
-   */
-  explicit chunked_reader(std::size_t output_size_limit,
-                          std::size_t data_read_limit,
-                          std::vector<std::unique_ptr<cudf::io::datasource>>&& sources,
-                          orc_reader_options const& options,
-                          rmm::cuda_stream_view stream,
-                          rmm::mr::device_memory_resource* mr);
-=======
                           rmm::device_async_resource_ref mr);
   /**
    * @copydoc cudf::io::chunked_orc_reader::chunked_orc_reader(std::size_t, std::size_t,
@@ -132,7 +108,6 @@
                           orc_reader_options const& options,
                           rmm::cuda_stream_view stream,
                           rmm::device_async_resource_ref mr);
->>>>>>> 42601b2b
 
   /**
    * @brief Destructor explicitly-declared to avoid inlined in header.
