/*
 * Copyright (c) 2020-2024, NVIDIA CORPORATION.
 *
 * Licensed under the Apache License, Version 2.0 (the "License");
 * you may not use this file except in compliance with the License.
 * You may obtain a copy of the License at
 *
 *     http://www.apache.org/licenses/LICENSE-2.0
 *
 * Unless required by applicable law or agreed to in writing, software
 * distributed under the License is distributed on an "AS IS" BASIS,
 * WITHOUT WARRANTIES OR CONDITIONS OF ANY KIND, either express or implied.
 * See the License for the specific language governing permissions and
 * limitations under the License.
 */

#pragma once

#include <cudf/io/datasource.hpp>
#include <cudf/io/json.hpp>

#include <rmm/cuda_stream_view.hpp>
#include <rmm/resource_ref.hpp>

namespace cudf::io::json::detail {

/**
 * @brief Reads and returns the entire data set.
 *
 * @param sources Input `datasource` objects to read the dataset from
 * @param options Settings for controlling reading behavior
 * @param stream CUDA stream used for device memory operations and kernel launches
 * @param mr Device memory resource to use for device memory allocation
 *
 * @return cudf::table object that contains the array of cudf::column.
 */
table_with_metadata read_json(host_span<std::unique_ptr<datasource>> sources,
                              json_reader_options const& options,
                              rmm::cuda_stream_view stream,
                              rmm::device_async_resource_ref mr);

/**
 * @brief Write an entire dataset to JSON format.
 *
 * @param sink Output sink
 * @param table The set of columns
 * @param options Settings for controlling behavior
 * @param stream CUDA stream used for device memory operations and kernel launches.
 * @param mr Device memory resource to use for device memory allocation
 */
void write_json(data_sink* sink,
                table_view const& table,
                json_writer_options const& options,
                rmm::cuda_stream_view stream,
                rmm::device_async_resource_ref mr);

/**
 * @brief Normalize single quotes to double quotes using FST
 *
 * @param inbuf Input device buffer
 * @param stream CUDA stream used for device memory operations and kernel launches
 * @param mr Device memory resource to use for device memory allocation
 */
<<<<<<< HEAD
void normalize_single_quotes(datasource::owning_buffer<rmm::device_uvector<char>>& inbuf,
                             rmm::cuda_stream_view stream,
                             rmm::mr::device_memory_resource* mr);
=======
rmm::device_uvector<char> normalize_single_quotes(rmm::device_uvector<char>&& inbuf,
                                                  rmm::cuda_stream_view stream,
                                                  rmm::device_async_resource_ref mr);
>>>>>>> eaae68d8

/**
 * @brief Normalize unquoted whitespace (space and tab characters) using FST
 *
 * @param inbuf Input device buffer
 * @param stream CUDA stream used for device memory operations and kernel launches
 * @param mr Device memory resource to use for device memory allocation
 */
<<<<<<< HEAD
void normalize_whitespace(datasource::owning_buffer<rmm::device_uvector<char>>& inbuf,
                          rmm::cuda_stream_view stream,
                          rmm::mr::device_memory_resource* mr);
=======
rmm::device_uvector<char> normalize_whitespace(rmm::device_uvector<char>&& inbuf,
                                               rmm::cuda_stream_view stream,
                                               rmm::device_async_resource_ref mr);
>>>>>>> eaae68d8
}  // namespace cudf::io::json::detail<|MERGE_RESOLUTION|>--- conflicted
+++ resolved
@@ -61,15 +61,9 @@
  * @param stream CUDA stream used for device memory operations and kernel launches
  * @param mr Device memory resource to use for device memory allocation
  */
-<<<<<<< HEAD
 void normalize_single_quotes(datasource::owning_buffer<rmm::device_uvector<char>>& inbuf,
                              rmm::cuda_stream_view stream,
-                             rmm::mr::device_memory_resource* mr);
-=======
-rmm::device_uvector<char> normalize_single_quotes(rmm::device_uvector<char>&& inbuf,
-                                                  rmm::cuda_stream_view stream,
-                                                  rmm::device_async_resource_ref mr);
->>>>>>> eaae68d8
+                             rmm::device_async_resource_ref mr);
 
 /**
  * @brief Normalize unquoted whitespace (space and tab characters) using FST
@@ -78,13 +72,7 @@
  * @param stream CUDA stream used for device memory operations and kernel launches
  * @param mr Device memory resource to use for device memory allocation
  */
-<<<<<<< HEAD
 void normalize_whitespace(datasource::owning_buffer<rmm::device_uvector<char>>& inbuf,
                           rmm::cuda_stream_view stream,
-                          rmm::mr::device_memory_resource* mr);
-=======
-rmm::device_uvector<char> normalize_whitespace(rmm::device_uvector<char>&& inbuf,
-                                               rmm::cuda_stream_view stream,
-                                               rmm::device_async_resource_ref mr);
->>>>>>> eaae68d8
+                          rmm::device_async_resource_ref mr);
 }  // namespace cudf::io::json::detail