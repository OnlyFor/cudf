/*
 * Copyright (c) 2018-2019, NVIDIA CORPORATION.
 *
 * Licensed under the Apache License, Version 2.0 (the "License");
 * you may not use this file except in compliance with the License.
 * You may obtain a copy of the License at
 *
 *     http://www.apache.org/licenses/LICENSE-2.0
 *
 * Unless required by applicable law or agreed to in writing, software
 * distributed under the License is distributed on an "AS IS" BASIS,
 * WITHOUT WARRANTIES OR CONDITIONS OF ANY KIND, either express or implied.
 * See the License for the specific language governing permissions and
 * limitations under the License.
 */

#pragma once 

#include <cudf/cudf.h>
#include <cudf/types.hpp>

namespace cudf {
namespace experimental {

/** ---------------------------------------------------------------------------*
* @brief Indicates when to allocate a mask, based on an existing mask.
* ---------------------------------------------------------------------------**/
enum class  mask_allocation_policy {
    NEVER, ///< Do not allocate a null mask, regardless of input
    RETAIN, ///< Allocate a null mask if the input contains one
    ALWAYS ///< Allocate a null mask, regardless of input
};


/*
 * Initializes and returns an empty column of the same type as the `input`.
 *
 * @param[in] input Immutable view of input column to emulate
 * @return std::unique_ptr<column> An empty column of same type as `input`
 */
std::unique_ptr<column> empty_like(column_view input);

/**
 * @brief Creates an uninitialized new column of the same size and type as the `input`.
 * Supports only fixed-width types.
 *
 * @param[in] input Immutable view of input column to emulate
 * @param[in] mask_alloc Optional, Policy for allocating null mask. Defaults to RETAIN.
 * @param[in] mr Optional, The resource to use for all allocations
 * @return std::unique_ptr<column> A column with sufficient uninitialized capacity to hold the same number of elements as `input` of the same type as `input.type()`
 */
std::unique_ptr<column> allocate_like(column_view input,
                                      mask_allocation_policy mask_alloc = mask_allocation_policy::RETAIN,
                                      rmm::mr::device_memory_resource *mr =
                                          rmm::mr::get_default_resource());

/**
 * @brief Creates an uninitialized new column of the specified size and same type as the `input`.
 * Supports only fixed-width types.
 *
 * @param[in] input Immutable view of input column to emulate
 * @param[in] size The desired number of elements that the new column should have capacity for
 * @param[in] mask_alloc Optional, Policy for allocating null mask. Defaults to RETAIN.
 * @param[in] mr Optional, The resource to use for all allocations
 * @return std::unique_ptr<column> A column with sufficient uninitialized capacity to hold the specified number of elements as `input` of the same type as `input.type()`
 */
std::unique_ptr<column> allocate_like(column_view input, size_type size,
                                      mask_allocation_policy mask_alloc = mask_allocation_policy::RETAIN,
                                      rmm::mr::device_memory_resource *mr =
                                          rmm::mr::get_default_resource());

/**
 * @brief Creates a table of empty columns with the same types as the `input_table`
 *
 * Creates the `cudf::column` objects, but does not allocate any underlying device
 * memory for the column's data or bitmask.
 *
 * @param[in] input_table Immutable view of input table to emulate
 * @return std::unique_ptr<table> A table of empty columns with the same types as the columns in `input_table`
 */
std::unique_ptr<table> empty_like(table_view input_table);

/**
<<<<<<< HEAD
 * @brief Copies a range of elements in-place from one column to another.
 *
 * Overwrites the range of elements in @p output indicated by the indices
 * [@p out_begin, @p out_ned) with the elements from @p input indicated by the
 * indices [@p in_begin, @p in_begin + N) (where N =
 * (@p out_end - @p out_begin)). Use the out-of-place copy function returning
 * std::unique_ptr<column> for uses cases requiring memory reallocation.
 *
 * If @p input and @p output refer to the same elements and the ranges overlap,
 * the behavior is undefined.
 *
 * @throws `cudf::logic_error` if memory reallocation is required (e.g. for
 * variable width types).
 * @throws `cudf::logic_error` for invalid range (if @p out_begin < 0,
 * @p out_begin > @p out_end, @p out_begin >= @p output.size(),
 * @p out_end > @p output.size(), @p in_begin < 0, in_begin >= @p input.size(),
 * or @p in_begin + @p out_end - @p out_begin > @p input.size()).
 * @throws `cudf::logic_error` if @p output and @p input have different types.
 * @throws `cudf::logic_error` if @p input has null values and @p output is not
 * nullable.
 *
 * @param output The preallocated column to copy into
 * @param input The column to copy from
 * @param out_begin The starting index of the output range (inclusive)
 * @param out_end The index of the last element in the output range (exclusive)
 * @param in_begin The starting index of the input range (inclusive)
 * @return void
 */
void copy_range(mutable_column_view& output, column_view const& input,
                size_type out_begin, size_type out_end, size_type in_begin);

/**
 * @brief Copies a range of elements out-of-place from one column to another.
 *
 * Creates a new column as-if an in-place copy was performed into @p output;
 * i.e. it is as if a copy of @p output was created first and then the elements
 * indicated by the indices [@p out_begin, @p out_end) were overwritten by the
 * elements from the indices [@p in_begin, @p in_begin + N) (where N =
 * (@p out_end - @p out_begin)).
 *
 * If @p input and @p output refer to the same elements and the ranges overlap,
 * the behavior is undefined.
 *
 * @throws `cudf::logic_error` for invalid range (if @p out_begin < 0,
 * @p out_begin > @p out_end, @p out_begin >= @p output.size(),
 * @p out_end > @p output.size(), @p in_begin < 0, in_begin >= @p input.size(),
 * or @p in_begin + @p out_end - @p out_begin > @p input.size()).
 * @throws `cudf::logic_error` if @p output and @p input have different types.
 *
 * @param output The column to copy from outside the range.
 * @param input The column to copy from inside the range.
 * @param out_begin The starting index of the output range (inclusive)
 * @param out_end The index of the last element in the output range (exclusive)
 * @param in_begin The starting index of the input range (inclusive)
 * @param mr Memory resource to allocate the result output column.
 * @return std::unique_ptr<column> The result output column
 */
std::unique_ptr<column> copy_range(column_view const& output,
                                   column_view const& input,
                                   size_type out_begin, size_type out_end,
                                   size_type in_begin,
                                   rmm::mr::device_memory_resource* mr =
                                       rmm::mr::get_default_resource());
=======
 * @brief Slices a `column_view` into a set of `column_view`s according to a set of indices.
 * The returned views of `input` are constructed from an even number indices where
 * the `i`th returned `column_view` views the elements in `input` indicated by the range
 * `[indices[2*i], indices[(2*i)+1])`.
 *
 * For all `i` it is expected `indices[i] <= input.size()`
 * For all `i%2==0`, it is expected that `indices[i] <= indices[i+1]`
 *
 * @note It is the caller's responsibility to ensure that the returned view
 * does not outlive the viewed device memory.
 *
 * @example:
 * input:   {10, 12, 14, 16, 18, 20, 22, 24, 26, 28}
 * indices: {1, 3, 5, 9, 2, 4, 8, 8}
 * output:  {{12, 14}, {20, 22, 24, 26}, {14, 16}, {}}
 *
 * @throws `cudf::logic_error` if `indices` size is not even.
 * @throws `cudf::logic_error` When the values in the pair are strictly decreasing.
 * @throws `cudf::logic_error` When any of the values in the pair don't belong to
 * the range [0, input.size()).
 *
 * @param input View of column to slice
 * @param indices A vector of indices used to take slices of `input`.
 * @return Vector of views of `input` indicated by the ranges in `indices`.
 */
std::vector<column_view> slice(column_view const& input,
                               std::vector<size_type> const& indices);

/**
 * @brief Splits a `column_view` into a set of `column_view`s according to a set of indices
 * derived from expected splits.
 *
 * The returned view's of `input` are constructed from vector of splits, which indicates
 * where the split should occur. The `i`th returned `column_view` is sliced as
 * `[0, splits[i])` if `i`=0, else `[splits[i], input.size())` if `i` is the last view and
 * `splits[i] != input.size()`, or `[splits[i-1], splits[i]]` otherwise.
 *
 * For all `i` it is expected `splits[i] <= splits[i+1] <= input.size()`
 *
 * @note It is the caller's responsibility to ensure that the returned view
 * does not outlive the viewed device memory.
 *
 * Example:
 * input:   {10, 12, 14, 16, 18, 20, 22, 24, 26, 28}
 * splits:  {2, 5, 9}
 * output:  {{10, 12}, {14, 16, 18}, {20, 22, 24, 26}, {28}}
 *
 * @throws `cudf::logic_error` if `splits` has end index > size of `input`.
 * @throws `cudf::logic_error` When the value in `splits` is not in the range [0, input.size()).
 * @throws `cudf::logic_error` When the values in the `splits` are 'strictly decreasing'.
 *
 * @param input View of column to split
 * @param splits A vector of indices where the view will be split
 * @return The set of requested views of `input` indicated by the `splits`.
 */
std::vector<column_view> split(column_view const& input,
                               std::vector<size_type> const& splits);
>>>>>>> 71b2e8de

}  // namespace experimental
}  // namespace cudf<|MERGE_RESOLUTION|>--- conflicted
+++ resolved
@@ -81,7 +81,6 @@
 std::unique_ptr<table> empty_like(table_view input_table);
 
 /**
-<<<<<<< HEAD
  * @brief Copies a range of elements in-place from one column to another.
  *
  * Overwrites the range of elements in @p output indicated by the indices
@@ -145,7 +144,7 @@
                                    size_type in_begin,
                                    rmm::mr::device_memory_resource* mr =
                                        rmm::mr::get_default_resource());
-=======
+/**
  * @brief Slices a `column_view` into a set of `column_view`s according to a set of indices.
  * The returned views of `input` are constructed from an even number indices where
  * the `i`th returned `column_view` views the elements in `input` indicated by the range
@@ -203,7 +202,6 @@
  */
 std::vector<column_view> split(column_view const& input,
                                std::vector<size_type> const& splits);
->>>>>>> 71b2e8de
 
 }  // namespace experimental
 }  // namespace cudf