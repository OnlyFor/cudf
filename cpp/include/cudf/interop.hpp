--- conflicted
+++ resolved
@@ -373,13 +373,8 @@
 std::unique_ptr<cudf::table> from_arrow(
   ArrowSchema const* schema,
   ArrowArray const* input,
-<<<<<<< HEAD
-  rmm::cuda_stream_view stream      = cudf::get_default_stream(),
-  rmm::device_async_resource_ref mr = rmm::mr::get_current_device_resource());
-=======
-  rmm::cuda_stream_view stream        = cudf::get_default_stream(),
-  rmm::mr::device_memory_resource* mr = rmm::mr::get_current_device_resource());
->>>>>>> 25febbca
+  rmm::cuda_stream_view stream      = cudf::get_default_stream(),
+  rmm::device_async_resource_ref mr = rmm::mr::get_current_device_resource());
 
 /**
  * @brief Create `cudf::column` from a given ArrowArray and ArrowSchema input
@@ -397,13 +392,8 @@
 std::unique_ptr<cudf::column> from_arrow_column(
   ArrowSchema const* schema,
   ArrowArray const* input,
-<<<<<<< HEAD
   rmm::cuda_stream_view stream,
   rmm::device_async_resource_ref mr = rmm::mr::get_current_device_resource());
-=======
-  rmm::cuda_stream_view stream        = cudf::get_default_stream(),
-  rmm::mr::device_memory_resource* mr = rmm::mr::get_current_device_resource());
->>>>>>> 25febbca
 
 /**
  * @brief Create `cudf::table` from given ArrowDeviceArray input
@@ -444,8 +434,8 @@
  */
 std::unique_ptr<table> from_arrow_stream(
   ArrowArrayStream* input,
-  rmm::cuda_stream_view stream        = cudf::get_default_stream(),
-  rmm::mr::device_memory_resource* mr = rmm::mr::get_current_device_resource());
+  rmm::cuda_stream_view stream      = cudf::get_default_stream(),
+  rmm::device_async_resource_ref mr = rmm::mr::get_current_device_resource());
 
 /**
  * @brief Create `cudf::column` from given ArrowDeviceArray input
