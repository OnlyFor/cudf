--- conflicted
+++ resolved
@@ -77,10 +77,7 @@
  * @param interpolation The desired interpolation
  */
 std::unique_ptr<aggregation> make_quantile_aggregation(
-<<<<<<< HEAD
     std::vector<double> const& q, interpolation i = interpolation::LINEAR);
-=======
-    std::vector<double> const& q, interpolation i);
 
 /**
  * @brief Factory to create an `argmax` aggregation
@@ -89,7 +86,6 @@
 */
 std::unique_ptr<aggregation> make_argmax_aggregation();
 
-
 /**
  * @brief Factory to create an `argmin` aggregation
  * 
@@ -97,9 +93,5 @@
 */
 std::unique_ptr<aggregation> make_argmin_aggregation();
 
-
-
-
->>>>>>> 69651242
 }  // namespace experimental
 }  // namespace cudf