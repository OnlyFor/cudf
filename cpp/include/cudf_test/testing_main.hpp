--- conflicted
+++ resolved
@@ -33,12 +33,8 @@
 #include <rmm/mr/device/per_device_resource.hpp>
 #include <rmm/mr/device/pool_memory_resource.hpp>
 
-<<<<<<< HEAD
 namespace CUDF_EXPORT cudf {
 namespace test {
-=======
-namespace cudf::test {
->>>>>>> 81e65ee3
 
 /// MR factory functions
 inline auto make_cuda() { return std::make_shared<rmm::mr::cuda_memory_resource>(); }
@@ -96,12 +92,8 @@
   CUDF_FAIL("Invalid RMM allocation mode: " + allocation_mode);
 }
 
-<<<<<<< HEAD
 }  // namespace test
 }  // namespace CUDF_EXPORT cudf
-=======
-}  // namespace cudf::test
->>>>>>> 81e65ee3
 
 /**
  * @brief Parses the cuDF test command line options.
