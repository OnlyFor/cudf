--- conflicted
+++ resolved
@@ -25,11 +25,7 @@
 
 project(
   CUDF
-<<<<<<< HEAD
-  VERSION 23.06.01
-=======
   VERSION 23.08.00
->>>>>>> 9d794877
   LANGUAGES C CXX CUDA
 )
 if(CMAKE_CUDA_COMPILER_ID STREQUAL "NVIDIA" AND CMAKE_CUDA_COMPILER_VERSION VERSION_LESS 11.5)
