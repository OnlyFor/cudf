/*
 * Copyright (c) 2023-2024, NVIDIA CORPORATION.
 *
 * Licensed under the Apache License, Version 2.0 (the "License");
 * you may not use this file except in compliance with the License.
 * You may obtain a copy of the License at
 *
 *     http://www.apache.org/licenses/LICENSE-2.0
 *
 * Unless required by applicable law or agreed to in writing, software
 * distributed under the License is distributed on an "AS IS" BASIS,
 * WITHOUT WARRANTIES OR CONDITIONS OF ANY KIND, either express or implied.
 * See the License for the specific language governing permissions and
 * limitations under the License.
 */

#include <benchmarks/common/generate_input.hpp>

#include <cudf/strings/strings_column_view.hpp>

#include <nvtext/minhash.hpp>

#include <rmm/device_buffer.hpp>

#include <nvbench/nvbench.cuh>

static void bench_minhash(nvbench::state& state)
{
  auto const num_rows   = static_cast<cudf::size_type>(state.get_int64("num_rows"));
  auto const row_width  = static_cast<cudf::size_type>(state.get_int64("row_width"));
  auto const hash_width = static_cast<cudf::size_type>(state.get_int64("hash_width"));
  auto const seed_count = static_cast<cudf::size_type>(state.get_int64("seed_count"));
  auto const base64     = state.get_int64("hash_type") == 64;

  if ((num_rows * seed_count * (base64 ? sizeof(int64_t) : sizeof(int32_t)) * 32L) >=
      static_cast<std::size_t>(std::numeric_limits<cudf::size_type>::max())) {
    state.skip("Skip benchmarks requiring more than 2GB working memory");
  }

  data_profile const strings_profile = data_profile_builder().distribution(
    cudf::type_id::STRING, distribution_id::NORMAL, 0, row_width);
  auto const strings_table =
    create_random_table({cudf::type_id::STRING}, row_count{num_rows}, strings_profile);
  cudf::strings_column_view input(strings_table->view().column(0));

  data_profile const seeds_profile = data_profile_builder().no_validity().distribution(
    cudf::type_to_id<cudf::hash_value_type>(), distribution_id::NORMAL, 0, row_width);
  auto const seed_type   = base64 ? cudf::type_id::UINT64 : cudf::type_id::UINT32;
  auto const seeds_table = create_random_table({seed_type}, row_count{seed_count}, seeds_profile);
  auto seeds             = seeds_table->get_column(0);

  state.set_cuda_stream(nvbench::make_cuda_stream_view(cudf::get_default_stream().value()));

  auto chars_size = input.chars_size(cudf::get_default_stream());
  state.add_global_memory_reads<nvbench::int8_t>(chars_size);
  state.add_global_memory_writes<nvbench::int32_t>(num_rows);  // output are hashes

  state.exec(nvbench::exec_tag::sync, [&](nvbench::launch& launch) {
    auto result = base64 ? nvtext::minhash64_permuted(input, seeds.view(), seeds.view(), hash_width)
                         : nvtext::minhash_permuted(input, seeds.view(), seeds.view(), hash_width);
  });
}

NVBENCH_BENCH(bench_minhash)
  .set_name("minhash")
<<<<<<< HEAD
  .add_int64_axis("num_rows", {16364, 65456})
  .add_int64_axis("row_width", {256, 512, 1024})
  .add_int64_axis("hash_width", {5, 10, 20})
  .add_int64_axis("seed_count", {2, 26, 260})
=======
  .add_int64_axis("num_rows", {15000, 30000, 60000})
  .add_int64_axis("row_width", {6000, 28000, 50000})
  .add_int64_axis("hash_width", {12, 24})
  .add_int64_axis("seed_count", {26, 260})
>>>>>>> aa6f3e04
  .add_int64_axis("hash_type", {32, 64});<|MERGE_RESOLUTION|>--- conflicted
+++ resolved
@@ -63,15 +63,8 @@
 
 NVBENCH_BENCH(bench_minhash)
   .set_name("minhash")
-<<<<<<< HEAD
-  .add_int64_axis("num_rows", {16364, 65456})
-  .add_int64_axis("row_width", {256, 512, 1024})
-  .add_int64_axis("hash_width", {5, 10, 20})
-  .add_int64_axis("seed_count", {2, 26, 260})
-=======
   .add_int64_axis("num_rows", {15000, 30000, 60000})
   .add_int64_axis("row_width", {6000, 28000, 50000})
   .add_int64_axis("hash_width", {12, 24})
   .add_int64_axis("seed_count", {26, 260})
->>>>>>> aa6f3e04
   .add_int64_axis("hash_type", {32, 64});