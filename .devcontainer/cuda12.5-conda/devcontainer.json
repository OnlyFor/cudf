{
  "build": {
    "context": "${localWorkspaceFolder}/.devcontainer",
    "dockerfile": "${localWorkspaceFolder}/.devcontainer/Dockerfile",
    "args": {
      "CUDA": "12.5",
      "PYTHON_PACKAGE_MANAGER": "conda",
      "BASE": "rapidsai/devcontainers:24.10-cpp-mambaforge-ubuntu22.04"
    }
  },
  "runArgs": [
    "--rm",
    "--name",
    "${localEnv:USER:anon}-rapids-${localWorkspaceFolderBasename}-24.10-cuda12.5-conda"
  ],
  "hostRequirements": {"gpu": "optional"},
  "features": {
<<<<<<< HEAD
    // TODO: change this back to rapidsai/devcontainers
    // once https://github.com/lithomas1/devcontainers/tree/pylibcudf
    // is merged in
    "ghcr.io/lithomas1/devcontainers/features/rapids-build-utils:24.8": {}
=======
    "ghcr.io/rapidsai/devcontainers/features/rapids-build-utils:24.10": {}
>>>>>>> 7b3e73a7
  },
  "overrideFeatureInstallOrder": [
    "ghcr.io/lithomas1/devcontainers/features/rapids-build-utils"
  ],
  "initializeCommand": ["/bin/bash", "-c", "mkdir -m 0755 -p ${localWorkspaceFolder}/../.{aws,cache,config,conda/pkgs,conda/${localWorkspaceFolderBasename}-cuda12.5-envs}"],
  "postAttachCommand": ["/bin/bash", "-c", "if [ ${CODESPACES:-false} = 'true' ]; then . devcontainer-utils-post-attach-command; . rapids-post-attach-command; fi"],
  "workspaceFolder": "/home/coder",
  "workspaceMount": "source=${localWorkspaceFolder},target=/home/coder/cudf,type=bind,consistency=consistent",
  "mounts": [
    "source=${localWorkspaceFolder}/../.aws,target=/home/coder/.aws,type=bind,consistency=consistent",
    "source=${localWorkspaceFolder}/../.cache,target=/home/coder/.cache,type=bind,consistency=consistent",
    "source=${localWorkspaceFolder}/../.config,target=/home/coder/.config,type=bind,consistency=consistent",
    "source=${localWorkspaceFolder}/../.conda/pkgs,target=/home/coder/.conda/pkgs,type=bind,consistency=consistent",
    "source=${localWorkspaceFolder}/../.conda/${localWorkspaceFolderBasename}-cuda12.5-envs,target=/home/coder/.conda/envs,type=bind,consistency=consistent"
  ],
  "customizations": {
    "vscode": {
      "extensions": [
        "ms-python.flake8",
        "nvidia.nsight-vscode-edition"
      ]
    }
  }
}<|MERGE_RESOLUTION|>--- conflicted
+++ resolved
@@ -15,14 +15,7 @@
   ],
   "hostRequirements": {"gpu": "optional"},
   "features": {
-<<<<<<< HEAD
-    // TODO: change this back to rapidsai/devcontainers
-    // once https://github.com/lithomas1/devcontainers/tree/pylibcudf
-    // is merged in
-    "ghcr.io/lithomas1/devcontainers/features/rapids-build-utils:24.8": {}
-=======
-    "ghcr.io/rapidsai/devcontainers/features/rapids-build-utils:24.10": {}
->>>>>>> 7b3e73a7
+    "ghcr.io/lithomas1/devcontainers/features/rapids-build-utils:24.10": {}
   },
   "overrideFeatureInstallOrder": [
     "ghcr.io/lithomas1/devcontainers/features/rapids-build-utils"
