--- conflicted
+++ resolved
@@ -77,40 +77,44 @@
       - docs
       - libarrow_run
       - py_version
-<<<<<<< HEAD
   # This is the shared library, bundled as a wheel. It is meant to be consumed by the wrapper.
+  py_rapids_build_libcudf:
+    output: pyproject
+    pyproject_dir: python/libcudf
+    extras:
+      table: build-system
+    includes:
+      - rapids_build_skbuild
+  # This is the wrapper that gets used in Python, not the shared library wheel
+  py_rapids_build_cudf:
+    output: pyproject
+    pyproject_dir: python/cudf
+    extras:
+      table: build-system
+    includes:
+      - rapids_build_skbuild
+  py_build_cudf:
+    output: pyproject
+    pyproject_dir: python/cudf
+    extras:
+      table: tool.rapids-build-backend
+      key: requires
+    includes:
+      - build_base
+      - build_python_common
+      - build_python_cudf
+      - run_libcudf
   py_build_libcudf:
     output: pyproject
     pyproject_dir: python/libcudf
     extras:
-      table: build-system
+      table: tool.rapids-build-backend
+      key: requires
     includes:
       - build_base
       - build_cpp
       - build_python_common
       - build_python_cudf
-  # This is the wrapper that gets used in Python, not the shared library wheel
-  py_build_cudf:
-=======
-  py_rapids_build_cudf:
->>>>>>> c83e5b3f
-    output: pyproject
-    pyproject_dir: python/cudf
-    extras:
-      table: build-system
-    includes:
-      - rapids_build_skbuild
-  py_build_cudf:
-    output: pyproject
-    pyproject_dir: python/cudf
-    extras:
-      table: tool.rapids-build-backend
-      key: requires
-    includes:
-      - build_base
-      - build_python_common
-      - build_python_cudf
-      - run_libcudf
   py_run_cudf:
     output: pyproject
     pyproject_dir: python/cudf
@@ -391,10 +395,8 @@
     common:
       - output_types: [conda, requirements, pyproject]
         packages:
-<<<<<<< HEAD
-          # Allow runtime version to float up to minor version
-          # Disallow pyarrow 14.0.0 due to a CVE
-          - pyarrow>=14.0.1,<15.0.0a0
+          # Allow runtime version to float up to patch version
+          - pyarrow>=16.1.0,<16.2.0a0
   run_libcudf:
     common:
       # TODO: Currently this is a hack for devcontainers. Need to figure out the best solution.
@@ -402,10 +404,6 @@
       - output_types: [pyproject]
         packages:
           - libcudf==24.6.*
-=======
-          # Allow runtime version to float up to patch version
-          - pyarrow>=16.1.0,<16.2.0a0
->>>>>>> c83e5b3f
   cuda_version:
     specific:
       - output_types: conda
