# Dependency list for https://github.com/rapidsai/dependency-file-generator
files:
  all:
    output: conda
    matrix:
      cuda: ["11.8", "12.2"]
      arch: [x86_64]
    includes:
      - build_base
      - build_all
      - build_cpp
      - build_python_common
      - build_python_cudf
      - cuda
      - cuda_version
      - develop
      - docs
      - libarrow_build
      - notebooks
      - py_version
      - rapids_build_skbuild
      - rapids_build_setuptools
      - run_common
      - run_cudf
      - run_dask_cudf
      - run_custreamz
      - test_cpp
      - test_python_common
      - test_python_cudf
      - test_python_dask_cudf
      - depends_on_cupy
  test_static_build:
    output: none
    includes:
      - build_base
  test_cpp:
    output: none
    includes:
      - cuda_version
      - libarrow_run
      - test_cpp
  test_python:
    output: none
    includes:
      - cuda_version
      - py_version
      - pyarrow_run
      - test_python_common
      - test_python_cudf
      - test_python_dask_cudf
  test_java:
    output: none
    includes:
      - build_base
      - build_all
      - cuda
      - cuda_version
      - libarrow_run
      - test_java
  test_notebooks:
    output: none
    includes:
      - cuda_version
      - notebooks
      - py_version
  checks:
    output: none
    includes:
      - develop
      - py_version
  docs:
    output: none
    includes:
      - cuda
      - cuda_version
      - docs
      - libarrow_run
      - py_version
  py_rapids_build_cudf:
    output: pyproject
    pyproject_dir: python/cudf
    extras:
      table: build-system
    includes:
      - rapids_build_skbuild
  py_build_cudf:
    output: pyproject
    pyproject_dir: python/cudf
    extras:
      table: tool.rapids-build-backend
      key: requires
    includes:
      - build_base
      - build_python_common
      - build_python_cudf
  py_run_cudf:
    output: pyproject
    pyproject_dir: python/cudf
    extras:
      table: project
    includes:
      - run_common
      - run_cudf
      - pyarrow_run
      - depends_on_cupy
  py_test_cudf:
    output: pyproject
    pyproject_dir: python/cudf
    extras:
      table: project.optional-dependencies
      key: test
    includes:
      - test_python_common
      - test_python_cudf
  py_test_pandas_cudf:
    output: pyproject
    pyproject_dir: python/cudf
    extras:
      table: project.optional-dependencies
      key: pandas-tests
    includes:
      - test_python_pandas_cudf
  py_test_cudf_pandas:
    output: pyproject
    pyproject_dir: python/cudf
    extras:
      table: project.optional-dependencies
      key: cudf-pandas-tests
    includes:
      - test_python_cudf_pandas
  py_rapids_build_cudf_polars:
    output: pyproject
    pyproject_dir: python/cudf_polars
    extras:
      table: build-system
    includes:
      - rapids_build_setuptools
  py_run_cudf_polars:
    output: pyproject
    pyproject_dir: python/cudf_polars
    extras:
      table: project
    includes:
      - run_cudf_polars
      - depends_on_cudf
  py_test_cudf_polars:
    output: pyproject
    pyproject_dir: python/cudf_polars
    extras:
      table: project.optional-dependencies
      key: test
    includes:
      - test_python_common
  py_build_dask_cudf:
    output: pyproject
    pyproject_dir: python/dask_cudf
    extras:
      table: build-system
    includes:
      - rapids_build_setuptools
  py_run_dask_cudf:
    output: pyproject
    pyproject_dir: python/dask_cudf
    extras:
      table: project
    includes:
      - run_common
      - run_dask_cudf
      - depends_on_cudf
      - depends_on_cupy
  py_test_dask_cudf:
    output: pyproject
    pyproject_dir: python/dask_cudf
    extras:
      table: project.optional-dependencies
      key: test
    includes:
      - test_python_common
      - test_python_dask_cudf
  py_rapids_build_cudf_kafka:
    output: pyproject
    pyproject_dir: python/cudf_kafka
    extras:
      table: build-system
    includes:
      - rapids_build_skbuild
  py_build_cudf_kafka:
    output: pyproject
    pyproject_dir: python/cudf_kafka
    extras:
      table: tool.rapids-build-backend
      key: requires
    includes:
      - build_base
      - build_python_common
  py_run_cudf_kafka:
    output: pyproject
    pyproject_dir: python/cudf_kafka
    extras:
      table: project
    includes:
      - depends_on_cudf
  py_test_cudf_kafka:
    output: pyproject
    pyproject_dir: python/cudf_kafka
    extras:
      table: project.optional-dependencies
      key: test
    includes:
      - test_python_common
  py_build_custreamz:
    output: pyproject
    pyproject_dir: python/custreamz
    extras:
      table: build-system
    includes:
      - rapids_build_setuptools
  py_run_custreamz:
    output: pyproject
    pyproject_dir: python/custreamz
    extras:
      table: project
    includes:
      - run_custreamz
      - depends_on_cudf
      - depends_on_cudf_kafka
  py_test_custreamz:
    output: pyproject
    pyproject_dir: python/custreamz
    extras:
      table: project.optional-dependencies
      key: test
    includes:
      - test_python_common
channels:
  - rapidsai
  - rapidsai-nightly
  - dask/label/dev
  - conda-forge
  - nvidia
dependencies:
  build_base:
    common:
      - output_types: [conda, requirements, pyproject]
        packages:
          - &cmake_ver cmake>=3.26.4
          - &ninja ninja
  build_all:
    common:
      - output_types: conda
        packages:
          - c-compiler
          - cxx-compiler
          - dlpack>=0.8,<1.0
          - zlib>=1.2.13
    specific:
      - output_types: conda
        matrices:
          - matrix:
              arch: x86_64
            packages:
              - gcc_linux-64=11.*
              - sysroot_linux-64==2.17
          - matrix:
              arch: aarch64
            packages:
              - gcc_linux-aarch64=11.*
              - sysroot_linux-aarch64==2.17
      - output_types: conda
        matrices:
          - matrix:
              cuda: "12.*"
            packages:
              - cuda-nvcc
          - matrix:
              arch: x86_64
              cuda: "11.8"
            packages:
              - nvcc_linux-64=11.8
          - matrix:
              arch: aarch64
              cuda: "11.8"
            packages:
              - nvcc_linux-aarch64=11.8
  build_cpp:
    common:
      - output_types: conda
        packages:
          - fmt>=10.1.1,<11
          - librmm==24.6.*
          - libkvikio==24.6.*
          - librdkafka>=1.9.0,<1.10.0a0
          # Align nvcomp version with rapids-cmake
          - nvcomp==3.0.6
          - spdlog>=1.12.0,<1.13
  rapids_build_skbuild:
    common:
      - output_types: conda
        packages:
          - rapids-build-backend ~=0.1.1
          - scikit-build-core >=0.7.0
      - output_types: [requirements, pyproject]
        packages:
          - rapids-build-backend>=0.1.1,<0.2.0.dev0
          - scikit-build-core[pyproject]>=0.7.0
  rapids_build_setuptools:
    common:
      - output_types: [requirements, pyproject]
        packages:
          - rapids-build-backend>=0.1.1,<0.2.0.dev0
          - setuptools
          - wheel
  build_python_common:
    common:
      - output_types: [conda, requirements, pyproject]
        packages:
          - cython>=3.0.3
          # Hard pin the patch version used during the build. This must be kept
          # in sync with the version pinned in get_arrow.cmake.
          - pyarrow==16.0.0.*
      - output_types: pyproject
        packages:
          # Hard pin the patch version used during the build.
          # Sync with conda build constraint & wheel run constraint.
          - numpy==1.23.*
  build_python_cudf:
    common:
      - output_types: conda
        packages:
          - &rmm_conda rmm==24.6.*
          - pip
          - pip:
              - git+https://github.com/python-streamz/streamz.git@master
      - output_types: requirements
        packages:
          # pip recognizes the index as a global option for the requirements.txt file
          # This index is needed for rmm-cu{11,12}.
          - --extra-index-url=https://pypi.nvidia.com
          - --extra-index-url=https://pypi.anaconda.org/rapidsai-wheels-nightly/simple
          - git+https://github.com/python-streamz/streamz.git@master
    specific:
      - output_types: [requirements, pyproject]
        matrices:
          - matrix: {cuda: "12.*"}
            packages: &build_python_packages_cu12
              - &rmm_cu12 rmm-cu12==24.6.*,>=0.0.0a0
          - matrix: {cuda: "11.*"}
            packages: &build_python_packages_cu11
<<<<<<< HEAD
              - rmm-cu11==24.6.*,>=0.0.0a0
          - {matrix: null, packages: [*rmm_conda]}
=======
              - &rmm_cu11 rmm-cu11==24.6.*
          - {matrix: null, packages: [*rmm_conda] }
>>>>>>> 6d5f9653
  libarrow_build:
    common:
      - output_types: conda
        packages:
          # Hard pin the Arrow patch version used during the build. This must
          # be kept in sync with the version pinned in get_arrow.cmake.
          - libarrow-acero==16.0.0.*
          - libarrow-dataset==16.0.0.*
          - libarrow==16.0.0.*
          - libparquet==16.0.0.*
  libarrow_run:
    common:
      - output_types: conda
        packages:
          # Allow runtime version to float up to minor version
          - libarrow-acero>=16.0.0,<17.0.0a0
          - libarrow-dataset>=16.0.0,<17.0.0a0
          - libarrow>=16.0.0,<17.0.0a0
          - libparquet>=16.0.0,<17.0.0a0
  pyarrow_run:
    common:
      - output_types: [conda, requirements, pyproject]
        packages:
          # Allow runtime version to float up to patch version
          - pyarrow>=16.0.0,<16.1.0a0
  cuda_version:
    specific:
      - output_types: conda
        matrices:
          - matrix:
              cuda: "11.2"
            packages:
              - cuda-version=11.2
          - matrix:
              cuda: "11.4"
            packages:
              - cuda-version=11.4
          - matrix:
              cuda: "11.5"
            packages:
              - cuda-version=11.5
          - matrix:
              cuda: "11.8"
            packages:
              - cuda-version=11.8
          - matrix:
              cuda: "12.0"
            packages:
              - cuda-version=12.0
          - matrix:
              cuda: "12.2"
            packages:
              - cuda-version=12.2
  cuda:
    specific:
      - output_types: conda
        matrices:
          - matrix:
              cuda: "12.*"
            packages:
              - cuda-cudart-dev
              - cuda-nvrtc-dev
              - cuda-nvtx-dev
              - libcurand-dev
          - matrix:
              cuda: "11.8"
            packages:
              - cudatoolkit
              - cuda-nvtx=11.8
              - libcurand-dev=10.3.0.86
              - libcurand=10.3.0.86
          - matrix:
              cuda: "11.5"
            packages:
              - cudatoolkit
              - cuda-nvtx=11.5
                # Can't hard pin the version since 11.x is missing many
                # packages for specific versions
              - libcurand-dev>=10.2.6.48,<=10.2.7.107
              - libcurand>=10.2.6.48,<=10.2.7.107
          - matrix:
              cuda: "11.4"
            packages:
              - cudatoolkit
              - &cudanvtx114 cuda-nvtx=11.4
              - &libcurand_dev114 libcurand-dev>=10.2.5.43,<=10.2.5.120
              - &libcurand114 libcurand>=10.2.5.43,<=10.2.5.120
          - matrix:
              cuda: "11.2"
            packages:
              - cudatoolkit
                # The NVIDIA channel doesn't publish pkgs older than 11.4 for
                # these libs, so 11.2 uses 11.4 packages (the oldest
                # available).
              - *cudanvtx114
              - *libcurand_dev114
              - *libcurand114
      - output_types: conda
        matrices:
          - matrix:
              arch: aarch64
            packages:
          - matrix:
              cuda: "12.*"
              arch: x86_64
            packages:
              - libcufile-dev
          - matrix:
              cuda: "11.8"
              arch: x86_64
            packages:
              - libcufile=1.4.0.31
              - libcufile-dev=1.4.0.31
          - matrix:
              cuda: "11.5"
              arch: x86_64
            packages:
              - libcufile>=1.1.0.37,<=1.1.1.25
              - libcufile-dev>=1.1.0.37,<=1.1.1.25
          - matrix:
              cuda: "11.4"
              arch: x86_64
            packages:
              - &libcufile_114 libcufile>=1.0.0.82,<=1.0.2.10
              - &libcufile_dev114 libcufile-dev>=1.0.0.82,<=1.0.2.10
          - matrix:
              cuda: "11.2"
              arch: x86_64
            packages:
              # The NVIDIA channel doesn't publish pkgs older than 11.4 for these libs,
              # so 11.2 uses 11.4 packages (the oldest available).
              - *libcufile_114
              - *libcufile_dev114
  develop:
    common:
      - output_types: [conda, requirements]
        packages:
          - pre-commit
          # pre-commit requires identify minimum version 1.0, but clang-format requires textproto support and that was
          # added in 2.5.20, so we need to call out the minimum version needed for our plugins
          - identify>=2.5.20
      - output_types: conda
        packages:
          - clang==16.0.6
          - clang-tools=16.0.6
          - &doxygen doxygen=1.9.1 # pre-commit hook needs a specific version.
  docs:
    common:
      - output_types: [conda]
        packages:
          - breathe>=4.35.0
          - dask-cuda==24.6.*
          - *doxygen
          - make
          - myst-nb
          - nbsphinx
          - numpydoc
          - pandoc
          # https://github.com/pydata/pydata-sphinx-theme/issues/1539
          - pydata-sphinx-theme!=0.14.2
          - scipy
          - sphinx
          - sphinx-autobuild
          - sphinx-copybutton
          - sphinx-markdown-tables
          - sphinx-remove-toctrees
          - sphinxcontrib-websupport
  notebooks:
    common:
      - output_types: [conda, requirements]
        packages:
          - ipython
          - notebook
          - scipy
  py_version:
    specific:
      - output_types: conda
        matrices:
          - matrix:
              py: "3.9"
            packages:
              - python=3.9
          - matrix:
              py: "3.10"
            packages:
              - python=3.10
          - matrix:
              py: "3.11"
            packages:
              - python=3.11
          - matrix:
            packages:
              - python>=3.9,<3.12
  run_common:
    common:
      - output_types: [conda, requirements, pyproject]
        packages:
          - fsspec>=0.6.0
          - numpy>=1.23,<2.0a0
          - pandas>=2.0,<2.2.3dev0
  run_cudf:
    common:
      - output_types: [conda, requirements, pyproject]
        packages:
          - cachetools
          - &numba numba>=0.57
          - nvtx>=0.2.1
          - packaging
          - rich
          - typing_extensions>=4.0.0
      - output_types: conda
        packages:
          - *rmm_conda
      - output_types: requirements
        packages:
          # pip recognizes the index as a global option for the requirements.txt file
          # This index is needed for rmm, cubinlinker, ptxcompiler.
          - --extra-index-url=https://pypi.nvidia.com
          - --extra-index-url=https://pypi.anaconda.org/rapidsai-wheels-nightly/simple
    specific:
      - output_types: [conda, requirements, pyproject]
        matrices:
          - matrix: {cuda: "12.*"}
            packages:
              - cuda-python>=12.0,<13.0a0
          - matrix: {cuda: "11.*"}
            packages: &run_cudf_packages_all_cu11
              - cuda-python>=11.7.1,<12.0a0
          - {matrix: null, packages: *run_cudf_packages_all_cu11}
      - output_types: conda
        matrices:
          - matrix: {cuda: "12.*"}
            packages:
              - pynvjitlink
          - matrix: {cuda: "11.*"}
            packages:
              - cubinlinker
              - ptxcompiler
      - output_types: [requirements, pyproject]
        matrices:
          - matrix: {cuda: "12.*"}
            packages:
              - rmm-cu12==24.6.*,>=0.0.0a0
              - pynvjitlink-cu12
          - matrix: {cuda: "11.*"}
            packages:
              - rmm-cu11==24.6.*,>=0.0.0a0
              - cubinlinker-cu11
              - ptxcompiler-cu11
<<<<<<< HEAD
          - {matrix: null, packages: [cubinlinker, ptxcompiler, *rmm_conda] }
=======
          - {matrix: null, packages: [cubinlinker, ptxcompiler, *rmm_conda]}
>>>>>>> 6d5f9653
  run_cudf_polars:
    common:
      - output_types: [conda, requirements, pyproject]
        packages:
          - polars>=0.20.24
  run_dask_cudf:
    common:
      - output_types: [conda, requirements, pyproject]
        packages:
          - rapids-dask-dependency==24.6.*,>=0.0.0a0
  run_custreamz:
    common:
      - output_types: conda
        packages:
          - python-confluent-kafka>=1.9.0,<1.10.0a0
      - output_types: [conda, requirements, pyproject]
        packages:
          - streamz
      - output_types: [requirements, pyproject]
        packages:
          - confluent-kafka>=1.9.0,<1.10.0a0
  test_cpp:
    common:
      - output_types: conda
        packages:
          - *cmake_ver
    specific:
      - output_types: conda
        matrices:
          - matrix:
              cuda: "12.*"
            packages:
              - cuda-sanitizer-api
          - matrix:
              cuda: "11.8"
            packages:
              - cuda-sanitizer-api=11.8.86
          - matrix:  # Fallback for CUDA 11 or no matrix
            packages:
  test_java:
    common:
      - output_types: conda
        packages:
          - *cmake_ver
          - maven
          - openjdk=8.*
  test_python_common:
    common:
      - output_types: [conda, requirements, pyproject]
        packages:
          - pytest<8
          - pytest-cov
          - pytest-xdist
  test_python_cudf:
    common:
      - output_types: [conda, requirements, pyproject]
        packages:
          - cramjam
          - fastavro>=0.22.9
          - hypothesis
          - pytest-benchmark
          - pytest-cases>=3.8.2
          - scipy
      - output_types: conda
        packages:
          - aiobotocore>=2.2.0
          - boto3>=1.21.21
          - botocore>=1.24.21
          - msgpack-python
          - moto>=4.0.8
          - s3fs>=2022.3.0
      - output_types: pyproject
        packages:
          - msgpack
          - &tokenizers tokenizers==0.15.2
          - &transformers transformers==4.39.3
          - tzdata
    specific:
      - output_types: conda
        matrices:
          - matrix:
              arch: x86_64
            packages:
              # Currently, CUDA + aarch64 builds of pytorch do not exist on conda-forge.
              - pytorch>=2.1.0
              # We only install these on x86_64 to avoid pulling pytorch as a
              # dependency of transformers.
              - *tokenizers
              - *transformers
          - matrix:
            packages:
  test_python_dask_cudf:
    common:
      - output_types: [conda]
        packages:
          - dask-cuda==24.6.*
          - *numba
      - output_types: [requirements, pyproject]
        packages:
          - dask-cuda==24.6.*,>=0.0.0a0
          - *numba
  depends_on_cudf:
    common:
      - output_types: conda
        packages:
          - &cudf_conda cudf==24.6.*
      - output_types: requirements
        packages:
          # pip recognizes the index as a global option for the requirements.txt file
          # This index is needed for rmm, cubinlinker, ptxcompiler.
          - --extra-index-url=https://pypi.nvidia.com
          - --extra-index-url=https://pypi.anaconda.org/rapidsai-wheels-nightly/simple
    specific:
      - output_types: [requirements, pyproject]
        matrices:
          - matrix: {cuda: "12.*"}
            packages:
              - cudf-cu12==24.6.*,>=0.0.0a0
          - matrix: {cuda: "11.*"}
            packages:
              - cudf-cu11==24.6.*,>=0.0.0a0
          - {matrix: null, packages: [*cudf_conda]}
  depends_on_cudf_kafka:
    common:
      - output_types: conda
        packages:
          - &cudf_kafka_conda cudf_kafka==24.6.*
      - output_types: requirements
        packages:
          # pip recognizes the index as a global option for the requirements.txt file
          # This index is needed for rmm, cubinlinker, ptxcompiler.
          - --extra-index-url=https://pypi.nvidia.com
          - --extra-index-url=https://pypi.anaconda.org/rapidsai-wheels-nightly/simple
    specific:
      - output_types: [requirements, pyproject]
        matrices:
          - matrix: {cuda: "12.*"}
            packages:
              - cudf_kafka-cu12==24.6.*,>=0.0.0a0
          - matrix: {cuda: "11.*"}
            packages:
              - cudf_kafka-cu11==24.6.*,>=0.0.0a0
          - {matrix: null, packages: [*cudf_kafka_conda]}
  depends_on_cupy:
    common:
      - output_types: conda
        packages:
          - cupy>=12.0.0
    specific:
      - output_types: [requirements, pyproject]
        matrices:
          - matrix: {cuda: "12.*"}
            packages:
              - cupy-cuda12x>=12.0.0
          - matrix: {cuda: "11.*"}
            packages: &cupy_packages_cu11
              - cupy-cuda11x>=12.0.0
          - {matrix: null, packages: *cupy_packages_cu11}
  test_python_pandas_cudf:
    common:
      - output_types: pyproject
        packages:
          # dependencies to run pandas tests
          # https://github.com/pandas-dev/pandas/blob/main/environment.yml
          # pandas[...] includes all of the required dependencies.
          # Intentionally excluding `postgresql` because of
          # installation issues with `psycopg2`.
          - pandas[test, pyarrow, performance, computation, fss, excel, parquet, feather, hdf5, spss, html, xml, plot, output-formatting, clipboard, compression]
          - pytest-reportlog
  test_python_cudf_pandas:
    common:
      - output_types: pyproject
        packages:
          - ipython
          - openpyxl<|MERGE_RESOLUTION|>--- conflicted
+++ resolved
@@ -346,13 +346,8 @@
               - &rmm_cu12 rmm-cu12==24.6.*,>=0.0.0a0
           - matrix: {cuda: "11.*"}
             packages: &build_python_packages_cu11
-<<<<<<< HEAD
               - rmm-cu11==24.6.*,>=0.0.0a0
           - {matrix: null, packages: [*rmm_conda]}
-=======
-              - &rmm_cu11 rmm-cu11==24.6.*
-          - {matrix: null, packages: [*rmm_conda] }
->>>>>>> 6d5f9653
   libarrow_build:
     common:
       - output_types: conda
@@ -602,11 +597,7 @@
               - rmm-cu11==24.6.*,>=0.0.0a0
               - cubinlinker-cu11
               - ptxcompiler-cu11
-<<<<<<< HEAD
-          - {matrix: null, packages: [cubinlinker, ptxcompiler, *rmm_conda] }
-=======
           - {matrix: null, packages: [cubinlinker, ptxcompiler, *rmm_conda]}
->>>>>>> 6d5f9653
   run_cudf_polars:
     common:
       - output_types: [conda, requirements, pyproject]
