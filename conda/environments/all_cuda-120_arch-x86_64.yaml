--- conflicted
+++ resolved
@@ -78,10 +78,6 @@
 - pytorch<1.12.0
 - rapids-dask-dependency==24.2.*
 - rich
-<<<<<<< HEAD
-- rmm==23.12.*
-=======
->>>>>>> 5e58e718
 - rmm==24.2.*
 - s3fs>=2022.3.0
 - scikit-build>=0.13.1
