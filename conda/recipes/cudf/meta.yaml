--- conflicted
+++ resolved
@@ -26,21 +26,9 @@
     - pandas >=0.23.4
     - numba >=0.41
     - pyarrow 0.12.1.*
-<<<<<<< HEAD
-<<<<<<< HEAD
-    - libcudf_cffi {{ version }}
-    - rmm 0.8.*
-    - nvstrings 0.8.*
-=======
-    - rmm 0.7.*
-    - nvstrings 0.7.*
-    - cython >=0.29,<0.30
->>>>>>> upstream/branch-0.8
-=======
     - rmm 0.8.*
     - nvstrings 0.8.*
     - cython >=0.29,<0.30
->>>>>>> 48d45c7b
 
 test:
   commands:
